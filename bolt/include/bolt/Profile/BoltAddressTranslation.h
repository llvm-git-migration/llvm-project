--- conflicted
+++ resolved
@@ -79,27 +79,10 @@
 
   BoltAddressTranslation() {}
 
-<<<<<<< HEAD
-  /// Write the serialized address translation table for a function.
-  template <bool Cold>
-  void writeMaps(std::map<uint64_t, MapTy> &Maps, uint64_t &PrevAddress,
-                 raw_ostream &OS);
-
-=======
->>>>>>> 295ab604
   /// Write the serialized address translation tables for each reordered
   /// function
   void write(const BinaryContext &BC, raw_ostream &OS);
 
-<<<<<<< HEAD
-  /// Read the serialized address translation table for a function.
-  /// Return a parse error if failed.
-  template <bool Cold>
-  void parseMaps(std::vector<uint64_t> &HotFuncs, uint64_t &PrevAddress,
-                 DataExtractor &DE, uint64_t &Offset, Error &Err);
-
-=======
->>>>>>> 295ab604
   /// Read the serialized address translation tables and load them internally
   /// in memory. Return a parse error if failed.
   std::error_code parse(StringRef Buf);
@@ -138,13 +121,14 @@
 
   /// Write the serialized address translation table for a function.
   template <bool Cold>
-  void writeMaps(std::map<uint64_t, MapTy> &Maps, raw_ostream &OS);
+  void writeMaps(std::map<uint64_t, MapTy> &Maps, uint64_t &PrevAddress,
+                 raw_ostream &OS);
 
   /// Read the serialized address translation table for a function.
   /// Return a parse error if failed.
   template <bool Cold>
-  void parseMaps(std::vector<uint64_t> &HotFuncs, DataExtractor &DE,
-                 uint64_t &Offset, Error &Err);
+  void parseMaps(std::vector<uint64_t> &HotFuncs, uint64_t &PrevAddress,
+                 DataExtractor &DE, uint64_t &Offset, Error &Err);
 
   std::map<uint64_t, MapTy> Maps;
 
