--- conflicted
+++ resolved
@@ -184,11 +184,8 @@
 /// Emits debug information into .debug_info or .debug_types section.
 class DIEStreamer : public DwarfStreamer {
   DIEBuilder *DIEBldr;
-<<<<<<< HEAD
-=======
   DWARFRewriter &Rewriter;
   GDBIndex &GDBIndexSection;
->>>>>>> 77f75b45
 
 private:
   /// Emit the compilation unit header for \p Unit in the debug_info
@@ -287,12 +284,8 @@
               DWARFLinkerBase::OutputFileType OutFileType,
               raw_pwrite_stream &OutFile,
               DWARFLinkerBase::MessageHandlerTy Warning)
-<<<<<<< HEAD
-      : DwarfStreamer(OutFileType, OutFile, Warning), DIEBldr(DIEBldr){};
-=======
       : DwarfStreamer(OutFileType, OutFile, Warning), DIEBldr(DIEBldr),
         Rewriter(Rewriter), GDBIndexSection(GDBIndexSection) {};
->>>>>>> 77f75b45
 
   using DwarfStreamer::emitCompileUnitHeader;
 
