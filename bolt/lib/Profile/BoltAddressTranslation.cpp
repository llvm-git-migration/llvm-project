//===- bolt/Profile/BoltAddressTranslation.cpp ----------------------------===//
//
// Part of the LLVM Project, under the Apache License v2.0 with LLVM Exceptions.
// See https://llvm.org/LICENSE.txt for license information.
// SPDX-License-Identifier: Apache-2.0 WITH LLVM-exception
//
//===----------------------------------------------------------------------===//

#include "bolt/Profile/BoltAddressTranslation.h"
#include "bolt/Core/BinaryFunction.h"
#include "llvm/ADT/APInt.h"
#include "llvm/Support/Errc.h"
#include "llvm/Support/Error.h"
#include "llvm/Support/LEB128.h"

#define DEBUG_TYPE "bolt-bat"

namespace llvm {
namespace bolt {

const char *BoltAddressTranslation::SECTION_NAME = ".note.bolt_bat";

void BoltAddressTranslation::writeEntriesForBB(MapTy &Map,
                                               const BinaryBasicBlock &BB,
                                               uint64_t FuncAddress,
                                               uint64_t FuncInputAddress) {
  const uint64_t BBOutputOffset =
      BB.getOutputAddressRange().first - FuncAddress;
  const uint32_t BBInputOffset = BB.getInputOffset();

  // Every output BB must track back to an input BB for profile collection
  // in bolted binaries. If we are missing an offset, it means this block was
  // created by a pass. We will skip writing any entries for it, and this means
  // any traffic happening in this block will map to the previous block in the
  // layout. This covers the case where an input basic block is split into two,
  // and the second one lacks any offset.
  if (BBInputOffset == BinaryBasicBlock::INVALID_OFFSET)
    return;

  LLVM_DEBUG(dbgs() << "BB " << BB.getName() << "\n"
                    << "  Key: " << Twine::utohexstr(BBOutputOffset)
                    << " Val: " << Twine::utohexstr(BBInputOffset) << " Hash: "
                    << Twine::utohexstr(
                           FuncHashes[FuncInputAddress].second[BBInputOffset])
                    << '\n';);
  // In case of conflicts (same Key mapping to different Vals), the last
  // update takes precedence. Of course it is not ideal to have conflicts and
  // those happen when we have an empty BB that either contained only
  // NOPs or a jump to the next block (successor). Either way, the successor
  // and this deleted block will both share the same output address (the same
  // key), and we need to map back. We choose here to privilege the successor by
  // allowing it to overwrite the previously inserted key in the map.
  Map[BBOutputOffset] = BBInputOffset << 1;

  const auto &IOAddressMap =
      BB.getFunction()->getBinaryContext().getIOAddressMap();

  for (const auto &[InputOffset, Sym] : BB.getLocSyms()) {
    const auto InputAddress = BB.getFunction()->getAddress() + InputOffset;
    const auto OutputAddress = IOAddressMap.lookup(InputAddress);
    assert(OutputAddress && "Unknown instruction address");
    const auto OutputOffset = *OutputAddress - FuncAddress;

    // Is this the first instruction in the BB? No need to duplicate the entry.
    if (OutputOffset == BBOutputOffset)
      continue;

    LLVM_DEBUG(dbgs() << "  Key: " << Twine::utohexstr(OutputOffset) << " Val: "
                      << Twine::utohexstr(InputOffset) << " (branch)\n");
    Map.insert(std::pair<uint32_t, uint32_t>(OutputOffset,
                                             (InputOffset << 1) | BRANCHENTRY));
  }
}

void BoltAddressTranslation::write(const BinaryContext &BC, raw_ostream &OS) {
  LLVM_DEBUG(dbgs() << "BOLT-DEBUG: Writing BOLT Address Translation Tables\n");
  for (auto &BFI : BC.getBinaryFunctions()) {
    const BinaryFunction &Function = BFI.second;
    // We don't need a translation table if the body of the function hasn't
    // changed
    if (Function.isIgnored() || (!BC.HasRelocations && !Function.isSimple()))
      continue;

    LLVM_DEBUG(
        dbgs() << "Function name: " << Function.getPrintName() << "\n"
               << " Address reference: 0x"
               << Twine::utohexstr(Function.getOutputAddress()) << "\n"
               << " Hash: 0x"
               << Twine::utohexstr(FuncHashes[Function.getAddress()].first)
               << '\n');

    MapTy Map;
    for (const BinaryBasicBlock *const BB :
         Function.getLayout().getMainFragment())
      writeEntriesForBB(Map, *BB, Function.getOutputAddress(),
                        Function.getAddress());
    Maps.emplace(Function.getOutputAddress(), std::move(Map));
    ReverseMap.emplace(Function.getOutputAddress(), Function.getAddress());

    if (!Function.isSplit())
      continue;

    // Split maps
    LLVM_DEBUG(dbgs() << " Cold part\n");
    for (const FunctionFragment &FF :
         Function.getLayout().getSplitFragments()) {
      Map.clear();
      for (const BinaryBasicBlock *const BB : FF)
        writeEntriesForBB(Map, *BB, FF.getAddress(), Function.getAddress());

      Maps.emplace(FF.getAddress(), std::move(Map));
      ColdPartSource.emplace(FF.getAddress(), Function.getOutputAddress());
    }
  }

  // Output addresses are delta-encoded
  uint64_t PrevAddress = 0;
  writeMaps</*Cold=*/false>(Maps, PrevAddress, OS);
  writeMaps</*Cold=*/true>(Maps, PrevAddress, OS);

<<<<<<< HEAD
  outs() << "BOLT-INFO: Wrote " << Maps.size() + ColdMaps.size()
         << " BAT maps\n";
  outs() << "BOLT-INFO: Wrote " << FuncHashes.size() << " function and "
         << std::accumulate(FuncHashes.begin(), FuncHashes.end(), 0ull,
                            [](size_t Acc, const auto &B) {
                              return Acc + B.second.second.size();
                            })
         << " basic block hashes\n";
=======
  outs() << "BOLT-INFO: Wrote " << Maps.size() << " BAT maps\n";
>>>>>>> cfbfd8d3
}

APInt BoltAddressTranslation::calculateBranchEntriesBitMask(MapTy &Map,
                                                            size_t EqualElems) {
  APInt BitMask(alignTo(EqualElems, 8), 0);
  size_t Index = 0;
  for (std::pair<const uint32_t, uint32_t> &KeyVal : Map) {
    if (Index == EqualElems)
      break;
    const uint32_t OutputOffset = KeyVal.second;
    if (OutputOffset & BRANCHENTRY)
      BitMask.setBit(Index);
    ++Index;
  }
  return BitMask;
}

size_t BoltAddressTranslation::getNumEqualOffsets(const MapTy &Map) const {
  size_t EqualOffsets = 0;
  for (const std::pair<const uint32_t, uint32_t> &KeyVal : Map) {
    const uint32_t OutputOffset = KeyVal.first;
    const uint32_t InputOffset = KeyVal.second >> 1;
    if (OutputOffset == InputOffset)
      ++EqualOffsets;
    else
      break;
  }
  return EqualOffsets;
}

template <bool Cold>
void BoltAddressTranslation::writeMaps(std::map<uint64_t, MapTy> &Maps,
                                       uint64_t &PrevAddress, raw_ostream &OS) {
  const uint32_t NumFuncs =
      llvm::count_if(llvm::make_first_range(Maps), [&](const uint64_t Address) {
        return Cold == ColdPartSource.count(Address);
      });
  encodeULEB128(NumFuncs, OS);
  LLVM_DEBUG(dbgs() << "Writing " << NumFuncs << (Cold ? " cold" : "")
                    << " functions for BAT.\n");
  size_t PrevIndex = 0;
  for (auto &MapEntry : Maps) {
    const uint64_t Address = MapEntry.first;
<<<<<<< HEAD
    const uint64_t HotInputAddress =
        ReverseMap[Cold ? ColdPartSource[Address] : Address];
=======
    // Only process cold fragments in cold mode, and vice versa.
    if (Cold != ColdPartSource.count(Address))
      continue;
>>>>>>> cfbfd8d3
    MapTy &Map = MapEntry.second;
    const uint32_t NumEntries = Map.size();
    LLVM_DEBUG(dbgs() << "Writing " << NumEntries << " entries for 0x"
                      << Twine::utohexstr(Address) << ".\n");
    std::pair<size_t, BBHashMap> &FuncHashPair = FuncHashes[HotInputAddress];
    if (!Cold)
      LLVM_DEBUG(dbgs() << "Hash: " << formatv("{0:x}\n", FuncHashPair.first));
    encodeULEB128(Address - PrevAddress, OS);
    PrevAddress = Address;
    if (Cold) {
      size_t HotIndex =
          std::distance(ColdPartSource.begin(), ColdPartSource.find(Address));
      encodeULEB128(HotIndex - PrevIndex, OS);
      PrevIndex = HotIndex;
    } else {
      // Function hash
      OS.write(reinterpret_cast<char *>(&FuncHashPair.first), 8);
    }
    encodeULEB128(NumEntries, OS);
    // For hot fragments only: encode the number of equal offsets
    // (output = input) in the beginning of the function. Only encode one offset
    // in these cases.
    const size_t EqualElems = Cold ? 0 : getNumEqualOffsets(Map);
    if (!Cold) {
      encodeULEB128(EqualElems, OS);
      if (EqualElems) {
        const size_t BranchEntriesBytes = alignTo(EqualElems, 8) / 8;
        APInt BranchEntries = calculateBranchEntriesBitMask(Map, EqualElems);
        OS.write(reinterpret_cast<const char *>(BranchEntries.getRawData()),
                 BranchEntriesBytes);
        LLVM_DEBUG({
          dbgs() << "BranchEntries: ";
          SmallString<8> BitMaskStr;
          BranchEntries.toString(BitMaskStr, 2, false);
          dbgs() << BitMaskStr << '\n';
        });
      }
    }
    size_t Index = 0;
    uint64_t InOffset = 0;
    // Output and Input addresses and delta-encoded
    for (std::pair<const uint32_t, uint32_t> &KeyVal : Map) {
      const uint64_t OutputAddress = KeyVal.first + Address;
      encodeULEB128(OutputAddress - PrevAddress, OS);
      PrevAddress = OutputAddress;
      if (Index++ >= EqualElems)
        encodeSLEB128(KeyVal.second - InOffset, OS);
      InOffset = KeyVal.second; // Keeping InOffset as if BRANCHENTRY is encoded
      if ((InOffset & BRANCHENTRY) == 0) {
        // Basic block hash
        size_t BBHash = FuncHashPair.second[InOffset >> 1];
        OS.write(reinterpret_cast<char *>(&BBHash), 8);
        LLVM_DEBUG(dbgs() << formatv("{0:x} -> {1:x} {2:x}\n", KeyVal.first,
                                     InOffset >> 1, BBHash));
      }
    }
  }
}

std::error_code BoltAddressTranslation::parse(StringRef Buf) {
  DataExtractor DE = DataExtractor(Buf, true, 8);
  uint64_t Offset = 0;
  if (Buf.size() < 12)
    return make_error_code(llvm::errc::io_error);

  const uint32_t NameSz = DE.getU32(&Offset);
  const uint32_t DescSz = DE.getU32(&Offset);
  const uint32_t Type = DE.getU32(&Offset);

  if (Type != BinarySection::NT_BOLT_BAT ||
      Buf.size() + Offset < alignTo(NameSz, 4) + DescSz)
    return make_error_code(llvm::errc::io_error);

  StringRef Name = Buf.slice(Offset, Offset + NameSz);
  Offset = alignTo(Offset + NameSz, 4);
  if (Name.substr(0, 4) != "BOLT")
    return make_error_code(llvm::errc::io_error);

  Error Err(Error::success());
  std::vector<uint64_t> HotFuncs;
  uint64_t PrevAddress = 0;
  parseMaps</*Cold=*/false>(HotFuncs, PrevAddress, DE, Offset, Err);
  parseMaps</*Cold=*/true>(HotFuncs, PrevAddress, DE, Offset, Err);
  outs() << "BOLT-INFO: Parsed " << Maps.size() << " BAT entries\n";
  return errorToErrorCode(std::move(Err));
}

template <bool Cold>
void BoltAddressTranslation::parseMaps(std::vector<uint64_t> &HotFuncs,
                                       uint64_t &PrevAddress, DataExtractor &DE,
                                       uint64_t &Offset, Error &Err) {
  const uint32_t NumFunctions = DE.getULEB128(&Offset, &Err);
  LLVM_DEBUG(dbgs() << "Parsing " << NumFunctions << (Cold ? " cold" : "")
                    << " functions\n");
  size_t HotIndex = 0;
  for (uint32_t I = 0; I < NumFunctions; ++I) {
    const uint64_t Address = PrevAddress + DE.getULEB128(&Offset, &Err);
    uint64_t HotAddress = Cold ? 0 : Address;
    PrevAddress = Address;
    if (Cold) {
      HotIndex += DE.getULEB128(&Offset, &Err);
      HotAddress = HotFuncs[HotIndex];
      ColdPartSource.emplace(Address, HotAddress);
    } else {
      HotFuncs.push_back(Address);
      // Function hash
      const size_t FuncHash = DE.getU64(&Offset, &Err);
      FuncHashes[Address].first = FuncHash;
      LLVM_DEBUG(dbgs() << formatv("{0:x}: hash {1:x}\n", Address, FuncHash));
    }
    const uint32_t NumEntries = DE.getULEB128(&Offset, &Err);
    // Equal offsets, hot fragments only.
    size_t EqualElems = 0;
    APInt *BEBitMask(nullptr);
    if (!Cold) {
      EqualElems = DE.getULEB128(&Offset, &Err);
      LLVM_DEBUG(dbgs() << formatv("Equal offsets: {0}, {1} bytes\n",
                                   EqualElems, getULEB128Size(EqualElems)));
      if (EqualElems) {
        const size_t BranchEntriesBytes = alignTo(EqualElems, 8) / 8;
        BEBitMask = new APInt(alignTo(EqualElems, 8), 0);
        LoadIntFromMemory(
            *BEBitMask,
            reinterpret_cast<const uint8_t *>(
                DE.getBytes(&Offset, BranchEntriesBytes, &Err).data()),
            BranchEntriesBytes);
        LLVM_DEBUG({
          dbgs() << "BEBitMask: ";
          SmallString<8> BitMaskStr;
          BEBitMask->toString(BitMaskStr, 2, false);
          dbgs() << BitMaskStr << ", " << BranchEntriesBytes << " bytes\n";
        });
      }
    }
    MapTy Map;

    LLVM_DEBUG(dbgs() << "Parsing " << NumEntries << " entries for 0x"
                      << Twine::utohexstr(Address) << "\n");
    uint64_t InputOffset = 0;
    for (uint32_t J = 0; J < NumEntries; ++J) {
      const uint64_t OutputDelta = DE.getULEB128(&Offset, &Err);
      const uint64_t OutputAddress = PrevAddress + OutputDelta;
      const uint64_t OutputOffset = OutputAddress - Address;
      PrevAddress = OutputAddress;
      int64_t InputDelta = 0;
      if (J < EqualElems) {
        InputOffset = (OutputOffset << 1) | (*BEBitMask)[J];
      } else {
        InputDelta = DE.getSLEB128(&Offset, &Err);
        InputOffset += InputDelta;
      }
      Map.insert(std::pair<uint32_t, uint32_t>(OutputOffset, InputOffset));
      size_t BBHash = 0;
      if ((InputOffset & BRANCHENTRY) == 0)
        // Map basic block hash to hot fragment by input offset
        BBHash = FuncHashes[HotAddress].second[InputOffset >> 1] =
            DE.getU64(&Offset, &Err);
      LLVM_DEBUG({
        dbgs() << formatv(
            "{0:x} -> {1:x} ({2}/{3}b -> {4}/{5}b), {6:x}", OutputOffset,
            InputOffset, OutputDelta, getULEB128Size(OutputDelta), InputDelta,
            (J < EqualElems) ? 0 : getSLEB128Size(InputDelta), OutputAddress);
        if (BBHash)
          dbgs() << formatv(" {0:x}", BBHash);
        dbgs() << '\n';
      });
    }
    if (BEBitMask)
      delete BEBitMask;
    Maps.insert(std::pair<uint64_t, MapTy>(Address, Map));
  }
}

void BoltAddressTranslation::dump(raw_ostream &OS) {
  const size_t NumTables = Maps.size();
  OS << "BAT tables for " << NumTables << " functions:\n";
  for (const auto &MapEntry : Maps) {
    const uint64_t Address = MapEntry.first;
    const uint64_t HotAddress = fetchParentAddress(Address);
    OS << "Function Address: 0x" << Twine::utohexstr(Address);
    if (HotAddress == 0)
      OS << ", hash: " << Twine::utohexstr(FuncHashes[Address].first);
    OS << "\n";
    OS << "BB mappings:\n";
    for (const auto &Entry : MapEntry.second) {
      const bool IsBranch = Entry.second & BRANCHENTRY;
      const uint32_t Val = Entry.second >> 1; // dropping BRANCHENTRY bit
      OS << "0x" << Twine::utohexstr(Entry.first) << " -> "
         << "0x" << Twine::utohexstr(Val);
      if (IsBranch)
        OS << " (branch)";
      else
        OS << " hash: "
           << Twine::utohexstr(
                  FuncHashes[HotAddress ? HotAddress : Address].second[Val]);
      OS << "\n";
    }
    OS << "\n";
  }
  const size_t NumColdParts = ColdPartSource.size();
  if (!NumColdParts)
    return;

  OS << NumColdParts << " cold mappings:\n";
  for (const auto &Entry : ColdPartSource) {
    OS << "0x" << Twine::utohexstr(Entry.first) << " -> "
       << Twine::utohexstr(Entry.second) << "\n";
  }
  OS << "\n";
}

uint64_t BoltAddressTranslation::translate(uint64_t FuncAddress,
                                           uint64_t Offset,
                                           bool IsBranchSrc) const {
  auto Iter = Maps.find(FuncAddress);
  if (Iter == Maps.end())
    return Offset;

  const MapTy &Map = Iter->second;
  auto KeyVal = Map.upper_bound(Offset);
  if (KeyVal == Map.begin())
    return Offset;

  --KeyVal;

  const uint32_t Val = KeyVal->second >> 1; // dropping BRANCHENTRY bit
  // Branch source addresses are translated to the first instruction of the
  // source BB to avoid accounting for modifications BOLT may have made in the
  // BB regarding deletion/addition of instructions.
  if (IsBranchSrc)
    return Val;
  return Offset - KeyVal->first + Val;
}

std::optional<BoltAddressTranslation::FallthroughListTy>
BoltAddressTranslation::getFallthroughsInTrace(uint64_t FuncAddress,
                                               uint64_t From,
                                               uint64_t To) const {
  SmallVector<std::pair<uint64_t, uint64_t>, 16> Res;

  // Filter out trivial case
  if (From >= To)
    return Res;

  From -= FuncAddress;
  To -= FuncAddress;

  auto Iter = Maps.find(FuncAddress);
  if (Iter == Maps.end())
    return std::nullopt;

  const MapTy &Map = Iter->second;
  auto FromIter = Map.upper_bound(From);
  if (FromIter == Map.begin())
    return Res;
  // Skip instruction entries, to create fallthroughs we are only interested in
  // BB boundaries
  do {
    if (FromIter == Map.begin())
      return Res;
    --FromIter;
  } while (FromIter->second & BRANCHENTRY);

  auto ToIter = Map.upper_bound(To);
  if (ToIter == Map.begin())
    return Res;
  --ToIter;
  if (FromIter->first >= ToIter->first)
    return Res;

  for (auto Iter = FromIter; Iter != ToIter;) {
    const uint32_t Src = Iter->first;
    if (Iter->second & BRANCHENTRY) {
      ++Iter;
      continue;
    }

    ++Iter;
    while (Iter->second & BRANCHENTRY && Iter != ToIter)
      ++Iter;
    if (Iter->second & BRANCHENTRY)
      break;
    Res.emplace_back(Src, Iter->first);
  }

  return Res;
}

uint64_t BoltAddressTranslation::fetchParentAddress(uint64_t Address) const {
  auto Iter = ColdPartSource.find(Address);
  if (Iter == ColdPartSource.end())
    return 0;
  return Iter->second;
}

bool BoltAddressTranslation::enabledFor(
    llvm::object::ELFObjectFileBase *InputFile) const {
  for (const SectionRef &Section : InputFile->sections()) {
    Expected<StringRef> SectionNameOrErr = Section.getName();
    if (Error E = SectionNameOrErr.takeError())
      continue;

    if (SectionNameOrErr.get() == SECTION_NAME)
      return true;
  }
  return false;
}

void BoltAddressTranslation::saveMetadata(BinaryContext &BC) {
  for (BinaryFunction &BF : llvm::make_second_range(BC.getBinaryFunctions())) {
    // We don't need a translation table if the body of the function hasn't
    // changed
    if (BF.isIgnored() || (!BC.HasRelocations && !BF.isSimple()))
      continue;
    // Prepare function and block hashes
    FuncHashes[BF.getAddress()].first = BF.computeHash();
    BF.computeBlockHashes();
    for (const BinaryBasicBlock &BB : BF)
      FuncHashes[BF.getAddress()].second.emplace(BB.getInputOffset(),
                                                 BB.getHash());
  }
}
} // namespace bolt
} // namespace llvm<|MERGE_RESOLUTION|>--- conflicted
+++ resolved
@@ -118,18 +118,13 @@
   writeMaps</*Cold=*/false>(Maps, PrevAddress, OS);
   writeMaps</*Cold=*/true>(Maps, PrevAddress, OS);
 
-<<<<<<< HEAD
-  outs() << "BOLT-INFO: Wrote " << Maps.size() + ColdMaps.size()
-         << " BAT maps\n";
+  outs() << "BOLT-INFO: Wrote " << Maps.size() << " BAT maps\n";
   outs() << "BOLT-INFO: Wrote " << FuncHashes.size() << " function and "
          << std::accumulate(FuncHashes.begin(), FuncHashes.end(), 0ull,
                             [](size_t Acc, const auto &B) {
                               return Acc + B.second.second.size();
                             })
          << " basic block hashes\n";
-=======
-  outs() << "BOLT-INFO: Wrote " << Maps.size() << " BAT maps\n";
->>>>>>> cfbfd8d3
 }
 
 APInt BoltAddressTranslation::calculateBranchEntriesBitMask(MapTy &Map,
@@ -173,14 +168,11 @@
   size_t PrevIndex = 0;
   for (auto &MapEntry : Maps) {
     const uint64_t Address = MapEntry.first;
-<<<<<<< HEAD
+    // Only process cold fragments in cold mode, and vice versa.
+    if (Cold != ColdPartSource.count(Address))
+      continue;
     const uint64_t HotInputAddress =
         ReverseMap[Cold ? ColdPartSource[Address] : Address];
-=======
-    // Only process cold fragments in cold mode, and vice versa.
-    if (Cold != ColdPartSource.count(Address))
-      continue;
->>>>>>> cfbfd8d3
     MapTy &Map = MapEntry.second;
     const uint32_t NumEntries = Map.size();
     LLVM_DEBUG(dbgs() << "Writing " << NumEntries << " entries for 0x"
