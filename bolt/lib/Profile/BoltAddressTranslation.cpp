--- conflicted
+++ resolved
@@ -108,7 +108,7 @@
       for (const BinaryBasicBlock *const BB : FF)
         writeEntriesForBB(Map, *BB, FF.getAddress(), Function.getAddress());
 
-      ColdMaps.emplace(FF.getAddress(), std::move(Map));
+      Maps.emplace(FF.getAddress(), std::move(Map));
       ColdPartSource.emplace(FF.getAddress(), Function.getOutputAddress());
     }
   }
@@ -116,10 +116,9 @@
   // Output addresses are delta-encoded
   uint64_t PrevAddress = 0;
   writeMaps</*Cold=*/false>(Maps, PrevAddress, OS);
-  writeMaps</*Cold=*/true>(ColdMaps, PrevAddress, OS);
-
-  outs() << "BOLT-INFO: Wrote " << Maps.size() + ColdMaps.size()
-         << " BAT maps\n";
+  writeMaps</*Cold=*/true>(Maps, PrevAddress, OS);
+
+  outs() << "BOLT-INFO: Wrote " << Maps.size() << " BAT maps\n";
   outs() << "BOLT-INFO: Wrote " << FuncHashes.size() << " function and "
          << std::accumulate(FuncHashes.begin(), FuncHashes.end(), 0ull,
                             [](size_t Acc, const auto &B) {
@@ -159,25 +158,25 @@
 template <bool Cold>
 void BoltAddressTranslation::writeMaps(std::map<uint64_t, MapTy> &Maps,
                                        uint64_t &PrevAddress, raw_ostream &OS) {
-  const uint32_t NumFuncs = Maps.size();
+  const uint32_t NumFuncs =
+      llvm::count_if(llvm::make_first_range(Maps), [&](const uint64_t Address) {
+        return Cold == ColdPartSource.count(Address);
+      });
   encodeULEB128(NumFuncs, OS);
-<<<<<<< HEAD
   LLVM_DEBUG(dbgs() << "Writing " << NumFuncs << (Cold ? " cold" : "")
                     << " functions for BAT.\n");
   size_t PrevIndex = 0;
-=======
-  LLVM_DEBUG(dbgs() << "Writing " << NumFuncs << " functions for BAT.\n");
-  uint64_t PrevAddress = 0;
->>>>>>> 8fb8ad66
   for (auto &MapEntry : Maps) {
     const uint64_t Address = MapEntry.first;
+    // Only process cold fragments in cold mode, and vice versa.
+    if (Cold != ColdPartSource.count(Address))
+      continue;
     const uint64_t HotInputAddress =
         ReverseMap[Cold ? ColdPartSource[Address] : Address];
     MapTy &Map = MapEntry.second;
     const uint32_t NumEntries = Map.size();
     LLVM_DEBUG(dbgs() << "Writing " << NumEntries << " entries for 0x"
                       << Twine::utohexstr(Address) << ".\n");
-<<<<<<< HEAD
     std::pair<size_t, BBHashMap> &FuncHashPair = FuncHashes[HotInputAddress];
     if (!Cold)
       LLVM_DEBUG(dbgs() << "Hash: " << formatv("{0:x}\n", FuncHashPair.first));
@@ -229,17 +228,6 @@
         LLVM_DEBUG(dbgs() << formatv("{0:x} -> {1:x} {2:x}\n", KeyVal.first,
                                      InOffset >> 1, BBHash));
       }
-=======
-    encodeULEB128(Address - PrevAddress, OS);
-    PrevAddress = Address;
-    encodeULEB128(NumEntries, OS);
-    uint64_t InOffset = 0, OutOffset = 0;
-    // Output and Input addresses and delta-encoded
-    for (std::pair<const uint32_t, uint32_t> &KeyVal : Map) {
-      encodeULEB128(KeyVal.first - OutOffset, OS);
-      encodeSLEB128(KeyVal.second - InOffset, OS);
-      std::tie(OutOffset, InOffset) = KeyVal;
->>>>>>> 8fb8ad66
     }
   }
 }
@@ -277,7 +265,6 @@
                                        uint64_t &PrevAddress, DataExtractor &DE,
                                        uint64_t &Offset, Error &Err) {
   const uint32_t NumFunctions = DE.getULEB128(&Offset, &Err);
-<<<<<<< HEAD
   LLVM_DEBUG(dbgs() << "Parsing " << NumFunctions << (Cold ? " cold" : "")
                     << " functions\n");
   size_t HotIndex = 0;
@@ -296,13 +283,6 @@
       FuncHashes[Address].first = FuncHash;
       LLVM_DEBUG(dbgs() << formatv("{0:x}: hash {1:x}\n", Address, FuncHash));
     }
-=======
-  LLVM_DEBUG(dbgs() << "Parsing " << NumFunctions << " functions\n");
-  uint64_t PrevAddress = 0;
-  for (uint32_t I = 0; I < NumFunctions; ++I) {
-    const uint64_t Address = PrevAddress + DE.getULEB128(&Offset, &Err);
-    PrevAddress = Address;
->>>>>>> 8fb8ad66
     const uint32_t NumEntries = DE.getULEB128(&Offset, &Err);
     // Equal offsets, hot fragments only.
     size_t EqualElems = 0;
@@ -331,7 +311,6 @@
 
     LLVM_DEBUG(dbgs() << "Parsing " << NumEntries << " entries for 0x"
                       << Twine::utohexstr(Address) << "\n");
-<<<<<<< HEAD
     uint64_t InputOffset = 0;
     for (uint32_t J = 0; J < NumEntries; ++J) {
       const uint64_t OutputDelta = DE.getULEB128(&Offset, &Err);
@@ -360,18 +339,6 @@
           dbgs() << formatv(" {0:x}", BBHash);
         dbgs() << '\n';
       });
-=======
-    uint64_t InputOffset = 0, OutputOffset = 0;
-    for (uint32_t J = 0; J < NumEntries; ++J) {
-      const uint64_t OutputDelta = DE.getULEB128(&Offset, &Err);
-      const int64_t InputDelta = DE.getSLEB128(&Offset, &Err);
-      OutputOffset += OutputDelta;
-      InputOffset += InputDelta;
-      Map.insert(std::pair<uint32_t, uint32_t>(OutputOffset, InputOffset));
-      LLVM_DEBUG(dbgs() << Twine::utohexstr(OutputOffset) << " -> "
-                        << Twine::utohexstr(InputOffset) << " (" << OutputDelta
-                        << ", " << InputDelta << ")\n");
->>>>>>> 8fb8ad66
     }
     if (BEBitMask)
       delete BEBitMask;
