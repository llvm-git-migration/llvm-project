--- conflicted
+++ resolved
@@ -2364,41 +2364,37 @@
           YamlBB.Successors.emplace_back(YamlSI);
           TotalCount += YamlSI.Count;
         }
-<<<<<<< HEAD
+        YamlBB.ExecCount = TotalCount;
         // Iterate over BRANCHENTRY records in the current block
         for (uint32_t BranchOffset : BFBranches[Offset]) {
           const auto &CallToIt = Branches.InterIndex.find(BranchOffset);
-          if (CallToIt != Branches.InterIndex.end()) {
-            for (const auto &[CallToLoc, CallToIdx] : CallToIt->second) {
-              const llvm::bolt::BranchInfo &BI = Branches.Data.at(CallToIdx);
-              yaml::bolt::CallSiteInfo YamlCSI;
-              YamlCSI.DestId = 0; // designated for unknown functions
-              YamlCSI.EntryDiscriminator = 0;
-              YamlCSI.Count = BI.Branches;
-              YamlCSI.Mispreds = BI.Mispreds;
-              YamlCSI.Offset = BranchOffset - Offset;
-              BinaryData *CallTargetBD = BC.getBinaryDataByName(CallToLoc.Name);
-              if (!CallTargetBD) {
-                YamlBB.CallSites.emplace_back(YamlCSI);
-                continue;
-              }
-              BinaryFunction *CallTargetBF =
-                  BC.getBinaryFunctionAtAddress(CallTargetBD->getAddress());
-              if (!CallTargetBF) {
-                YamlBB.CallSites.emplace_back(YamlCSI);
-                continue;
-              }
-              YamlCSI.DestId = CallTargetBF->getFunctionNumber();
+          if (CallToIt == Branches.InterIndex.end())
+            continue;
+          for (const auto &[CallToLoc, CallToIdx] : CallToIt->second) {
+            const llvm::bolt::BranchInfo &BI = Branches.Data.at(CallToIdx);
+            yaml::bolt::CallSiteInfo YamlCSI;
+            YamlCSI.DestId = 0; // designated for unknown functions
+            YamlCSI.EntryDiscriminator = 0;
+            YamlCSI.Count = BI.Branches;
+            YamlCSI.Mispreds = BI.Mispreds;
+            YamlCSI.Offset = BranchOffset - Offset;
+            BinaryData *CallTargetBD = BC.getBinaryDataByName(CallToLoc.Name);
+            if (!CallTargetBD) {
               YamlBB.CallSites.emplace_back(YamlCSI);
+              continue;
             }
+            BinaryFunction *CallTargetBF =
+                BC.getBinaryFunctionAtAddress(CallTargetBD->getAddress());
+            if (!CallTargetBF) {
+              YamlBB.CallSites.emplace_back(YamlCSI);
+              continue;
+            }
+            YamlCSI.DestId = CallTargetBF->getFunctionNumber();
+            YamlBB.CallSites.emplace_back(YamlCSI);
           }
         }
         if (YamlBB.ExecCount || !YamlBB.Successors.empty() ||
             !YamlBB.CallSites.empty())
-=======
-        YamlBB.ExecCount = TotalCount;
-        if (YamlBB.ExecCount || !YamlBB.Successors.empty())
->>>>>>> a867b62e
           YamlBF.Blocks.emplace_back(YamlBB);
       }
       BP.Functions.emplace_back(YamlBF);
