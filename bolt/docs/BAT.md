--- conflicted
+++ resolved
@@ -80,17 +80,12 @@
 | `Address` | Continuous, Delta, ULEB128 | Function address in the output binary |
 | `HotIndex` | Delta, ULEB128 | Cold functions only: index of corresponding hot function in hot functions table |
 | `NumEntries` | ULEB128 | Number of address translation entries for a function |
-<<<<<<< HEAD
 | `EqualElems` | ULEB128 | Hot functions only: number of equal offsets in the beginning of a function |
 | `BranchEntries` | Bitmask, `alignTo(EqualElems, 8)` bits | Hot functions only: if `EqualElems` is non-zero, bitmask denoting entries with `BRANCHENTRY` bit |
+
 Function header is followed by `EqualElems` offsets (hot functions only) and
 `NumEntries-EqualElems` (`NumEntries` for cold functions) pairs of offsets for
 current function.
-=======
-
-Function header is followed by `NumEntries` pairs of offsets for current
-function.
->>>>>>> 01d801e4
 
 ### Address translation table
 Delta encoding means that only the difference with the previous corresponding
