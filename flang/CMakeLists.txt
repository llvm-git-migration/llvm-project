cmake_minimum_required(VERSION 3.20.0)
set(LLVM_SUBPROJECT_TITLE "Flang")

if(NOT DEFINED LLVM_COMMON_CMAKE_UTILS)
  set(LLVM_COMMON_CMAKE_UTILS ${CMAKE_CURRENT_SOURCE_DIR}/../cmake)
endif()
include(${LLVM_COMMON_CMAKE_UTILS}/Modules/CMakePolicy.cmake
  NO_POLICY_SCOPE)

set(CMAKE_BUILD_WITH_INSTALL_NAME_DIR ON)

# Flang requires C++17.
set(CMAKE_CXX_STANDARD 17)
set(CMAKE_CXX_STANDARD_REQUIRED TRUE)
set(CMAKE_CXX_EXTENSIONS OFF)

if (LLVM_ENABLE_EH)
  # To match with the flang guidelines we currently disable
  # building with exception support in core LLVM.
  message(FATAL_ERROR "Flang does not currently support building with \
          LLVM exceptions enabled.  Please disable LLVM_ENABLE_EH when building \
          flang.")
endif()

set(FLANG_SOURCE_DIR ${CMAKE_CURRENT_SOURCE_DIR})
set(FLANG_RT_SOURCE_DIR "${CMAKE_CURRENT_SOURCE_DIR}/../flang-rt")

if (CMAKE_SOURCE_DIR STREQUAL CMAKE_BINARY_DIR AND NOT MSVC_IDE)
  message(FATAL_ERROR "In-source builds are not allowed. \
          Please create a directory and run cmake from there,\
          passing the path to this source directory as the last argument.\
          This process created the file `CMakeCache.txt' and the directory\
          `CMakeFiles'. Please delete them.")
endif()

option(FLANG_ENABLE_WERROR "Fail and stop building flang if a warning is triggered." OFF)

# Check for a standalone build and configure as appropriate from
# there.
if (CMAKE_SOURCE_DIR STREQUAL CMAKE_CURRENT_SOURCE_DIR)
  message("Building Flang as a standalone project.")
  project(Flang)
  set(FLANG_STANDALONE_BUILD ON)
else()
  set(FLANG_STANDALONE_BUILD OFF)
endif()

# Must go below project(..)
include(GNUInstallDirs)

# MSVC + clang-cl build requires clang_rt.builtin.${target} library
if (MSVC AND CMAKE_CXX_COMPILER_ID MATCHES Clang)
  include(HandleCompilerRT)
  find_compiler_rt_library(builtins CLANG_RT_BUILTINS_LIBRARY)
  get_filename_component(LIBDIR "${CLANG_RT_BUILTINS_LIBRARY}" DIRECTORY)
  if (IS_DIRECTORY "${LIBDIR}")
    link_libraries(${CLANG_RT_BUILTINS_LIBRARY})
  endif()

  if (MSVC_VERSION EQUAL 1942)
    message(FATAL_ERROR "Flang cannot be built with clang and the MSVC 17.12 "
            "toolchain version. Please upgrade to 17.13 or later, or switch "
            "to the 17.10 LTSC release. "
            "See https://github.com/microsoft/STL/issues/4959 for more details.")
  endif()
endif()

if(CMAKE_SIZEOF_VOID_P EQUAL 4)
  message(FATAL_ERROR "flang isn't supported on 32 bit CPUs")
endif()

if (FLANG_STANDALONE_BUILD)
  set(FLANG_BINARY_DIR ${CMAKE_CURRENT_BINARY_DIR})
  set(CMAKE_INCLUDE_CURRENT_DIR ON)
  if (NOT MSVC_IDE)
    set(LLVM_ENABLE_ASSERTIONS ${ENABLE_ASSERTIONS}
      CACHE BOOL "Enable assertions")
    # Assertions follow llvm's configuration.
    mark_as_advanced(LLVM_ENABLE_ASSERTIONS)
  endif()

  # If the user specifies a relative path to LLVM_DIR, the calls to include
  # LLVM modules fail. Append the absolute path to LLVM_DIR instead.
  get_filename_component(LLVM_DIR_ABSOLUTE ${LLVM_DIR}
    REALPATH BASE_DIR ${CMAKE_CURRENT_BINARY_DIR})
  list(APPEND CMAKE_MODULE_PATH ${LLVM_DIR_ABSOLUTE})
  # We need a pre-built/installed version of LLVM.
  find_package(LLVM REQUIRED HINTS "${LLVM_DIR_ABSOLUTE}")

  # Users might specify a path to CLANG_DIR that's:
  #   * a full path, or
  #   * a path relative to the path of this script.
  # Append the absolute path to CLANG_DIR so that find_package works in both
  # cases.
  get_filename_component(
    CLANG_DIR_ABSOLUTE
    ${CLANG_DIR}
    REALPATH
    BASE_DIR ${CMAKE_CURRENT_BINARY_DIR})
  list(APPEND CMAKE_MODULE_PATH ${CLANG_DIR_ABSOLUTE})

  # TODO: Remove when libclangDriver is lifted out of Clang
  find_package(Clang REQUIRED PATHS "${CLANG_DIR_ABSOLUTE}" NO_DEFAULT_PATH)
  if (NOT Clang_FOUND)
    message(FATAL_ERROR "Failed to find Clang")
  endif()

  # If LLVM links to zlib we need the imported targets so we can too.
  if(LLVM_ENABLE_ZLIB)
    find_package(ZLIB REQUIRED)
  endif()
  option(LLVM_ENABLE_PEDANTIC "Compile with pedantic enabled." ON)
  if(CMAKE_COMPILER_IS_GNUCXX)
    set(USE_NO_MAYBE_UNINITIALIZED 1)
  endif()

  include(AddLLVM)
  include(HandleLLVMOptions)
  include(VersionFromVCS)
  include(GetErrcMessages)

  include(AddClang)

  include(TableGen)
  # If the user specifies a relative path to MLIR_DIR, the calls to include
  # MLIR modules fail. Append the absolute path to MLIR_DIR instead.
  get_filename_component(MLIR_DIR_ABSOLUTE ${MLIR_DIR}
    REALPATH BASE_DIR ${CMAKE_CURRENT_BINARY_DIR})
  list(APPEND CMAKE_MODULE_PATH ${MLIR_DIR_ABSOLUTE})
  find_package(MLIR REQUIRED CONFIG HINTS ${MLIR_DIR_ABSOLUTE})
  # Use SYSTEM for the same reasons as for LLVM includes
  include_directories(SYSTEM ${MLIR_INCLUDE_DIRS})
  include(AddMLIR)
  find_program(MLIR_TABLEGEN_EXE "mlir-tblgen" ${LLVM_TOOLS_BINARY_DIR}
    NO_DEFAULT_PATH)

  option(LLVM_INSTALL_TOOLCHAIN_ONLY
    "Only include toolchain files in the 'install' target." OFF)
  option(LLVM_FORCE_USE_OLD_TOOLCHAIN
    "Set to ON to force using an old, unsupported host toolchain." OFF)


  # Add LLVM include files as if they were SYSTEM because there are complex unused
  # parameter issues that may or may not appear depending on the environments and
  # compilers (ifdefs are involved). This allows warnings from LLVM headers to be
  # ignored while keeping -Wunused-parameter a fatal error inside f18 code base.
  # This may have to be fine-tuned if flang headers are consider part of this
  # LLVM_INCLUDE_DIRS when merging in the monorepo (Warning from flang headers
  # should not be suppressed).
  include_directories(SYSTEM ${LLVM_INCLUDE_DIRS})
  add_definitions(${LLVM_DEFINITIONS})

  # LLVM's cmake configuration files currently sneak in a c++11 flag.
  # We look for it here and remove it from Flang's compile flags to
  # avoid some mixed compilation flangs (e.g. -std=c++11 ... -std=c++17).
  if (DEFINED LLVM_CXX_STD)
    message("LLVM configuration set a C++ standard: ${LLVM_CXX_STD}")
    if (NOT LLVM_CXX_STD EQUAL "c++17")
      message("Flang: Overriding LLVM's 'cxx_std' setting...")
      message("    removing '-std=${LLVM_CXX_STD}'")
      message("    CMAKE_CXX_FLAGS='${CMAKE_CXX_FLAGS}'")
      string(REPLACE " -std=${LLVM_CXX_STD}" "" CMAKE_CXX_FLAGS "${CMAKE_CXX_FLAGS}")
      message("    [NEW] CMAKE_CXX_FLAGS='${CMAKE_CXX_FLAGS}'")
    endif()
  endif()

  link_directories("${LLVM_LIBRARY_DIR}")

  set(CMAKE_RUNTIME_OUTPUT_DIRECTORY ${CMAKE_BINARY_DIR}/bin)
  set(CMAKE_LIBRARY_OUTPUT_DIRECTORY
    ${CMAKE_BINARY_DIR}/lib${LLVM_LIBDIR_SUFFIX})
  set(CMAKE_ARCHIVE_OUTPUT_DIRECTORY
    ${CMAKE_BINARY_DIR}/lib${LLVM_LIBDIR_SUFFIX})

  set(LLVM_EXTERNAL_LIT "${LLVM_TOOLS_BINARY_DIR}/llvm-lit" CACHE STRING "Command used to spawn lit")

  option(FLANG_INCLUDE_TESTS
         "Generate build targets for the Flang unit tests."
         ON)

  get_errc_messages(LLVM_LIT_ERRC_MESSAGES)

#Handle unittests when out-of-tree
  set(FLANG_GTEST_AVAIL 0)
  if (FLANG_INCLUDE_TESTS)
    set(UNITTEST_DIR ${LLVM_THIRD_PARTY_DIR}/unittest)
    if(EXISTS ${UNITTEST_DIR}/googletest/include/gtest/gtest.h)
      if (NOT TARGET llvm_gtest)
        add_subdirectory(${UNITTEST_DIR} third-party/unittest)
      endif()
      set(FLANG_GTEST_AVAIL 1)
    else()
      message(WARNING
      "Unit-tests will be skipped as LLVM install does not include google-test related headers and libraries.")
      set(FLANG_GTEST_AVAIL 0)
    endif()
  endif()
  if (FLANG_GTEST_AVAIL)
    add_custom_target(check-all DEPENDS check-flang FlangUnitTests)
  else()
    add_custom_target(check-all DEPENDS check-flang )
  endif()
  if (LLVM_BUILD_DOCS)
    add_custom_target(doxygen ALL)
  endif()

else()
  option(FLANG_INCLUDE_TESTS
         "Generate build targets for the Flang unit tests."
         ${LLVM_INCLUDE_TESTS})
  set(FLANG_GTEST_AVAIL 1)

  if(FLANG_STANDALONE_BUILD)
    set(FLANG_BINARY_DIR ${CMAKE_BINARY_DIR}/tools/flang)
  else()
    set(FLANG_BINARY_DIR ${CMAKE_CURRENT_BINARY_DIR})
  endif()

  set(MLIR_MAIN_SRC_DIR ${LLVM_MAIN_SRC_DIR}/../mlir ) # --src-root
  set(MLIR_INCLUDE_DIR ${MLIR_MAIN_SRC_DIR}/include ) # --includedir
  set(MLIR_TABLEGEN_OUTPUT_DIR ${CMAKE_BINARY_DIR}/tools/mlir/include)
  include_directories(SYSTEM ${MLIR_INCLUDE_DIR})
  include_directories(SYSTEM ${MLIR_TABLEGEN_OUTPUT_DIR})
endif()

set(FLANG_TOOLS_INSTALL_DIR "${CMAKE_INSTALL_BINDIR}" CACHE PATH
    "Path for binary subdirectory (defaults to '${CMAKE_INSTALL_BINDIR}')")
mark_as_advanced(FLANG_TOOLS_INSTALL_DIR)

set(FLANG_INTRINSIC_MODULES_DIR ${CMAKE_BINARY_DIR}/include/flang)
set(FLANG_INCLUDE_DIR ${FLANG_BINARY_DIR}/include)

# TODO: Remove when libclangDriver is lifted out of Clang
if(FLANG_STANDALONE_BUILD)
  set(CLANG_INCLUDE_DIR ${CLANG_INCLUDE_DIRS} )
  # No need to specify TableGen output dir as that's embedded in CLANG_DIR
else()
  set(CLANG_INCLUDE_DIR ${LLVM_MAIN_SRC_DIR}/../clang/include )
  # Specify TableGen output dir for things like DiagnosticCommonKinds.inc,
  # DiagnosticDriverKinds.inc (required for reporting diagnostics)
  set(CLANG_TABLEGEN_OUTPUT_DIR ${CMAKE_BINARY_DIR}/tools/clang/include)
  include_directories(SYSTEM ${CLANG_TABLEGEN_OUTPUT_DIR})
endif()
include_directories(SYSTEM ${CLANG_INCLUDE_DIR})

# tco tool and FIR lib output directories
if(FLANG_STANDALONE_BUILD)
  set(LLVM_RUNTIME_OUTPUT_INTDIR ${CMAKE_BINARY_DIR}/bin)
  set(LLVM_LIBRARY_OUTPUT_INTDIR ${CMAKE_BINARY_DIR}/lib)
endif()
# Always build tco tool
set(LLVM_BUILD_TOOLS ON)

include_directories(BEFORE
  ${FLANG_BINARY_DIR}/include
  ${FLANG_SOURCE_DIR}/include)

# Add Flang-centric modules to cmake path.
list(INSERT CMAKE_MODULE_PATH 0
  "${FLANG_SOURCE_DIR}/cmake/modules"
  "${LLVM_COMMON_CMAKE_UTILS}/Modules"
  )
include(AddFlang)

if (NOT DEFAULT_SYSROOT)
  set(DEFAULT_SYSROOT "" CACHE PATH
    "The <path> to use for the system root for all compiler invocations (--sysroot=<path>).")
endif()

if (NOT ENABLE_LINKER_BUILD_ID)
  set(ENABLE_LINKER_BUILD_ID OFF CACHE BOOL "pass --build-id to ld")
endif()

set(FLANG_DEFAULT_LINKER "" CACHE STRING
  "Default linker to use (linker name or absolute path, empty for platform default)")

set(FLANG_DEFAULT_RTLIB "" CACHE STRING
   "Default Fortran runtime library to use (\"libflang_rt\"), leave empty for platform default.")

if (NOT(FLANG_DEFAULT_RTLIB STREQUAL ""))
  message(WARNING "Resetting Flang's default runtime library to use platform default.")
  set(FLANG_DEFAULT_RTLIB "" CACHE STRING
      "Default runtime library to use (empty for platform default)" FORCE)
endif()



set(PACKAGE_VERSION "${LLVM_PACKAGE_VERSION}")
if (NOT PACKAGE_VERSION)
  set(PACKAGE_VERSION ${LLVM_VERSION_MAJOR})
endif()


if (NOT DEFINED FLANG_VERSION_MAJOR)
  set(FLANG_VERSION_MAJOR ${LLVM_VERSION_MAJOR})
endif()

if (NOT DEFINED FLANG_VERSION_MINOR)
  set(FLANG_VERSION_MINOR ${LLVM_VERSION_MINOR})
endif()

if (NOT DEFINED FLANG_VERSION_PATCHLEVEL)
  set(FLANG_VERSION_PATCHLEVEL ${LLVM_VERSION_PATCH})
endif()

# Unlike PACKAGE_VERSION, FLANG_VERSION does not include LLVM_VERSION_SUFFIX.
set(FLANG_VERSION "${FLANG_VERSION_MAJOR}.${FLANG_VERSION_MINOR}.${FLANG_VERSION_PATCHLEVEL}")
message(STATUS "Flang version: ${FLANG_VERSION}")
# Flang executable version information
set(FLANG_EXECUTABLE_VERSION
    "${FLANG_VERSION_MAJOR}" CACHE STRING
    "Major version number to appended to the flang executable name.")
set(LIBFLANG_LIBRARY_VERSION
    "${FLANG_VERSION_MAJOR}" CACHE STRING
    "Major version number to appended to the libflang library.")

mark_as_advanced(FLANG_EXECUTABLE_VERSION LIBFLANG_LIBRARY_VERSION)

set(FLANG_VENDOR ${PACKAGE_VENDOR} CACHE STRING
  "Vendor-specific Flang version information.")
set(FLANG_VENDOR_UTI "org.llvm.flang" CACHE STRING
  "Vendor-specific uti.")

if (FLANG_VENDOR)
  add_definitions(-DFLANG_VENDOR="${FLANG_VENDOR} ")
endif()

set(FLANG_REPOSITORY_STRING "" CACHE STRING
  "Vendor-specific text for showing the repository the source is taken from.")
if (FLANG_REPOSITORY_STRING)
  add_definitions(-DFLANG_REPOSITORY_STRING="${FLANG_REPOSITORY_STRING}")
endif()

# Configure Flang's Version.inc file.
configure_file(
  ${CMAKE_CURRENT_SOURCE_DIR}/include/flang/Version.inc.in
  ${CMAKE_CURRENT_BINARY_DIR}/include/flang/Version.inc)
# Configure Flang's version info header file.
configure_file(
  ${FLANG_SOURCE_DIR}/include/flang/Config/config.h.cmake
  ${FLANG_BINARY_DIR}/include/flang/Config/config.h)

if (FLANG_ENABLE_WERROR)
  # The following is taken from llvm/cmake/modules/HandleLLVMOptions.cmake
  # Keep this up-to-date with that file
  if( MSVC )
    append("/WX" CMAKE_C_FLAGS CMAKE_CXX_FLAGS)
  endif()
  if ( LLVM_COMPILER_IS_GCC_COMPATIBLE )
    append("-Werror" CMAKE_C_FLAGS CMAKE_CXX_FLAGS)
    append("-Wno-error" CMAKE_REQUIRED_FLAGS)
  endif( LLVM_COMPILER_IS_GCC_COMPATIBLE )
endif()

# Builtin check_cxx_compiler_flag doesn't seem to work correctly
macro(check_compiler_flag flag resultVar)
  unset(${resultVar} CACHE)
  check_cxx_compiler_flag("${flag}" ${resultVar})
endmacro()

check_compiler_flag("-Werror -Wno-deprecated-copy" CXX_SUPPORTS_NO_DEPRECATED_COPY_FLAG)
if (CXX_SUPPORTS_NO_DEPRECATED_COPY_FLAG)
  set(CMAKE_CXX_FLAGS "${CMAKE_CXX_FLAGS} -Wno-deprecated-copy")
endif()
check_compiler_flag("-Wstring-conversion" CXX_SUPPORTS_NO_STRING_CONVERSION_FLAG)
if (CXX_SUPPORTS_NO_STRING_CONVERSION_FLAG)
  set(CMAKE_CXX_FLAGS "${CMAKE_CXX_FLAGS} -Wno-string-conversion")
endif()
check_compiler_flag("-Wno-ctad-maybe-unsupported" CXX_SUPPORTS_NO_CTAD_MAYBE_UNSUPPORTED_FLAG)
if (CXX_SUPPORTS_NO_CTAD_MAYBE_UNSUPPORTED_FLAG)
  set(CMAKE_CXX_FLAGS "${CMAKE_CXX_FLAGS} -Wno-ctad-maybe-unsupported")
endif()

# Add appropriate flags for GCC
if (LLVM_COMPILER_IS_GCC_COMPATIBLE)

  if (NOT "${CMAKE_CXX_COMPILER_ID}" MATCHES "Clang")
    set(CMAKE_CXX_FLAGS "${CMAKE_CXX_FLAGS} -fno-strict-aliasing -fno-semantic-interposition")
  else()
    set(CMAKE_CXX_FLAGS "${CMAKE_CXX_FLAGS} -Wno-unused-command-line-argument -Wstring-conversion \
          -Wcovered-switch-default")
  endif()  # Clang.

  check_cxx_compiler_flag("-Werror -Wnested-anon-types" CXX_SUPPORTS_NO_NESTED_ANON_TYPES_FLAG)
  if (CXX_SUPPORTS_NO_NESTED_ANON_TYPES_FLAG)
    set(CMAKE_CXX_FLAGS "${CMAKE_CXX_FLAGS} -Wno-nested-anon-types")
  endif()

  # Add to build type flags.
  set(CMAKE_CXX_FLAGS_DEBUG "${CMAKE_CXX_FLAGS_DEBUG} -DDEBUGF18")
  set(CMAKE_CXX_FLAGS_MINSIZEREL "${CMAKE_CXX_FLAGS_MINSIZEREL} -DCHECK=\"(void)\"")

  # Building shared libraries is bad for performance with GCC by default
  # due to the need to preserve the right to override external entry points
  if (BUILD_SHARED_LIBS AND NOT (CMAKE_CXX_COMPILER_ID MATCHES "Clang"))
   set(CMAKE_CXX_FLAGS_RELEASE "${CMAKE_CXX_FLAGS_RELEASE} -fno-semantic-interposition")
  endif()

endif()

# Clang on Darwin enables non-POSIX extensions by default, which allows the
# macro HUGE to leak out of <math.h> even when it is never directly included,
# conflicting with Flang's HUGE symbols.
# Set _POSIX_C_SOURCE to avoid including these extensions.
if (APPLE)
  set(CMAKE_CXX_FLAGS "${CMAKE_CXX_FLAGS} -D_POSIX_C_SOURCE=200809")
endif()

list(REMOVE_DUPLICATES CMAKE_CXX_FLAGS)

# Determine HOST_LINK_VERSION on Darwin.
set(HOST_LINK_VERSION)
if (APPLE)
  set(LD_V_OUTPUT)
  execute_process(
    COMMAND sh -c "${CMAKE_LINKER} -v 2>&1 | head -1"
    RESULT_VARIABLE HAD_ERROR
    OUTPUT_VARIABLE LD_V_OUTPUT)
  if (NOT HAD_ERROR)
    if ("${LD_V_OUTPUT}" MATCHES ".*ld64-([0-9.]+).*")
      string(REGEX REPLACE ".*ld64-([0-9.]+).*" "\\1" HOST_LINK_VERSION ${LD_V_OUTPUT})
    elseif ("${LD_V_OUTPUT}" MATCHES "[^0-9]*([0-9.]+).*")
      string(REGEX REPLACE "[^0-9]*([0-9.]+).*" "\\1" HOST_LINK_VERSION ${LD_V_OUTPUT})
    endif()
  else()
    message(FATAL_ERROR "${CMAKE_LINKER} failed with status ${HAD_ERROR}")
  endif()
endif()

include(AddFlang)
include(FlangCommon)

if (FLANG_INCLUDE_TESTS)
  add_compile_definitions(FLANG_INCLUDE_TESTS=1)
endif()

add_subdirectory(include)
add_subdirectory(lib)
add_subdirectory(cmake/modules)

option(FLANG_BUILD_TOOLS
  "Build the Flang tools. If OFF, just generate build targets." ON)
if (FLANG_BUILD_TOOLS)
  add_subdirectory(tools)
endif()

<<<<<<< HEAD
=======
option(FLANG_CUF_RUNTIME
  "Compile CUDA Fortran runtime sources" OFF)
if (FLANG_CUF_RUNTIME)
  find_package(CUDAToolkit REQUIRED)
endif()

add_subdirectory(runtime)

>>>>>>> bbd298e6
if (LLVM_INCLUDE_EXAMPLES)
  add_subdirectory(examples)
endif()

if (FLANG_INCLUDE_TESTS)
  add_subdirectory(test)
  if (FLANG_GTEST_AVAIL)
    add_subdirectory(unittests)
  endif ()
endif()

option(FLANG_INCLUDE_DOCS "Generate build targets for the Flang docs."
       ${LLVM_INCLUDE_DOCS})
if (FLANG_INCLUDE_DOCS)
  add_subdirectory(docs)
endif()

# Custom target to install Flang libraries.
add_custom_target(flang-libraries)
set_target_properties(flang-libraries PROPERTIES FOLDER "Flang/Meta")

if (NOT LLVM_ENABLE_IDE)
  add_llvm_install_targets(install-flang-libraries
   DEPENDS flang-libraries
   COMPONENT flang-libraries)
endif()

get_property(FLANG_LIBS GLOBAL PROPERTY FLANG_LIBS)
if (FLANG_LIBS)
  list(REMOVE_DUPLICATES FLANG_LIBS)
  foreach(lib ${FLANG_LIBS})
    add_dependencies(flang-libraries ${lib})
    if (NOT LLVM_ENABLE_IDE)
      add_dependencies(install-flang-libraries install-${lib})
    endif()
  endforeach()
endif()

if (NOT LLVM_INSTALL_TOOLCHAIN_ONLY)
  add_llvm_install_targets(install-flang-headers
    COMPONENT flang-headers)

  install(DIRECTORY include/flang
    DESTINATION "${CMAKE_INSTALL_INCLUDEDIR}"
    COMPONENT flang-headers
    FILES_MATCHING
    PATTERN "*.def"
    PATTERN "*.h"
    PATTERN "*.inc"
    PATTERN "*.td"
    PATTERN "config.h" EXCLUDE
    PATTERN ".git"     EXCLUDE
    PATTERN "CMakeFiles" EXCLUDE)

  install(DIRECTORY ${FLANG_INCLUDE_DIR}/flang
    DESTINATION "${CMAKE_INSTALL_INCLUDEDIR}"
    COMPONENT flang-headers
    FILES_MATCHING
    PATTERN "*.inc"
    )
endif()

# Put ISO_Fortran_binding.h into the include files of the build area now
# so that we can run tests before installing
include(GetClangResourceDir)
get_clang_resource_dir(HEADER_BINARY_DIR PREFIX ${LLVM_LIBRARY_OUTPUT_INTDIR}/.. SUBDIR include)
configure_file(
  ${FLANG_SOURCE_DIR}/include/flang/ISO_Fortran_binding.h
  ${HEADER_BINARY_DIR}/ISO_Fortran_binding.h COPYONLY)

# llvm-test-suite fails if it does not find the the file in this location.
configure_file(
  ${FLANG_SOURCE_DIR}/include/flang/ISO_Fortran_binding.h
  ${LLVM_RUNTIME_OUTPUT_INTDIR}/../include/flang COPYONLY)

# And also install it into the install area
get_clang_resource_dir(HEADER_INSTALL_DIR SUBDIR include)
install(
  FILES include/flang/ISO_Fortran_binding.h
  DESTINATION ${HEADER_INSTALL_DIR} )
<|MERGE_RESOLUTION|>--- conflicted
+++ resolved
@@ -444,8 +444,6 @@
   add_subdirectory(tools)
 endif()
 
-<<<<<<< HEAD
-=======
 option(FLANG_CUF_RUNTIME
   "Compile CUDA Fortran runtime sources" OFF)
 if (FLANG_CUF_RUNTIME)
@@ -454,7 +452,6 @@
 
 add_subdirectory(runtime)
 
->>>>>>> bbd298e6
 if (LLVM_INCLUDE_EXAMPLES)
   add_subdirectory(examples)
 endif()
