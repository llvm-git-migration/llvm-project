cmake_minimum_required(VERSION 3.20.0)
set(LLVM_SUBPROJECT_TITLE "Flang")

if(NOT DEFINED LLVM_COMMON_CMAKE_UTILS)
  set(LLVM_COMMON_CMAKE_UTILS ${CMAKE_CURRENT_SOURCE_DIR}/../cmake)
endif()
include(${LLVM_COMMON_CMAKE_UTILS}/Modules/CMakePolicy.cmake
  NO_POLICY_SCOPE)

set(CMAKE_BUILD_WITH_INSTALL_NAME_DIR ON)

# Flang requires C++17.
set(CMAKE_CXX_STANDARD 17)
set(CMAKE_CXX_STANDARD_REQUIRED TRUE)
set(CMAKE_CXX_EXTENSIONS OFF)

if (LLVM_ENABLE_EH)
  # To match with the flang guidelines we currently disable
  # building with exception support in core LLVM.
  message(FATAL_ERROR "Flang does not currently support building with \
          LLVM exceptions enabled.  Please disable LLVM_ENABLE_EH when building \
          flang.")
endif()

set(FLANG_SOURCE_DIR ${CMAKE_CURRENT_SOURCE_DIR})
set(FLANG_RT_SOURCE_DIR "${CMAKE_CURRENT_SOURCE_DIR}/../flang-rt")

if (CMAKE_SOURCE_DIR STREQUAL CMAKE_BINARY_DIR AND NOT MSVC_IDE)
  message(FATAL_ERROR "In-source builds are not allowed. \
          Please create a directory and run cmake from there,\
          passing the path to this source directory as the last argument.\
          This process created the file `CMakeCache.txt' and the directory\
          `CMakeFiles'. Please delete them.")
endif()

option(FLANG_ENABLE_WERROR "Fail and stop building flang if a warning is triggered." OFF)

# Check for a standalone build and configure as appropriate from
# there.
if (CMAKE_SOURCE_DIR STREQUAL CMAKE_CURRENT_SOURCE_DIR)
  message("Building Flang as a standalone project.")
  project(Flang)
  set(FLANG_STANDALONE_BUILD ON)
else()
  set(FLANG_STANDALONE_BUILD OFF)
endif()

# Must go below project(..)
include(GNUInstallDirs)

# MSVC + clang-cl build requires clang_rt.builtin.${target} library
if (MSVC AND CMAKE_CXX_COMPILER_ID MATCHES Clang)
  include(HandleCompilerRT)
  find_compiler_rt_library(builtins CLANG_RT_BUILTINS_LIBRARY)
  get_filename_component(LIBDIR "${CLANG_RT_BUILTINS_LIBRARY}" DIRECTORY)
  if (IS_DIRECTORY "${LIBDIR}")
    link_libraries(${CLANG_RT_BUILTINS_LIBRARY})
  endif()

  if (MSVC_VERSION EQUAL 1942)
    message(FATAL_ERROR "Flang cannot be built with clang and the MSVC 17.12 "
            "toolchain version. Please upgrade to 17.13 or later, or switch "
            "to the 17.10 LTSC release. "
            "See https://github.com/microsoft/STL/issues/4959 for more details.")
  endif()
endif()

if(CMAKE_SIZEOF_VOID_P EQUAL 4)
  message(FATAL_ERROR "flang isn't supported on 32 bit CPUs")
endif()

if (FLANG_STANDALONE_BUILD)
  set(FLANG_BINARY_DIR ${CMAKE_CURRENT_BINARY_DIR})
  set(CMAKE_INCLUDE_CURRENT_DIR ON)
  if (NOT MSVC_IDE)
    set(LLVM_ENABLE_ASSERTIONS ${ENABLE_ASSERTIONS}
      CACHE BOOL "Enable assertions")
    # Assertions follow llvm's configuration.
    mark_as_advanced(LLVM_ENABLE_ASSERTIONS)
  endif()

  # If the user specifies a relative path to LLVM_DIR, the calls to include
  # LLVM modules fail. Append the absolute path to LLVM_DIR instead.
  get_filename_component(LLVM_DIR_ABSOLUTE ${LLVM_DIR}
    REALPATH BASE_DIR ${CMAKE_CURRENT_BINARY_DIR})
  list(APPEND CMAKE_MODULE_PATH ${LLVM_DIR_ABSOLUTE})
  # We need a pre-built/installed version of LLVM.
  find_package(LLVM REQUIRED HINTS "${LLVM_DIR_ABSOLUTE}")

  # Users might specify a path to CLANG_DIR that's:
  #   * a full path, or
  #   * a path relative to the path of this script.
  # Append the absolute path to CLANG_DIR so that find_package works in both
  # cases.
  get_filename_component(
    CLANG_DIR_ABSOLUTE
    ${CLANG_DIR}
    REALPATH
    BASE_DIR ${CMAKE_CURRENT_BINARY_DIR})
  list(APPEND CMAKE_MODULE_PATH ${CLANG_DIR_ABSOLUTE})

  # TODO: Remove when libclangDriver is lifted out of Clang
  find_package(Clang REQUIRED PATHS "${CLANG_DIR_ABSOLUTE}" NO_DEFAULT_PATH)
  if (NOT Clang_FOUND)
    message(FATAL_ERROR "Failed to find Clang")
  endif()

  # If LLVM links to zlib we need the imported targets so we can too.
  if(LLVM_ENABLE_ZLIB)
    find_package(ZLIB REQUIRED)
  endif()
  option(LLVM_ENABLE_PEDANTIC "Compile with pedantic enabled." ON)
  if(CMAKE_COMPILER_IS_GNUCXX)
    set(USE_NO_MAYBE_UNINITIALIZED 1)
  endif()

  include(AddLLVM)
  include(HandleLLVMOptions)
  include(VersionFromVCS)
  include(GetErrcMessages)

  include(AddClang)

  include(TableGen)
  # If the user specifies a relative path to MLIR_DIR, the calls to include
  # MLIR modules fail. Append the absolute path to MLIR_DIR instead.
  get_filename_component(MLIR_DIR_ABSOLUTE ${MLIR_DIR}
    REALPATH BASE_DIR ${CMAKE_CURRENT_BINARY_DIR})
  list(APPEND CMAKE_MODULE_PATH ${MLIR_DIR_ABSOLUTE})
  find_package(MLIR REQUIRED CONFIG HINTS ${MLIR_DIR_ABSOLUTE})
  # Use SYSTEM for the same reasons as for LLVM includes
  include_directories(SYSTEM ${MLIR_INCLUDE_DIRS})
  include(AddMLIR)
  find_program(MLIR_TABLEGEN_EXE "mlir-tblgen" ${LLVM_TOOLS_BINARY_DIR}
    NO_DEFAULT_PATH)

  option(LLVM_INSTALL_TOOLCHAIN_ONLY
    "Only include toolchain files in the 'install' target." OFF)
  option(LLVM_FORCE_USE_OLD_TOOLCHAIN
    "Set to ON to force using an old, unsupported host toolchain." OFF)


  # Add LLVM include files as if they were SYSTEM because there are complex unused
  # parameter issues that may or may not appear depending on the environments and
  # compilers (ifdefs are involved). This allows warnings from LLVM headers to be
  # ignored while keeping -Wunused-parameter a fatal error inside f18 code base.
  # This may have to be fine-tuned if flang headers are consider part of this
  # LLVM_INCLUDE_DIRS when merging in the monorepo (Warning from flang headers
  # should not be suppressed).
  include_directories(SYSTEM ${LLVM_INCLUDE_DIRS})
  add_definitions(${LLVM_DEFINITIONS})

  # LLVM's cmake configuration files currently sneak in a c++11 flag.
  # We look for it here and remove it from Flang's compile flags to
  # avoid some mixed compilation flangs (e.g. -std=c++11 ... -std=c++17).
  if (DEFINED LLVM_CXX_STD)
    message("LLVM configuration set a C++ standard: ${LLVM_CXX_STD}")
    if (NOT LLVM_CXX_STD EQUAL "c++17")
      message("Flang: Overriding LLVM's 'cxx_std' setting...")
      message("    removing '-std=${LLVM_CXX_STD}'")
      message("    CMAKE_CXX_FLAGS='${CMAKE_CXX_FLAGS}'")
      string(REPLACE " -std=${LLVM_CXX_STD}" "" CMAKE_CXX_FLAGS "${CMAKE_CXX_FLAGS}")
      message("    [NEW] CMAKE_CXX_FLAGS='${CMAKE_CXX_FLAGS}'")
    endif()
  endif()

  link_directories("${LLVM_LIBRARY_DIR}")

  set(CMAKE_RUNTIME_OUTPUT_DIRECTORY ${CMAKE_BINARY_DIR}/bin)
  set(CMAKE_LIBRARY_OUTPUT_DIRECTORY
    ${CMAKE_BINARY_DIR}/lib${LLVM_LIBDIR_SUFFIX})
  set(CMAKE_ARCHIVE_OUTPUT_DIRECTORY
    ${CMAKE_BINARY_DIR}/lib${LLVM_LIBDIR_SUFFIX})

  set(LLVM_EXTERNAL_LIT "${LLVM_TOOLS_BINARY_DIR}/llvm-lit" CACHE STRING "Command used to spawn lit")

  option(FLANG_INCLUDE_TESTS
         "Generate build targets for the Flang unit tests."
         ON)

  get_errc_messages(LLVM_LIT_ERRC_MESSAGES)

#Handle unittests when out-of-tree
  set(FLANG_GTEST_AVAIL 0)
  if (FLANG_INCLUDE_TESTS)
    set(UNITTEST_DIR ${LLVM_THIRD_PARTY_DIR}/unittest)
    if(EXISTS ${UNITTEST_DIR}/googletest/include/gtest/gtest.h)
      if (NOT TARGET llvm_gtest)
        add_subdirectory(${UNITTEST_DIR} third-party/unittest)
      endif()
      set(FLANG_GTEST_AVAIL 1)
    else()
      message(WARNING
      "Unit-tests will be skipped as LLVM install does not include google-test related headers and libraries.")
      set(FLANG_GTEST_AVAIL 0)
    endif()
  endif()
  if (FLANG_GTEST_AVAIL)
    add_custom_target(check-all DEPENDS check-flang FlangUnitTests)
  else()
    add_custom_target(check-all DEPENDS check-flang )
  endif()
  if (LLVM_BUILD_DOCS)
    add_custom_target(doxygen ALL)
  endif()

else()
  option(FLANG_INCLUDE_TESTS
         "Generate build targets for the Flang unit tests."
         ${LLVM_INCLUDE_TESTS})
  set(FLANG_GTEST_AVAIL 1)

  if(FLANG_STANDALONE_BUILD)
    set(FLANG_BINARY_DIR ${CMAKE_BINARY_DIR}/tools/flang)
  else()
    set(FLANG_BINARY_DIR ${CMAKE_CURRENT_BINARY_DIR})
  endif()

  set(MLIR_MAIN_SRC_DIR ${LLVM_MAIN_SRC_DIR}/../mlir ) # --src-root
  set(MLIR_INCLUDE_DIR ${MLIR_MAIN_SRC_DIR}/include ) # --includedir
  set(MLIR_TABLEGEN_OUTPUT_DIR ${CMAKE_BINARY_DIR}/tools/mlir/include)
  include_directories(SYSTEM ${MLIR_INCLUDE_DIR})
  include_directories(SYSTEM ${MLIR_TABLEGEN_OUTPUT_DIR})
endif()

<<<<<<< HEAD
set(FLANG_INCLUDE_RUNTIME_default ON)
if ("flang-rt" IN_LIST LLVM_ENABLE_RUNTIMES)
  set(FLANG_INCLUDE_RUNTIME_default OFF)
endif ()
option(FLANG_INCLUDE_RUNTIME "Build the runtime in-tree (deprecated; to be replaced with LLVM_ENABLE_RUNTIMES=flang-rt)" FLANG_INCLUDE_RUNTIME_default)
if (FLANG_INCLUDE_RUNTIME)
  if ("flang-rt" IN_LIST LLVM_ENABLE_RUNTIMES)
    message(WARNING "Building Flang-RT using LLVM_ENABLE_RUNTIMES. FLANG_INCLUDE_RUNTIME=${FLANG_INCLUDE_RUNTIME} ignored.")
    set(FLANG_INCLUDE_RUNTIME OFF)
  else ()
     message(STATUS "Building flang_rt in-tree")
  endif ()
else ()
  if ("flang-rt" IN_LIST LLVM_ENABLE_RUNTIMES)
    message(STATUS "Building Flang-RT using LLVM_ENABLE_RUNTIMES.")
  else ()
    message(STATUS "Not building Flang-RT. For a usable Fortran toolchain, compile a standalone Flang-RT")
  endif ()
endif ()
pythonize_bool(FLANG_INCLUDE_RUNTIME)
=======
option(FLANG_INCLUDE_RUNTIME "Build the runtime in-tree (deprecated; to be replaced with LLVM_ENABLE_RUNTIMES=flang-rt)" ON)
>>>>>>> b58bd1ff

set(FLANG_TOOLS_INSTALL_DIR "${CMAKE_INSTALL_BINDIR}" CACHE PATH
    "Path for binary subdirectory (defaults to '${CMAKE_INSTALL_BINDIR}')")
mark_as_advanced(FLANG_TOOLS_INSTALL_DIR)

set(FLANG_INTRINSIC_MODULES_DIR ${CMAKE_BINARY_DIR}/include/flang)
set(FLANG_INCLUDE_DIR ${FLANG_BINARY_DIR}/include)

# TODO: Remove when libclangDriver is lifted out of Clang
if(FLANG_STANDALONE_BUILD)
  set(CLANG_INCLUDE_DIR ${CLANG_INCLUDE_DIRS} )
  # No need to specify TableGen output dir as that's embedded in CLANG_DIR
else()
  set(CLANG_INCLUDE_DIR ${LLVM_MAIN_SRC_DIR}/../clang/include )
  # Specify TableGen output dir for things like DiagnosticCommonKinds.inc,
  # DiagnosticDriverKinds.inc (required for reporting diagnostics)
  set(CLANG_TABLEGEN_OUTPUT_DIR ${CMAKE_BINARY_DIR}/tools/clang/include)
  include_directories(SYSTEM ${CLANG_TABLEGEN_OUTPUT_DIR})
endif()
include_directories(SYSTEM ${CLANG_INCLUDE_DIR})

# tco tool and FIR lib output directories
if(FLANG_STANDALONE_BUILD)
  set(LLVM_RUNTIME_OUTPUT_INTDIR ${CMAKE_BINARY_DIR}/bin)
  set(LLVM_LIBRARY_OUTPUT_INTDIR ${CMAKE_BINARY_DIR}/lib)
endif()
# Always build tco tool
set(LLVM_BUILD_TOOLS ON)

include_directories(BEFORE
  ${FLANG_BINARY_DIR}/include
  ${FLANG_SOURCE_DIR}/include)

# Add Flang-centric modules to cmake path.
list(INSERT CMAKE_MODULE_PATH 0
  "${FLANG_SOURCE_DIR}/cmake/modules"
  "${LLVM_COMMON_CMAKE_UTILS}/Modules"
  )
include(AddFlang)

if (NOT DEFAULT_SYSROOT)
  set(DEFAULT_SYSROOT "" CACHE PATH
    "The <path> to use for the system root for all compiler invocations (--sysroot=<path>).")
endif()

if (NOT ENABLE_LINKER_BUILD_ID)
  set(ENABLE_LINKER_BUILD_ID OFF CACHE BOOL "pass --build-id to ld")
endif()

set(FLANG_DEFAULT_LINKER "" CACHE STRING
  "Default linker to use (linker name or absolute path, empty for platform default)")

set(FLANG_DEFAULT_RTLIB "" CACHE STRING
   "Default Fortran runtime library to use (\"libflang_rt\"), leave empty for platform default.")

if (NOT(FLANG_DEFAULT_RTLIB STREQUAL ""))
  message(WARNING "Resetting Flang's default runtime library to use platform default.")
  set(FLANG_DEFAULT_RTLIB "" CACHE STRING
      "Default runtime library to use (empty for platform default)" FORCE)
endif()



set(PACKAGE_VERSION "${LLVM_PACKAGE_VERSION}")
if (NOT PACKAGE_VERSION)
  set(PACKAGE_VERSION ${LLVM_VERSION_MAJOR})
endif()


if (NOT DEFINED FLANG_VERSION_MAJOR)
  set(FLANG_VERSION_MAJOR ${LLVM_VERSION_MAJOR})
endif()

if (NOT DEFINED FLANG_VERSION_MINOR)
  set(FLANG_VERSION_MINOR ${LLVM_VERSION_MINOR})
endif()

if (NOT DEFINED FLANG_VERSION_PATCHLEVEL)
  set(FLANG_VERSION_PATCHLEVEL ${LLVM_VERSION_PATCH})
endif()

# Unlike PACKAGE_VERSION, FLANG_VERSION does not include LLVM_VERSION_SUFFIX.
set(FLANG_VERSION "${FLANG_VERSION_MAJOR}.${FLANG_VERSION_MINOR}.${FLANG_VERSION_PATCHLEVEL}")
message(STATUS "Flang version: ${FLANG_VERSION}")
# Flang executable version information
set(FLANG_EXECUTABLE_VERSION
    "${FLANG_VERSION_MAJOR}" CACHE STRING
    "Major version number to appended to the flang executable name.")
set(LIBFLANG_LIBRARY_VERSION
    "${FLANG_VERSION_MAJOR}" CACHE STRING
    "Major version number to appended to the libflang library.")

mark_as_advanced(FLANG_EXECUTABLE_VERSION LIBFLANG_LIBRARY_VERSION)

set(FLANG_VENDOR ${PACKAGE_VENDOR} CACHE STRING
  "Vendor-specific Flang version information.")
set(FLANG_VENDOR_UTI "org.llvm.flang" CACHE STRING
  "Vendor-specific uti.")

if (FLANG_VENDOR)
  add_definitions(-DFLANG_VENDOR="${FLANG_VENDOR} ")
endif()

set(FLANG_REPOSITORY_STRING "" CACHE STRING
  "Vendor-specific text for showing the repository the source is taken from.")
if (FLANG_REPOSITORY_STRING)
  add_definitions(-DFLANG_REPOSITORY_STRING="${FLANG_REPOSITORY_STRING}")
endif()

# Configure Flang's Version.inc file.
configure_file(
  ${CMAKE_CURRENT_SOURCE_DIR}/include/flang/Version.inc.in
  ${CMAKE_CURRENT_BINARY_DIR}/include/flang/Version.inc)
# Configure Flang's version info header file.
configure_file(
  ${FLANG_SOURCE_DIR}/include/flang/Config/config.h.cmake
  ${FLANG_BINARY_DIR}/include/flang/Config/config.h)

if (FLANG_ENABLE_WERROR)
  # The following is taken from llvm/cmake/modules/HandleLLVMOptions.cmake
  # Keep this up-to-date with that file
  if( MSVC )
    append("/WX" CMAKE_C_FLAGS CMAKE_CXX_FLAGS)
  endif()
  if ( LLVM_COMPILER_IS_GCC_COMPATIBLE )
    append("-Werror" CMAKE_C_FLAGS CMAKE_CXX_FLAGS)
    append("-Wno-error" CMAKE_REQUIRED_FLAGS)
  endif( LLVM_COMPILER_IS_GCC_COMPATIBLE )
endif()

# Builtin check_cxx_compiler_flag doesn't seem to work correctly
macro(check_compiler_flag flag resultVar)
  unset(${resultVar} CACHE)
  check_cxx_compiler_flag("${flag}" ${resultVar})
endmacro()

check_compiler_flag("-Werror -Wno-deprecated-copy" CXX_SUPPORTS_NO_DEPRECATED_COPY_FLAG)
if (CXX_SUPPORTS_NO_DEPRECATED_COPY_FLAG)
  set(CMAKE_CXX_FLAGS "${CMAKE_CXX_FLAGS} -Wno-deprecated-copy")
endif()
check_compiler_flag("-Wstring-conversion" CXX_SUPPORTS_NO_STRING_CONVERSION_FLAG)
if (CXX_SUPPORTS_NO_STRING_CONVERSION_FLAG)
  set(CMAKE_CXX_FLAGS "${CMAKE_CXX_FLAGS} -Wno-string-conversion")
endif()
check_compiler_flag("-Wno-ctad-maybe-unsupported" CXX_SUPPORTS_NO_CTAD_MAYBE_UNSUPPORTED_FLAG)
if (CXX_SUPPORTS_NO_CTAD_MAYBE_UNSUPPORTED_FLAG)
  set(CMAKE_CXX_FLAGS "${CMAKE_CXX_FLAGS} -Wno-ctad-maybe-unsupported")
endif()

# Add appropriate flags for GCC
if (LLVM_COMPILER_IS_GCC_COMPATIBLE)

  if (NOT "${CMAKE_CXX_COMPILER_ID}" MATCHES "Clang")
    set(CMAKE_CXX_FLAGS "${CMAKE_CXX_FLAGS} -fno-strict-aliasing -fno-semantic-interposition")
  else()
    set(CMAKE_CXX_FLAGS "${CMAKE_CXX_FLAGS} -Wno-unused-command-line-argument -Wstring-conversion \
          -Wcovered-switch-default")
  endif()  # Clang.

  check_cxx_compiler_flag("-Werror -Wnested-anon-types" CXX_SUPPORTS_NO_NESTED_ANON_TYPES_FLAG)
  if (CXX_SUPPORTS_NO_NESTED_ANON_TYPES_FLAG)
    set(CMAKE_CXX_FLAGS "${CMAKE_CXX_FLAGS} -Wno-nested-anon-types")
  endif()

  # Add to build type flags.
  set(CMAKE_CXX_FLAGS_DEBUG "${CMAKE_CXX_FLAGS_DEBUG} -DDEBUGF18")
  set(CMAKE_CXX_FLAGS_MINSIZEREL "${CMAKE_CXX_FLAGS_MINSIZEREL} -DCHECK=\"(void)\"")

  # Building shared libraries is bad for performance with GCC by default
  # due to the need to preserve the right to override external entry points
  if (BUILD_SHARED_LIBS AND NOT (CMAKE_CXX_COMPILER_ID MATCHES "Clang"))
   set(CMAKE_CXX_FLAGS_RELEASE "${CMAKE_CXX_FLAGS_RELEASE} -fno-semantic-interposition")
  endif()

endif()

# Clang on Darwin enables non-POSIX extensions by default, which allows the
# macro HUGE to leak out of <math.h> even when it is never directly included,
# conflicting with Flang's HUGE symbols.
# Set _POSIX_C_SOURCE to avoid including these extensions.
if (APPLE)
  set(CMAKE_CXX_FLAGS "${CMAKE_CXX_FLAGS} -D_POSIX_C_SOURCE=200809")
endif()

list(REMOVE_DUPLICATES CMAKE_CXX_FLAGS)

# Determine HOST_LINK_VERSION on Darwin.
set(HOST_LINK_VERSION)
if (APPLE)
  set(LD_V_OUTPUT)
  execute_process(
    COMMAND sh -c "${CMAKE_LINKER} -v 2>&1 | head -1"
    RESULT_VARIABLE HAD_ERROR
    OUTPUT_VARIABLE LD_V_OUTPUT)
  if (NOT HAD_ERROR)
    if ("${LD_V_OUTPUT}" MATCHES ".*ld64-([0-9.]+).*")
      string(REGEX REPLACE ".*ld64-([0-9.]+).*" "\\1" HOST_LINK_VERSION ${LD_V_OUTPUT})
    elseif ("${LD_V_OUTPUT}" MATCHES "[^0-9]*([0-9.]+).*")
      string(REGEX REPLACE "[^0-9]*([0-9.]+).*" "\\1" HOST_LINK_VERSION ${LD_V_OUTPUT})
    endif()
  else()
    message(FATAL_ERROR "${CMAKE_LINKER} failed with status ${HAD_ERROR}")
  endif()
endif()

include(AddFlang)
include(FlangCommon)

if (FLANG_INCLUDE_TESTS)
  add_compile_definitions(FLANG_INCLUDE_TESTS=1)
endif()

add_subdirectory(include)
add_subdirectory(lib)
add_subdirectory(cmake/modules)

option(FLANG_BUILD_TOOLS
  "Build the Flang tools. If OFF, just generate build targets." ON)
if (FLANG_BUILD_TOOLS)
  add_subdirectory(tools)
endif()

option(FLANG_CUF_RUNTIME
  "Compile CUDA Fortran runtime sources" OFF)
if (FLANG_CUF_RUNTIME)
  find_package(CUDAToolkit REQUIRED)
endif()

if (FLANG_INCLUDE_RUNTIME)
  add_subdirectory(runtime)
endif ()

if (LLVM_INCLUDE_EXAMPLES)
  add_subdirectory(examples)
endif()

if (FLANG_INCLUDE_TESTS)
  add_subdirectory(test)
  if (FLANG_GTEST_AVAIL)
    add_subdirectory(unittests)
  endif ()
endif()

option(FLANG_INCLUDE_DOCS "Generate build targets for the Flang docs."
       ${LLVM_INCLUDE_DOCS})
if (FLANG_INCLUDE_DOCS)
  add_subdirectory(docs)
endif()

# Custom target to install Flang libraries.
add_custom_target(flang-libraries)
set_target_properties(flang-libraries PROPERTIES FOLDER "Flang/Meta")

if (NOT LLVM_ENABLE_IDE)
  add_llvm_install_targets(install-flang-libraries
   DEPENDS flang-libraries
   COMPONENT flang-libraries)
endif()

get_property(FLANG_LIBS GLOBAL PROPERTY FLANG_LIBS)
if (FLANG_LIBS)
  list(REMOVE_DUPLICATES FLANG_LIBS)
  foreach(lib ${FLANG_LIBS})
    add_dependencies(flang-libraries ${lib})
    if (NOT LLVM_ENABLE_IDE)
      add_dependencies(install-flang-libraries install-${lib})
    endif()
  endforeach()
endif()

if (NOT LLVM_INSTALL_TOOLCHAIN_ONLY)
  add_llvm_install_targets(install-flang-headers
    COMPONENT flang-headers)

  install(DIRECTORY include/flang
    DESTINATION "${CMAKE_INSTALL_INCLUDEDIR}"
    COMPONENT flang-headers
    FILES_MATCHING
    PATTERN "*.def"
    PATTERN "*.h"
    PATTERN "*.inc"
    PATTERN "*.td"
    PATTERN "config.h" EXCLUDE
    PATTERN ".git"     EXCLUDE
    PATTERN "CMakeFiles" EXCLUDE)

  install(DIRECTORY ${FLANG_INCLUDE_DIR}/flang
    DESTINATION "${CMAKE_INSTALL_INCLUDEDIR}"
    COMPONENT flang-headers
    FILES_MATCHING
    PATTERN "*.inc"
    )
endif()

# Put ISO_Fortran_binding.h into the include files of the build area now
# so that we can run tests before installing
include(GetClangResourceDir)
get_clang_resource_dir(HEADER_BINARY_DIR PREFIX ${LLVM_LIBRARY_OUTPUT_INTDIR}/.. SUBDIR include)
configure_file(
  ${FLANG_SOURCE_DIR}/include/flang/ISO_Fortran_binding.h
  ${HEADER_BINARY_DIR}/ISO_Fortran_binding.h COPYONLY)

# llvm-test-suite fails if it does not find the the file in this location.
configure_file(
  ${FLANG_SOURCE_DIR}/include/flang/ISO_Fortran_binding.h
  ${LLVM_RUNTIME_OUTPUT_INTDIR}/../include/flang COPYONLY)

# And also install it into the install area
get_clang_resource_dir(HEADER_INSTALL_DIR SUBDIR include)
install(
  FILES include/flang/ISO_Fortran_binding.h
  DESTINATION ${HEADER_INSTALL_DIR} )
<|MERGE_RESOLUTION|>--- conflicted
+++ resolved
@@ -223,7 +223,6 @@
   include_directories(SYSTEM ${MLIR_TABLEGEN_OUTPUT_DIR})
 endif()
 
-<<<<<<< HEAD
 set(FLANG_INCLUDE_RUNTIME_default ON)
 if ("flang-rt" IN_LIST LLVM_ENABLE_RUNTIMES)
   set(FLANG_INCLUDE_RUNTIME_default OFF)
@@ -243,10 +242,6 @@
     message(STATUS "Not building Flang-RT. For a usable Fortran toolchain, compile a standalone Flang-RT")
   endif ()
 endif ()
-pythonize_bool(FLANG_INCLUDE_RUNTIME)
-=======
-option(FLANG_INCLUDE_RUNTIME "Build the runtime in-tree (deprecated; to be replaced with LLVM_ENABLE_RUNTIMES=flang-rt)" ON)
->>>>>>> b58bd1ff
 
 set(FLANG_TOOLS_INSTALL_DIR "${CMAKE_INSTALL_BINDIR}" CACHE PATH
     "Path for binary subdirectory (defaults to '${CMAKE_INSTALL_BINDIR}')")
