--- conflicted
+++ resolved
@@ -27,7 +27,6 @@
 
 add_flang_nongtest_unittest(expression
   FortranCommon
-  FortranSupport
   FortranEvaluateTesting
   FortranEvaluate
   FortranSemantics
@@ -42,19 +41,16 @@
 
 add_flang_nongtest_unittest(intrinsics
   FortranCommon
-  FortranSupport
+  FortranEvaluateTesting
   FortranEvaluate
-<<<<<<< HEAD
-  FortranEvaluateTesting
-=======
->>>>>>> e3e0abe7
   FortranSemantics
   FortranParser
+  FortranRuntime
 )
 
 add_flang_nongtest_unittest(logical
+  FortranEvaluateTesting
   FortranEvaluate
-  FortranEvaluateTesting
   FortranSemantics
 )
 
@@ -65,20 +61,17 @@
 set(LLVM_REQUIRES_EH ON)
 set(LLVM_REQUIRES_RTTI ON)
 add_flang_nongtest_unittest(real
-  FortranSupport
+  FortranEvaluateTesting
   FortranEvaluate
-<<<<<<< HEAD
-  FortranEvaluateTesting
-=======
->>>>>>> e3e0abe7
   FortranSemantics
 )
 llvm_update_compile_flags(real.test)
 
 add_flang_nongtest_unittest(folding
   FortranCommon
-  FortranSupport
+  FortranEvaluateTesting
   FortranEvaluate
-  FortranEvaluateTesting
   FortranSemantics
-)+)
+
+add_subdirectory(../../../flang-rt/unittests/Evaluate runtime)