set(CMAKE_RUNTIME_OUTPUT_DIRECTORY ${CMAKE_CURRENT_BINARY_DIR})

add_flang_nongtest_unittest(leading-zero-bit-count
  NonGTestTesting
)

add_flang_nongtest_unittest(bit-population-count
  NonGTestTesting
)

add_flang_nongtest_unittest(uint128
  NonGTestTesting
)

add_flang_nongtest_unittest(expression
  FortranSupport
  NonGTestTesting
  FortranEvaluate
  FortranSemantics
  FortranParser
)

add_flang_nongtest_unittest(integer
  NonGTestTesting
  FortranEvaluate
  FortranSemantics
)

<<<<<<< HEAD
add_flang_nongtest_unittest(intrinsics
  FortranSupport
  NonGTestTesting
  FortranEvaluate
  FortranDecimal
  FortranSemantics
  FortranParser
  flang_rt
)
=======
if (FLANG_INCLUDE_RUNTIME)
  add_flang_nongtest_unittest(intrinsics
    FortranSupport
    NonGTestTesting
    FortranEvaluate
    FortranDecimal
    FortranSemantics
    FortranParser
    FortranRuntime
  )
endif ()
>>>>>>> dd3ac2e6

add_flang_nongtest_unittest(logical
  NonGTestTesting
  FortranEvaluate
  FortranSemantics
)

# GCC -fno-exceptions breaks the fenv.h interfaces needed to capture
# IEEE exception flags (different use of the word "exception")
# in the actual hardware floating-point status register, so ensure that
# C++ exceptions are enabled for this test.
set(LLVM_REQUIRES_EH ON)
set(LLVM_REQUIRES_RTTI ON)
add_flang_nongtest_unittest(real
  NonGTestTesting
  FortranEvaluate
  FortranDecimal
  FortranSemantics
)
llvm_update_compile_flags(real.test)

<<<<<<< HEAD
add_flang_nongtest_unittest(reshape
  NonGTestTesting
  FortranSemantics
  FortranEvaluate
  flang_rt
)

add_flang_nongtest_unittest(ISO-Fortran-binding
  NonGTestTesting
  FortranEvaluate
  FortranSemantics
  flang_rt
)
=======
if (FLANG_INCLUDE_RUNTIME)
  add_flang_nongtest_unittest(reshape
    NonGTestTesting
    FortranSemantics
    FortranEvaluate
    FortranRuntime
  )

  add_flang_nongtest_unittest(ISO-Fortran-binding
    NonGTestTesting
    FortranEvaluate
    FortranSemantics
    FortranRuntime
  )
endif ()
>>>>>>> dd3ac2e6

add_flang_nongtest_unittest(folding
  FortranSupport
  NonGTestTesting
  FortranEvaluate
  FortranSemantics
)<|MERGE_RESOLUTION|>--- conflicted
+++ resolved
@@ -26,17 +26,6 @@
   FortranSemantics
 )
 
-<<<<<<< HEAD
-add_flang_nongtest_unittest(intrinsics
-  FortranSupport
-  NonGTestTesting
-  FortranEvaluate
-  FortranDecimal
-  FortranSemantics
-  FortranParser
-  flang_rt
-)
-=======
 if (FLANG_INCLUDE_RUNTIME)
   add_flang_nongtest_unittest(intrinsics
     FortranSupport
@@ -45,10 +34,9 @@
     FortranDecimal
     FortranSemantics
     FortranParser
-    FortranRuntime
+    flang_rt
   )
 endif ()
->>>>>>> dd3ac2e6
 
 add_flang_nongtest_unittest(logical
   NonGTestTesting
@@ -70,37 +58,21 @@
 )
 llvm_update_compile_flags(real.test)
 
-<<<<<<< HEAD
-add_flang_nongtest_unittest(reshape
-  NonGTestTesting
-  FortranSemantics
-  FortranEvaluate
-  flang_rt
-)
-
-add_flang_nongtest_unittest(ISO-Fortran-binding
-  NonGTestTesting
-  FortranEvaluate
-  FortranSemantics
-  flang_rt
-)
-=======
 if (FLANG_INCLUDE_RUNTIME)
   add_flang_nongtest_unittest(reshape
     NonGTestTesting
     FortranSemantics
     FortranEvaluate
-    FortranRuntime
+    flang_rt
   )
 
   add_flang_nongtest_unittest(ISO-Fortran-binding
     NonGTestTesting
     FortranEvaluate
     FortranSemantics
-    FortranRuntime
+    flang_rt
   )
 endif ()
->>>>>>> dd3ac2e6
 
 add_flang_nongtest_unittest(folding
   FortranSupport
