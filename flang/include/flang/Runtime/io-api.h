<<<<<<< HEAD
//===-- include/flang-rt/io-api.h -------------------------------*- C++ -*-===//
=======
//===-- include/flang/Runtime/io-api.h --------------------------*- C++ -*-===//
>>>>>>> c4faf057
//
// Part of the LLVM Project, under the Apache License v2.0 with LLVM Exceptions.
// See https://llvm.org/LICENSE.txt for license information.
// SPDX-License-Identifier: Apache-2.0 WITH LLVM-exception
//
//===----------------------------------------------------------------------===//

// Defines API between compiled code and I/O runtime library.

#ifndef FORTRAN_RUNTIME_IO_API_H_
#define FORTRAN_RUNTIME_IO_API_H_

#include "flang/Common/uint128.h"
#include "flang/Runtime/entry-names.h"
#include "flang/Runtime/io-api-consts.h"
#include "flang/Runtime/iostat-consts.h"
#include "flang/Runtime/magic-numbers.h"
#include <cinttypes>
#include <cstddef>

namespace Fortran::runtime {
class Descriptor;
} // namespace Fortran::runtime

namespace Fortran::runtime::io {

struct NonTbpDefinedIoTable;
class NamelistGroup;
class IoStatementState;
using Cookie = IoStatementState *;
using ExternalUnit = int;
using AsynchronousId = int;

RT_API_ATTRS const char *InquiryKeywordHashDecode(
    char *buffer, std::size_t, InquiryKeywordHash);

} // namespace Fortran::runtime::io
#endif<|MERGE_RESOLUTION|>--- conflicted
+++ resolved
@@ -1,8 +1,4 @@
-<<<<<<< HEAD
 //===-- include/flang-rt/io-api.h -------------------------------*- C++ -*-===//
-=======
-//===-- include/flang/Runtime/io-api.h --------------------------*- C++ -*-===//
->>>>>>> c4faf057
 //
 // Part of the LLVM Project, under the Apache License v2.0 with LLVM Exceptions.
 // See https://llvm.org/LICENSE.txt for license information.
