--- conflicted
+++ resolved
@@ -237,7 +237,6 @@
   return storeOp;
 }
 
-<<<<<<< HEAD
 // This helper function implements the functionality of "promoting"
 // non-CPTR arguments of use_device_ptr to use_device_addr
 // arguments (automagic conversion of use_device_ptr ->
@@ -304,7 +303,7 @@
       declareTargetConstruct.t);
   if (const auto *objectList{
           Fortran::parser::Unwrap<Fortran::parser::OmpObjectList>(spec.u)}) {
-    ObjectList objects{makeList(*objectList, semaCtx)};
+    ObjectList objects{makeObjects(*objectList, semaCtx)};
     // Case: declare target(func, var1, var2)
     gatherFuncAndVarSyms(objects, mlir::omp::DeclareTargetCaptureClause::to,
                          symbolAndClause);
@@ -504,11 +503,6 @@
   declareTargetOp.setDeclareTarget(deviceType, captureClause);
 }
 
-//===----------------------------------------------------------------------===//
-// Op body generation helper structures and functions
-//===----------------------------------------------------------------------===//
-
-=======
 static mlir::Operation *
 findReductionChain(mlir::Value loadVal, mlir::Value *reductionVal = nullptr) {
   for (mlir::OpOperand &loadOperand : loadVal.getUses()) {
@@ -716,7 +710,10 @@
   }
 }
 
->>>>>>> 3d9ec39a
+//===----------------------------------------------------------------------===//
+// Op body generation helper structures and functions
+//===----------------------------------------------------------------------===//
+
 struct OpWithBodyGenInfo {
   /// A type for a code-gen callback function. This takes as argument the op for
   /// which the code is being generated and returns the arguments of the op's
@@ -1729,22 +1726,21 @@
         fir::ExtendedValue dataExv = converter.getSymbolExtendedValue(sym);
         name << sym.name().ToString();
 
-        Fortran::lower::AddrAndBoundsInfo info =
-            getDataOperandBaseAddr(converter, converter.getFirOpBuilder(), sym,
-                                   converter.getCurrentLocation());
+        Fortran::lower::AddrAndBoundsInfo info = getDataOperandBaseAddr(
+            converter, firOpBuilder, sym, converter.getCurrentLocation());
         if (fir::unwrapRefType(info.addr.getType()).isa<fir::BaseBoxType>())
           bounds =
               Fortran::lower::genBoundsOpsFromBox<mlir::omp::MapBoundsOp,
                                                   mlir::omp::MapBoundsType>(
-                  converter.getFirOpBuilder(), converter.getCurrentLocation(),
-                  converter, dataExv, info);
+                  firOpBuilder, converter.getCurrentLocation(), converter,
+                  dataExv, info);
         if (fir::unwrapRefType(info.addr.getType()).isa<fir::SequenceType>()) {
           bool dataExvIsAssumedSize =
               Fortran::semantics::IsAssumedSizeArray(sym.GetUltimate());
           bounds = Fortran::lower::genBaseBoundsOps<mlir::omp::MapBoundsOp,
                                                     mlir::omp::MapBoundsType>(
-              converter.getFirOpBuilder(), converter.getCurrentLocation(),
-              converter, dataExv, dataExvIsAssumedSize);
+              firOpBuilder, converter.getCurrentLocation(), converter, dataExv,
+              dataExvIsAssumedSize);
         }
 
         llvm::omp::OpenMPOffloadMappingFlags mapFlag =
@@ -1758,7 +1754,7 @@
 
         // If a variable is specified in declare target link and if device
         // type is not specified as `nohost`, it needs to be mapped tofrom
-        mlir::ModuleOp mod = converter.getFirOpBuilder().getModule();
+        mlir::ModuleOp mod = firOpBuilder.getModule();
         mlir::Operation *op = mod.lookupSymbol(converter.mangleName(sym));
         auto declareTargetOp =
             llvm::dyn_cast_if_present<mlir::omp::DeclareTargetInterface>(op);
@@ -1778,8 +1774,8 @@
         }
 
         mlir::Value mapOp = createMapInfoOp(
-            converter.getFirOpBuilder(), baseOp.getLoc(), baseOp, mlir::Value{},
-            name.str(), bounds, {},
+            firOpBuilder, baseOp.getLoc(), baseOp, mlir::Value{}, name.str(),
+            bounds, {},
             static_cast<
                 std::underlying_type_t<llvm::omp::OpenMPOffloadMappingFlags>>(
                 mapFlag),
@@ -1794,293 +1790,10 @@
   };
   Fortran::lower::pft::visitAllSymbols(eval, captureImplicitMap);
 
-<<<<<<< HEAD
   auto targetOp = firOpBuilder.create<mlir::omp::TargetOp>(loc, clauseOps);
   genBodyOfTargetOp(converter, semaCtx, eval, genNested, targetOp, mapSyms,
                     mapSymLocs, mapSymTypes, loc);
   return targetOp;
-=======
-  auto targetOp = converter.getFirOpBuilder().create<mlir::omp::TargetOp>(
-      currentLocation, clauseOps);
-
-  genBodyOfTargetOp(converter, semaCtx, eval, genNested, targetOp, mapSyms,
-                    mapSymLocs, mapSymTypes, currentLocation);
-
-  return targetOp;
-}
-
-static mlir::omp::TeamsOp
-genTeamsOp(Fortran::lower::AbstractConverter &converter,
-           Fortran::semantics::SemanticsContext &semaCtx,
-           Fortran::lower::pft::Evaluation &eval, bool genNested,
-           mlir::Location currentLocation,
-           const Fortran::parser::OmpClauseList &clauseList,
-           bool outerCombined = false) {
-  Fortran::lower::StatementContext stmtCtx;
-  mlir::omp::TeamsClauseOps clauseOps;
-
-  ClauseProcessor cp(converter, semaCtx, clauseList);
-  cp.processIf(llvm::omp::Directive::OMPD_teams, clauseOps);
-  cp.processAllocate(clauseOps);
-  cp.processDefault();
-  cp.processNumTeams(stmtCtx, clauseOps);
-  cp.processThreadLimit(stmtCtx, clauseOps);
-  // TODO Support delayed privatization.
-
-  cp.processTODO<clause::Reduction>(currentLocation,
-                                    llvm::omp::Directive::OMPD_teams);
-
-  return genOpWithBody<mlir::omp::TeamsOp>(
-      OpWithBodyGenInfo(converter, semaCtx, currentLocation, eval)
-          .setGenNested(genNested)
-          .setOuterCombined(outerCombined)
-          .setClauses(&clauseList),
-      clauseOps);
-}
-
-/// Extract the list of function and variable symbols affected by the given
-/// 'declare target' directive and return the intended device type for them.
-static void getDeclareTargetInfo(
-    Fortran::lower::AbstractConverter &converter,
-    Fortran::semantics::SemanticsContext &semaCtx,
-    Fortran::lower::pft::Evaluation &eval,
-    const Fortran::parser::OpenMPDeclareTargetConstruct &declareTargetConstruct,
-    mlir::omp::DeclareTargetClauseOps &clauseOps,
-    llvm::SmallVectorImpl<DeclareTargetCapturePair> &symbolAndClause) {
-  const auto &spec = std::get<Fortran::parser::OmpDeclareTargetSpecifier>(
-      declareTargetConstruct.t);
-  if (const auto *objectList{
-          Fortran::parser::Unwrap<Fortran::parser::OmpObjectList>(spec.u)}) {
-    ObjectList objects{makeObjects(*objectList, semaCtx)};
-    // Case: declare target(func, var1, var2)
-    gatherFuncAndVarSyms(objects, mlir::omp::DeclareTargetCaptureClause::to,
-                         symbolAndClause);
-  } else if (const auto *clauseList{
-                 Fortran::parser::Unwrap<Fortran::parser::OmpClauseList>(
-                     spec.u)}) {
-    if (clauseList->v.empty()) {
-      // Case: declare target, implicit capture of function
-      symbolAndClause.emplace_back(
-          mlir::omp::DeclareTargetCaptureClause::to,
-          eval.getOwningProcedure()->getSubprogramSymbol());
-    }
-
-    ClauseProcessor cp(converter, semaCtx, *clauseList);
-    cp.processTo(symbolAndClause);
-    cp.processEnter(symbolAndClause);
-    cp.processLink(symbolAndClause);
-    cp.processDeviceType(clauseOps);
-    cp.processTODO<clause::Indirect>(converter.getCurrentLocation(),
-                                     llvm::omp::Directive::OMPD_declare_target);
-  }
-}
-
-static void collectDeferredDeclareTargets(
-    Fortran::lower::AbstractConverter &converter,
-    Fortran::semantics::SemanticsContext &semaCtx,
-    Fortran::lower::pft::Evaluation &eval,
-    const Fortran::parser::OpenMPDeclareTargetConstruct &declareTargetConstruct,
-    llvm::SmallVectorImpl<Fortran::lower::OMPDeferredDeclareTargetInfo>
-        &deferredDeclareTarget) {
-  mlir::omp::DeclareTargetClauseOps clauseOps;
-  llvm::SmallVector<DeclareTargetCapturePair> symbolAndClause;
-  getDeclareTargetInfo(converter, semaCtx, eval, declareTargetConstruct,
-                       clauseOps, symbolAndClause);
-  // Return the device type only if at least one of the targets for the
-  // directive is a function or subroutine
-  mlir::ModuleOp mod = converter.getFirOpBuilder().getModule();
-
-  for (const DeclareTargetCapturePair &symClause : symbolAndClause) {
-    mlir::Operation *op = mod.lookupSymbol(converter.mangleName(
-        std::get<const Fortran::semantics::Symbol &>(symClause)));
-
-    if (!op) {
-      deferredDeclareTarget.push_back({std::get<0>(symClause),
-                                       clauseOps.deviceType,
-                                       std::get<1>(symClause)});
-    }
-  }
-}
-
-static std::optional<mlir::omp::DeclareTargetDeviceType>
-getDeclareTargetFunctionDevice(
-    Fortran::lower::AbstractConverter &converter,
-    Fortran::semantics::SemanticsContext &semaCtx,
-    Fortran::lower::pft::Evaluation &eval,
-    const Fortran::parser::OpenMPDeclareTargetConstruct
-        &declareTargetConstruct) {
-  mlir::omp::DeclareTargetClauseOps clauseOps;
-  llvm::SmallVector<DeclareTargetCapturePair> symbolAndClause;
-  getDeclareTargetInfo(converter, semaCtx, eval, declareTargetConstruct,
-                       clauseOps, symbolAndClause);
-
-  // Return the device type only if at least one of the targets for the
-  // directive is a function or subroutine
-  mlir::ModuleOp mod = converter.getFirOpBuilder().getModule();
-  for (const DeclareTargetCapturePair &symClause : symbolAndClause) {
-    mlir::Operation *op = mod.lookupSymbol(converter.mangleName(
-        std::get<const Fortran::semantics::Symbol &>(symClause)));
-
-    if (mlir::isa_and_nonnull<mlir::func::FuncOp>(op))
-      return clauseOps.deviceType;
-  }
-
-  return std::nullopt;
-}
-
-//===----------------------------------------------------------------------===//
-// genOMP() Code generation helper functions
-//===----------------------------------------------------------------------===//
-
-static void
-genOmpSimpleStandalone(Fortran::lower::AbstractConverter &converter,
-                       Fortran::semantics::SemanticsContext &semaCtx,
-                       Fortran::lower::pft::Evaluation &eval, bool genNested,
-                       const Fortran::parser::OpenMPSimpleStandaloneConstruct
-                           &simpleStandaloneConstruct) {
-  const auto &directive =
-      std::get<Fortran::parser::OmpSimpleStandaloneDirective>(
-          simpleStandaloneConstruct.t);
-  fir::FirOpBuilder &firOpBuilder = converter.getFirOpBuilder();
-  const auto &opClauseList =
-      std::get<Fortran::parser::OmpClauseList>(simpleStandaloneConstruct.t);
-  mlir::Location currentLocation = converter.genLocation(directive.source);
-
-  switch (directive.v) {
-  default:
-    break;
-  case llvm::omp::Directive::OMPD_barrier:
-    firOpBuilder.create<mlir::omp::BarrierOp>(currentLocation);
-    break;
-  case llvm::omp::Directive::OMPD_taskwait: {
-    mlir::omp::TaskwaitClauseOps clauseOps;
-    ClauseProcessor cp(converter, semaCtx, opClauseList);
-    cp.processTODO<clause::Depend, clause::Nowait>(
-        currentLocation, llvm::omp::Directive::OMPD_taskwait);
-    firOpBuilder.create<mlir::omp::TaskwaitOp>(currentLocation, clauseOps);
-    break;
-  }
-  case llvm::omp::Directive::OMPD_taskyield:
-    firOpBuilder.create<mlir::omp::TaskyieldOp>(currentLocation);
-    break;
-  case llvm::omp::Directive::OMPD_target_data:
-    genTargetDataOp(converter, semaCtx, eval, genNested, currentLocation,
-                    opClauseList);
-    break;
-  case llvm::omp::Directive::OMPD_target_enter_data:
-    genTargetEnterExitDataUpdateOp<mlir::omp::TargetEnterDataOp>(
-        converter, semaCtx, currentLocation, opClauseList);
-    break;
-  case llvm::omp::Directive::OMPD_target_exit_data:
-    genTargetEnterExitDataUpdateOp<mlir::omp::TargetExitDataOp>(
-        converter, semaCtx, currentLocation, opClauseList);
-    break;
-  case llvm::omp::Directive::OMPD_target_update:
-    genTargetEnterExitDataUpdateOp<mlir::omp::TargetUpdateOp>(
-        converter, semaCtx, currentLocation, opClauseList);
-    break;
-  case llvm::omp::Directive::OMPD_ordered:
-    TODO(currentLocation, "OMPD_ordered");
-  }
-}
-
-static void
-genOmpFlush(Fortran::lower::AbstractConverter &converter,
-            Fortran::semantics::SemanticsContext &semaCtx,
-            Fortran::lower::pft::Evaluation &eval,
-            const Fortran::parser::OpenMPFlushConstruct &flushConstruct) {
-  llvm::SmallVector<mlir::Value, 4> operandRange;
-  if (const auto &ompObjectList =
-          std::get<std::optional<Fortran::parser::OmpObjectList>>(
-              flushConstruct.t))
-    genObjectList2(*ompObjectList, converter, operandRange);
-  const auto &memOrderClause =
-      std::get<std::optional<std::list<Fortran::parser::OmpMemoryOrderClause>>>(
-          flushConstruct.t);
-  if (memOrderClause && memOrderClause->size() > 0)
-    TODO(converter.getCurrentLocation(), "Handle OmpMemoryOrderClause");
-  converter.getFirOpBuilder().create<mlir::omp::FlushOp>(
-      converter.getCurrentLocation(), operandRange);
-}
-
-static llvm::SmallVector<const Fortran::semantics::Symbol *>
-genLoopVars(mlir::Operation *op, Fortran::lower::AbstractConverter &converter,
-            mlir::Location &loc,
-            llvm::ArrayRef<const Fortran::semantics::Symbol *> args) {
-  fir::FirOpBuilder &firOpBuilder = converter.getFirOpBuilder();
-  auto &region = op->getRegion(0);
-
-  std::size_t loopVarTypeSize = 0;
-  for (const Fortran::semantics::Symbol *arg : args)
-    loopVarTypeSize = std::max(loopVarTypeSize, arg->GetUltimate().size());
-  mlir::Type loopVarType = getLoopVarType(converter, loopVarTypeSize);
-  llvm::SmallVector<mlir::Type> tiv(args.size(), loopVarType);
-  llvm::SmallVector<mlir::Location> locs(args.size(), loc);
-  firOpBuilder.createBlock(&region, {}, tiv, locs);
-  // The argument is not currently in memory, so make a temporary for the
-  // argument, and store it there, then bind that location to the argument.
-  mlir::Operation *storeOp = nullptr;
-  for (auto [argIndex, argSymbol] : llvm::enumerate(args)) {
-    mlir::Value indexVal = fir::getBase(region.front().getArgument(argIndex));
-    storeOp =
-        createAndSetPrivatizedLoopVar(converter, loc, indexVal, argSymbol);
-  }
-  firOpBuilder.setInsertionPointAfter(storeOp);
-
-  return llvm::SmallVector<const Fortran::semantics::Symbol *>(args);
-}
-
-static llvm::SmallVector<const Fortran::semantics::Symbol *>
-genLoopAndReductionVars(
-    mlir::Operation *op, Fortran::lower::AbstractConverter &converter,
-    mlir::Location &loc,
-    llvm::ArrayRef<const Fortran::semantics::Symbol *> loopArgs,
-    llvm::ArrayRef<const Fortran::semantics::Symbol *> reductionArgs,
-    llvm::ArrayRef<mlir::Type> reductionTypes) {
-  fir::FirOpBuilder &firOpBuilder = converter.getFirOpBuilder();
-
-  llvm::SmallVector<mlir::Type> blockArgTypes;
-  llvm::SmallVector<mlir::Location> blockArgLocs;
-  blockArgTypes.reserve(loopArgs.size() + reductionArgs.size());
-  blockArgLocs.reserve(blockArgTypes.size());
-  mlir::Block *entryBlock;
-
-  if (loopArgs.size()) {
-    std::size_t loopVarTypeSize = 0;
-    for (const Fortran::semantics::Symbol *arg : loopArgs)
-      loopVarTypeSize = std::max(loopVarTypeSize, arg->GetUltimate().size());
-    mlir::Type loopVarType = getLoopVarType(converter, loopVarTypeSize);
-    std::fill_n(std::back_inserter(blockArgTypes), loopArgs.size(),
-                loopVarType);
-    std::fill_n(std::back_inserter(blockArgLocs), loopArgs.size(), loc);
-  }
-  if (reductionArgs.size()) {
-    llvm::copy(reductionTypes, std::back_inserter(blockArgTypes));
-    std::fill_n(std::back_inserter(blockArgLocs), reductionArgs.size(), loc);
-  }
-  entryBlock = firOpBuilder.createBlock(&op->getRegion(0), {}, blockArgTypes,
-                                        blockArgLocs);
-  // The argument is not currently in memory, so make a temporary for the
-  // argument, and store it there, then bind that location to the argument.
-  if (loopArgs.size()) {
-    mlir::Operation *storeOp = nullptr;
-    for (auto [argIndex, argSymbol] : llvm::enumerate(loopArgs)) {
-      mlir::Value indexVal =
-          fir::getBase(op->getRegion(0).front().getArgument(argIndex));
-      storeOp =
-          createAndSetPrivatizedLoopVar(converter, loc, indexVal, argSymbol);
-    }
-    firOpBuilder.setInsertionPointAfter(storeOp);
-  }
-  // Bind the reduction arguments to their block arguments
-  for (auto [arg, prv] : llvm::zip_equal(
-           reductionArgs,
-           llvm::drop_begin(entryBlock->getArguments(), loopArgs.size()))) {
-    converter.bindSymbol(*arg, prv);
-  }
-
-  return llvm::SmallVector<const Fortran::semantics::Symbol *>(loopArgs);
->>>>>>> 3d9ec39a
 }
 
 static mlir::omp::TargetDataOp
