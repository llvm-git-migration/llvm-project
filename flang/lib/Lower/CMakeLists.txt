--- conflicted
+++ resolved
@@ -55,13 +55,7 @@
   FIRSupport
   FIRTransforms
   HLFIRDialect
-<<<<<<< HEAD
-  ${dialect_libs}
-  ${extension_libs}
   FortranSupport
-=======
-  FortranCommon
->>>>>>> f2abcde0
   FortranParser
   FortranEvaluate
   FortranSemantics
