--- conflicted
+++ resolved
@@ -856,15 +856,9 @@
     return fir::MutableBoxValue(base, getExplicitTypeParams(variable),
                                 fir::MutableProperties{});
 
-<<<<<<< HEAD
-  if (base.getType().isa<fir::BaseBoxType>()) {
-
+  if (mlir::isa<fir::BaseBoxType>(base.getType())) {
     bool contiguous = variable.isSimplyContiguous() || contiguousHint;
     if (!contiguous || variable.isPolymorphic() ||
-=======
-  if (mlir::isa<fir::BaseBoxType>(base.getType())) {
-    if (!variable.isSimplyContiguous() || variable.isPolymorphic() ||
->>>>>>> 3785d742
         variable.isDerivedWithLengthParameters() || variable.isOptional()) {
       llvm::SmallVector<mlir::Value> nonDefaultLbounds =
           getNonDefaultLowerBounds(loc, builder, variable);
