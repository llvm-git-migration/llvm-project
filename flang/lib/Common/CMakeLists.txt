find_first_existing_vc_file("${LLVM_MAIN_SRC_DIR}" llvm_vc)
find_first_existing_vc_file("${FLANG_SOURCE_DIR}" flang_vc)

# The VC revision include that we want to generate.
set(version_inc "${CMAKE_CURRENT_BINARY_DIR}/VCSVersion.inc")

set(generate_vcs_version_script "${LLVM_CMAKE_DIR}/GenerateVersionFromVCS.cmake")

if(llvm_vc AND LLVM_APPEND_VC_REV)
  set(llvm_source_dir ${LLVM_MAIN_SRC_DIR})
endif()
if(flang_vc AND LLVM_APPEND_VC_REV)
  set(flang_source_dir ${FLANG_SOURCE_DIR})
endif()

# Create custom target to generate the VC revision include.
add_custom_command(OUTPUT "${version_inc}"
  DEPENDS "${llvm_vc}" "${flang_vc}" "${generate_vcs_version_script}"
  COMMAND ${CMAKE_COMMAND} "-DNAMES=\"LLVM;FLANG\""
                           "-DLLVM_SOURCE_DIR=${llvm_source_dir}"
                           "-DFLANG_SOURCE_DIR=${flang_source_dir}"
                           "-DHEADER_FILE=${version_inc}"
                           "-DLLVM_FORCE_VC_REVISION=${LLVM_FORCE_VC_REVISION}"
                           "-DLLVM_FORCE_VC_REPOSITORY=${LLVM_FORCE_VC_REPOSITORY}"
                           -P "${generate_vcs_version_script}")

# Mark the generated header as being generated.
set_source_files_properties("${version_inc}"
  PROPERTIES GENERATED TRUE
             HEADER_FILE_ONLY TRUE)

if(FLANG_VENDOR)
  set_source_files_properties(Version.cpp
    PROPERTIES COMPILE_DEFINITIONS "FLANG_VENDOR=\"${FLANG_VENDOR} \"")
endif()

<<<<<<< HEAD
add_flang_library(FortranCommon PARTIAL_SOURCES_INTENDED
  ../Support/Fortran.cpp
  ../Support/Fortran-features.cpp
  ../Support/default-kinds.cpp
  ../Support/idioms.cpp
  ../Support/LangOptions.cpp
  ../Support/Version.cpp
=======
add_flang_library(FortranCommon
  Fortran.cpp
  Fortran-features.cpp
  default-kinds.cpp
  idioms.cpp
  LangOptions.cpp
  OpenMP-utils.cpp
  Version.cpp
>>>>>>> 4bf520d5
  ${version_inc}

  LINK_COMPONENTS
  Support

  LINK_LIBS
  MLIRIR
)<|MERGE_RESOLUTION|>--- conflicted
+++ resolved
@@ -34,24 +34,14 @@
     PROPERTIES COMPILE_DEFINITIONS "FLANG_VENDOR=\"${FLANG_VENDOR} \"")
 endif()
 
-<<<<<<< HEAD
 add_flang_library(FortranCommon PARTIAL_SOURCES_INTENDED
   ../Support/Fortran.cpp
   ../Support/Fortran-features.cpp
   ../Support/default-kinds.cpp
   ../Support/idioms.cpp
   ../Support/LangOptions.cpp
+  ../Support/OpenMP-utils.cpp
   ../Support/Version.cpp
-=======
-add_flang_library(FortranCommon
-  Fortran.cpp
-  Fortran-features.cpp
-  default-kinds.cpp
-  idioms.cpp
-  LangOptions.cpp
-  OpenMP-utils.cpp
-  Version.cpp
->>>>>>> 4bf520d5
   ${version_inc}
 
   LINK_COMPONENTS
