find_first_existing_vc_file("${LLVM_MAIN_SRC_DIR}" llvm_vc)
find_first_existing_vc_file("${FLANG_SOURCE_DIR}" flang_vc)

# The VC revision include that we want to generate.
set(version_inc "${CMAKE_CURRENT_BINARY_DIR}/VCSVersion.inc")

set(generate_vcs_version_script "${LLVM_CMAKE_DIR}/GenerateVersionFromVCS.cmake")

if(llvm_vc AND LLVM_APPEND_VC_REV)
  set(llvm_source_dir ${LLVM_MAIN_SRC_DIR})
endif()
if(flang_vc AND LLVM_APPEND_VC_REV)
  set(flang_source_dir ${FLANG_SOURCE_DIR})
endif()

# Create custom target to generate the VC revision include.
add_custom_command(OUTPUT "${version_inc}"
  DEPENDS "${llvm_vc}" "${flang_vc}" "${generate_vcs_version_script}"
  COMMAND ${CMAKE_COMMAND} "-DNAMES=\"LLVM;FLANG\""
                           "-DLLVM_SOURCE_DIR=${llvm_source_dir}"
                           "-DFLANG_SOURCE_DIR=${flang_source_dir}"
                           "-DHEADER_FILE=${version_inc}"
                           "-DLLVM_FORCE_VC_REVISION=${LLVM_FORCE_VC_REVISION}"
                           "-DLLVM_FORCE_VC_REPOSITORY=${LLVM_FORCE_VC_REPOSITORY}"
                           -P "${generate_vcs_version_script}")

# Mark the generated header as being generated.
set_source_files_properties("${version_inc}"
  PROPERTIES GENERATED TRUE
             HEADER_FILE_ONLY TRUE)

if(FLANG_VENDOR)
  set_source_files_properties(Version.cpp
    PROPERTIES COMPILE_DEFINITIONS "FLANG_VENDOR=\"${FLANG_VENDOR} \"")
endif()

<<<<<<< HEAD

add_flang_library(FortranCommon PARTIAL_SOURCES_INTENDED
  ../Support/Fortran.cpp
  ../Support/Fortran-features.cpp
  ../Support/default-kinds.cpp
  ../Support/idioms.cpp
  ../Support/Version.cpp
=======
add_flang_library(FortranCommon
  Fortran.cpp
  Fortran-features.cpp
  default-kinds.cpp
  idioms.cpp
  LangOptions.cpp
  Version.cpp
>>>>>>> 49b22d81
  ${version_inc}

  LINK_COMPONENTS
  Support
)<|MERGE_RESOLUTION|>--- conflicted
+++ resolved
@@ -34,23 +34,13 @@
     PROPERTIES COMPILE_DEFINITIONS "FLANG_VENDOR=\"${FLANG_VENDOR} \"")
 endif()
 
-<<<<<<< HEAD
-
 add_flang_library(FortranCommon PARTIAL_SOURCES_INTENDED
   ../Support/Fortran.cpp
   ../Support/Fortran-features.cpp
   ../Support/default-kinds.cpp
   ../Support/idioms.cpp
+  ../Support/LangOptions.cpp
   ../Support/Version.cpp
-=======
-add_flang_library(FortranCommon
-  Fortran.cpp
-  Fortran-features.cpp
-  default-kinds.cpp
-  idioms.cpp
-  LangOptions.cpp
-  Version.cpp
->>>>>>> 49b22d81
   ${version_inc}
 
   LINK_COMPONENTS
