--- conflicted
+++ resolved
@@ -6,25 +6,7 @@
 #
 #===------------------------------------------------------------------------===#
 
-<<<<<<< HEAD
-add_flang_library(FortranCommon PARTIAL_SOURCES_INTENDED
-  ../Support/Fortran.cpp
-  ../Support/Fortran-features.cpp
-  ../Support/default-kinds.cpp
-  ../Support/idioms.cpp
-  ../Support/LangOptions.cpp
-  ../Support/OpenMP-utils.cpp
-  ../Support/Version.cpp
-  ${version_inc}
-
-  LINK_COMPONENTS
-  Support
-
-  LINK_LIBS
-  MLIRIR
-=======
 add_flang_library(FortranCommon
   binary-to-decimal.cpp
   decimal-to-binary.cpp
->>>>>>> 69f7bd62
 )