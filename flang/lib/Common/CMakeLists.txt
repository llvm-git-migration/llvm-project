#===-- lib/Common/CMakeLists.txt ------------------------------------===#
#
# Part of the LLVM Project, under the Apache License v2.0 with LLVM Exceptions.
# See https://llvm.org/LICENSE.txt for license information.
# SPDX-License-Identifier: Apache-2.0 WITH LLVM-exception
#
#===------------------------------------------------------------------------===#

add_flang_library(FortranCommon
<<<<<<< HEAD
  binary-to-decimal.cpp
  decimal-to-binary.cpp
=======
  Fortran.cpp
  Fortran-features.cpp
  default-kinds.cpp
  idioms.cpp
  LangOptions.cpp
  OpenMP-utils.cpp
  Version.cpp
  ${version_inc}

  LINK_COMPONENTS
  Support

  LINK_LIBS
  MLIRIR
>>>>>>> ec8a2359
)<|MERGE_RESOLUTION|>--- conflicted
+++ resolved
@@ -7,23 +7,4 @@
 #===------------------------------------------------------------------------===#
 
 add_flang_library(FortranCommon
-<<<<<<< HEAD
-  binary-to-decimal.cpp
-  decimal-to-binary.cpp
-=======
-  Fortran.cpp
-  Fortran-features.cpp
-  default-kinds.cpp
-  idioms.cpp
-  LangOptions.cpp
-  OpenMP-utils.cpp
-  Version.cpp
-  ${version_inc}
-
-  LINK_COMPONENTS
-  Support
-
-  LINK_LIBS
-  MLIRIR
->>>>>>> ec8a2359
 )