--- conflicted
+++ resolved
@@ -25,10 +25,7 @@
   user-state.cpp
 
   LINK_LIBS
-<<<<<<< HEAD
-=======
-  FortranCommon
->>>>>>> e3e0abe7
+  FortranSupport
   FortranSupport
 
   LINK_COMPONENTS
