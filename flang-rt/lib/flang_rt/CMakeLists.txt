#===-- lib/flang_rt/CMakeLists.txt -----------------------------------------===#
#
# Part of the LLVM Project, under the Apache License v2.0 with LLVM Exceptions.
# See https://llvm.org/LICENSE.txt for license information.
# SPDX-License-Identifier: Apache-2.0 WITH LLVM-exception
#
#===------------------------------------------------------------------------===#

include(AddFlangRTOffload)
# function checks
find_package(Backtrace)
set(HAVE_BACKTRACE ${Backtrace_FOUND})
set(BACKTRACE_HEADER ${Backtrace_HEADER})


<<<<<<< HEAD
# List of files that are buildable for all devices.
set(supported_sources
=======
# Check if 128-bit float computations can be done via long double.
check_cxx_source_compiles(
  "#include <cfloat>
   #if LDBL_MANT_DIG != 113
   #error LDBL_MANT_DIG != 113
   #endif
   int main() { return 0; }
  "
  HAVE_LDBL_MANT_DIG_113)

check_cxx_compiler_flag(-fno-lto FLANG_RUNTIME_HAS_FNO_LTO_FLAG)
if (FLANG_RUNTIME_HAS_FNO_LTO_FLAG)
  set(NO_LTO_FLAGS "-fno-lto")
else()
  set(NO_LTO_FLAGS "")
endif()

configure_file(../../cmake/config.h.cmake.in config.h)
# include_directories is used here instead of target_include_directories
# because add_flang_library creates multiple objects (STATIC/SHARED, OBJECT)
# with different names
include_directories(AFTER ${CMAKE_CURRENT_BINARY_DIR})

append(${NO_LTO_FLAGS} CMAKE_C_FLAGS)
append(${NO_LTO_FLAGS} CMAKE_CXX_FLAGS)

# Disable libstdc++/libc++ assertions, even in an LLVM_ENABLE_ASSERTIONS build,
# to avoid an unwanted dependency on libstdc++/libc++.so.
add_definitions(-U_GLIBCXX_ASSERTIONS)
add_definitions(-U_LIBCPP_ENABLE_ASSERTIONS)

add_subdirectory(../FortranFloat128Math Float128Math)

set(sources
  ${FLANG_SOURCE_DIR}/lib/Common/binary-to-decimal.cpp
  ${FLANG_SOURCE_DIR}/lib/Common/decimal-to-binary.cpp
>>>>>>> e3e0abe7
  ISO_Fortran_binding.cpp
  allocator-registry.cpp
  allocatable.cpp
  array-constructor.cpp
  assign.cpp
  buffer.cpp
  character.cpp
  connection.cpp
  copy.cpp
  derived-api.cpp
  derived.cpp
  descriptor-io.cpp
  descriptor.cpp
  dot-product.cpp
  edit-input.cpp
  edit-output.cpp
  environment.cpp
  external-unit.cpp
  extrema.cpp
  file.cpp
  findloc.cpp
  format.cpp
  inquiry.cpp
  internal-unit.cpp
  io-api.cpp
  io-api-minimal.cpp
  io-error.cpp
  io-stmt.cpp
  iostat.cpp
  matmul-transpose.cpp
  matmul.cpp
  memory.cpp
  misc-intrinsic.cpp
  namelist.cpp
  non-tbp-dio.cpp
  numeric.cpp
  pointer.cpp
  product.cpp
  pseudo-unit.cpp
  ragged.cpp
  stat.cpp
  sum.cpp
  support.cpp
  terminator.cpp
  tools.cpp
  transformational.cpp
  type-code.cpp
  type-info.cpp
  unit.cpp
  unit-map.cpp
  utf.cpp
)

# List of source not used for GPU offloading.
set(host_sources
  ${FLANG_SOURCE_DIR}/lib/Common/binary-to-decimal.cpp
  ${FLANG_SOURCE_DIR}/lib/Common/decimal-to-binary.cpp
  command.cpp
  complex-powi.cpp
  complex-reduction.c
  exceptions.cpp
  execute.cpp
  extensions.cpp
  ${FLANG_SOURCE_DIR}/module/iso_fortran_env_impl.f90
  main.cpp
  random.cpp
  reduce.cpp
  reduction.cpp
  stop.cpp
  temporary-stack.cpp
  time-intrinsic.cpp
)

file(GLOB_RECURSE public_headers
  "${FLANG_RT_SOURCE_DIR}/include/flang_rt/*.h"
  "${FLANG_SOURCE_DIR}/include/flang/Common/*.h"
  )

file(GLOB_RECURSE private_headers
  "${FLANG_RT_SOURCE_DIR}/lib/flang_rt/*.h"
  "${FLANG_SOURCE_DIR}/lib/Common/*.h"
  )


# Import changes from sibling FortranFloat128Math
get_target_property(f128_sources
  FortranFloat128MathILib INTERFACE_SOURCES
  )
if (f128_sources)
  # The interface may define special macros for Float128Math files,
  # so we need to propagate them.
  get_target_property(f128_defs
    FortranFloat128MathILib INTERFACE_COMPILE_DEFINITIONS
    )
  set_property(SOURCE ${f128_sources}
    APPEND PROPERTY COMPILE_DEFINITIONS
    ${f128_defs}
    )
  get_target_property(f128_include_dirs
    FortranFloat128MathILib INTERFACE_INCLUDE_DIRECTORIES
    )
  set_property(SOURCE ${f128_sources}
    APPEND PROPERTY INCLUDE_DIRECTORIES
    ${f128_include_dirs}
    )
else ()
  set(f128_sources "")
endif ()

<<<<<<< HEAD
=======
if (NOT DEFINED MSVC)
  add_flang_library(FortranRuntime
    ${sources}
>>>>>>> e3e0abe7

set(sources ${supported_sources} ${host_sources} ${f128_sources})

if (NOT WIN32)
  add_flangrt_library(flang_rt STATIC
    ${sources}
    INSTALL_WITH_TOOLCHAIN
    ADDITIONAL_HEADERS ${public_headers} ${private_headers}
  )

  enable_cuda_compilation(flang_rt "${supported_sources}")
  enable_omp_offload_compilation(flang_rt "${supported_sources}")

  # For unittests that depend on flang_rt. Should link to the static version
  # of the library.
  add_library(flang_rt.static ALIAS flang_rt)
  add_library(flang_rt.unittest ALIAS flang_rt)
else()
<<<<<<< HEAD
  # Target for building all versions of the runtime
  add_custom_target(flang_rt)
  set_target_properties(flang_rt PROPERTIES FOLDER "Flang-RT/Meta")

  function (add_win_flangrt_library libtype suffix msvc_lib)
    set(name "flang_rt.${suffix}")
    add_flangrt_library(${name} ${libtype}
        ${sources}
        ${ARGN}
        ADDITIONAL_HEADERS ${public_headers} ${private_headers}
      )
=======
  add_flang_library(FortranRuntime
    ${sources}
  )
  set(CMAKE_MSVC_RUNTIME_LIBRARY MultiThreaded)
  add_flang_library(FortranRuntime.static ${sources}
    INSTALL_WITH_TOOLCHAIN)
  set_target_properties(FortranRuntime.static PROPERTIES FOLDER "Flang/Runtime Libraries")
  set(CMAKE_MSVC_RUNTIME_LIBRARY MultiThreadedDLL)
  add_flang_library(FortranRuntime.dynamic ${sources}
    INSTALL_WITH_TOOLCHAIN)
  set_target_properties(FortranRuntime.dynamic PROPERTIES FOLDER "Flang/Runtime Libraries")
  set(CMAKE_MSVC_RUNTIME_LIBRARY MultiThreadedDebug)
  add_flang_library(FortranRuntime.static_dbg ${sources}
    INSTALL_WITH_TOOLCHAIN)
  set_target_properties(FortranRuntime.static_dbg PROPERTIES FOLDER "Flang/Runtime Libraries")
  set(CMAKE_MSVC_RUNTIME_LIBRARY MultiThreadedDebugDLL)
  add_flang_library(FortranRuntime.dynamic_dbg ${sources}
    INSTALL_WITH_TOOLCHAIN)
  set_target_properties(FortranRuntime.dynamic_dbg PROPERTIES FOLDER "Flang/Runtime Libraries")
  add_dependencies(FortranRuntime FortranRuntime.static FortranRuntime.dynamic
    FortranRuntime.static_dbg FortranRuntime.dynamic_dbg)
endif()
set_target_properties(FortranRuntime PROPERTIES FOLDER "Flang/Runtime Libraries")
>>>>>>> e3e0abe7

    if (msvc_lib)
      set_target_properties(${name}
          PROPERTIES
            MSVC_RUNTIME_LIBRARY "${msvc_lib}"
        )
    endif ()

    # Setting an unique Fortran_MODULE_DIRECTORY is required for each variant to
    # write a different .mod file.
    set_target_properties(${name}
        PROPERTIES
          Fortran_MODULE_DIRECTORY "module.${suffix}"
      )

    enable_cuda_compilation(${name} "${supported_sources}")
    enable_omp_offload_compilation(${name} "${supported_sources}")
    add_dependencies(flang_rt ${name})
  endfunction ()

  # Variants of the static flang_rt for different versions of the msvc runtime.
  #
  # The dynamic/dynamic_dbg variants are not DLLs themselves, only require
  # linking to msvcrt(d).dll.
  # FIXME: Generating actual runtime DLLs is currently not possible. There are
  # two roadblocks:
  #
  #  * Flang emits /DEFAULTLIB:flang_rt.dynamic.lib into
  #    iso_fortran_env_impl.f90.obj. Because that file is itself part of
  #    flang_rt.dynamic, this results in a recursive dependency when invoking
  #    the linker.
  #
  #  * The externally-visible functions must either be annotated with
  #    __declspec(dllexport), or listed in an exports file. A possible workaround
  #    is CMAKE_WINDOWS_EXPORT_ALL_SYMBOLS which would also export the internal
  #    C++ symbols and still requires global data symbols to be annotated
  #    manually.
  add_win_flangrt_library(STATIC static      MultiThreaded         INSTALL_WITH_TOOLCHAIN)
  add_win_flangrt_library(STATIC static_dbg  MultiThreadedDebug    INSTALL_WITH_TOOLCHAIN)
  add_win_flangrt_library(STATIC dynamic     MultiThreadedDLL      INSTALL_WITH_TOOLCHAIN)
  add_win_flangrt_library(STATIC dynamic_dbg MultiThreadedDebugDLL INSTALL_WITH_TOOLCHAIN)

  # Unittests link against LLVMSupport which is using CMake's default runtime
  # library selection, which is either MultiThreadedDLL or MultiThreadedDebugDLL
  # depending on the configuration. They have to match or linking will fail.
  if (GENERATOR_IS_MULTI_CONFIG)
    # We cannot select an ALIAS library because it may be different
    # per configuration. Fallback to CMake's default.
    add_win_flangrt_library(STATIC unittest "" EXCLUDE_FROM_ALL)
  else ()
    string(TOLOWER ${CMAKE_BUILD_TYPE} build_type)
    if (build_type STREQUAL "debug")
      add_library(flang_rt.unittest ALIAS flang_rt.dynamic_dbg)
    else ()
      add_library(flang_rt.unittest ALIAS flang_rt.dynamic)
    endif ()
  endif ()
endif()<|MERGE_RESOLUTION|>--- conflicted
+++ resolved
@@ -13,47 +13,10 @@
 set(BACKTRACE_HEADER ${Backtrace_HEADER})
 
 
-<<<<<<< HEAD
 # List of files that are buildable for all devices.
 set(supported_sources
-=======
-# Check if 128-bit float computations can be done via long double.
-check_cxx_source_compiles(
-  "#include <cfloat>
-   #if LDBL_MANT_DIG != 113
-   #error LDBL_MANT_DIG != 113
-   #endif
-   int main() { return 0; }
-  "
-  HAVE_LDBL_MANT_DIG_113)
-
-check_cxx_compiler_flag(-fno-lto FLANG_RUNTIME_HAS_FNO_LTO_FLAG)
-if (FLANG_RUNTIME_HAS_FNO_LTO_FLAG)
-  set(NO_LTO_FLAGS "-fno-lto")
-else()
-  set(NO_LTO_FLAGS "")
-endif()
-
-configure_file(../../cmake/config.h.cmake.in config.h)
-# include_directories is used here instead of target_include_directories
-# because add_flang_library creates multiple objects (STATIC/SHARED, OBJECT)
-# with different names
-include_directories(AFTER ${CMAKE_CURRENT_BINARY_DIR})
-
-append(${NO_LTO_FLAGS} CMAKE_C_FLAGS)
-append(${NO_LTO_FLAGS} CMAKE_CXX_FLAGS)
-
-# Disable libstdc++/libc++ assertions, even in an LLVM_ENABLE_ASSERTIONS build,
-# to avoid an unwanted dependency on libstdc++/libc++.so.
-add_definitions(-U_GLIBCXX_ASSERTIONS)
-add_definitions(-U_LIBCPP_ENABLE_ASSERTIONS)
-
-add_subdirectory(../FortranFloat128Math Float128Math)
-
-set(sources
   ${FLANG_SOURCE_DIR}/lib/Common/binary-to-decimal.cpp
   ${FLANG_SOURCE_DIR}/lib/Common/decimal-to-binary.cpp
->>>>>>> e3e0abe7
   ISO_Fortran_binding.cpp
   allocator-registry.cpp
   allocatable.cpp
@@ -163,12 +126,6 @@
   set(f128_sources "")
 endif ()
 
-<<<<<<< HEAD
-=======
-if (NOT DEFINED MSVC)
-  add_flang_library(FortranRuntime
-    ${sources}
->>>>>>> e3e0abe7
 
 set(sources ${supported_sources} ${host_sources} ${f128_sources})
 
@@ -187,7 +144,6 @@
   add_library(flang_rt.static ALIAS flang_rt)
   add_library(flang_rt.unittest ALIAS flang_rt)
 else()
-<<<<<<< HEAD
   # Target for building all versions of the runtime
   add_custom_target(flang_rt)
   set_target_properties(flang_rt PROPERTIES FOLDER "Flang-RT/Meta")
@@ -199,31 +155,6 @@
         ${ARGN}
         ADDITIONAL_HEADERS ${public_headers} ${private_headers}
       )
-=======
-  add_flang_library(FortranRuntime
-    ${sources}
-  )
-  set(CMAKE_MSVC_RUNTIME_LIBRARY MultiThreaded)
-  add_flang_library(FortranRuntime.static ${sources}
-    INSTALL_WITH_TOOLCHAIN)
-  set_target_properties(FortranRuntime.static PROPERTIES FOLDER "Flang/Runtime Libraries")
-  set(CMAKE_MSVC_RUNTIME_LIBRARY MultiThreadedDLL)
-  add_flang_library(FortranRuntime.dynamic ${sources}
-    INSTALL_WITH_TOOLCHAIN)
-  set_target_properties(FortranRuntime.dynamic PROPERTIES FOLDER "Flang/Runtime Libraries")
-  set(CMAKE_MSVC_RUNTIME_LIBRARY MultiThreadedDebug)
-  add_flang_library(FortranRuntime.static_dbg ${sources}
-    INSTALL_WITH_TOOLCHAIN)
-  set_target_properties(FortranRuntime.static_dbg PROPERTIES FOLDER "Flang/Runtime Libraries")
-  set(CMAKE_MSVC_RUNTIME_LIBRARY MultiThreadedDebugDLL)
-  add_flang_library(FortranRuntime.dynamic_dbg ${sources}
-    INSTALL_WITH_TOOLCHAIN)
-  set_target_properties(FortranRuntime.dynamic_dbg PROPERTIES FOLDER "Flang/Runtime Libraries")
-  add_dependencies(FortranRuntime FortranRuntime.static FortranRuntime.dynamic
-    FortranRuntime.static_dbg FortranRuntime.dynamic_dbg)
-endif()
-set_target_properties(FortranRuntime PROPERTIES FOLDER "Flang/Runtime Libraries")
->>>>>>> e3e0abe7
 
     if (msvc_lib)
       set_target_properties(${name}
