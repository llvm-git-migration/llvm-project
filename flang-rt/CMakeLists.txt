--- conflicted
+++ resolved
@@ -117,9 +117,6 @@
 extend_path(FLANG_RT_INSTALL_RESOURCE_LIB_PATH "${FLANG_RT_INSTALL_RESOURCE_PATH}" "${toolchain_lib_subdir}")
 cmake_path(NORMAL_PATH FLANG_RT_OUTPUT_RESOURCE_DIR)
 cmake_path(NORMAL_PATH FLANG_RT_INSTALL_RESOURCE_PATH)
-<<<<<<< HEAD
-
-# Determine subdirectories for build output and install destinations.
 # FIXME: For the libflang_rt.so, the toolchain resource lib dir is not a good
 #        destination because it is not a ld.so default search path.
 #        The machine where the executable is eventually executed may not be the
@@ -129,11 +126,6 @@
 #        But the linker as invoked by the Flang driver also requires
 #        libflang_rt.so to be found when linking and the resource lib dir is
 #        the only reliable location.
-get_toolchain_library_subdir(toolchain_lib_subdir)
-extend_path(FLANG_RT_OUTPUT_RESOURCE_LIB_DIR "${FLANG_RT_OUTPUT_RESOURCE_DIR}" "${toolchain_lib_subdir}")
-extend_path(FLANG_RT_INSTALL_RESOURCE_LIB_PATH "${FLANG_RT_INSTALL_RESOURCE_PATH}" "${toolchain_lib_subdir}")
-=======
->>>>>>> a6b76189
 cmake_path(NORMAL_PATH FLANG_RT_OUTPUT_RESOURCE_LIB_DIR)
 cmake_path(NORMAL_PATH FLANG_RT_INSTALL_RESOURCE_LIB_PATH)
 
