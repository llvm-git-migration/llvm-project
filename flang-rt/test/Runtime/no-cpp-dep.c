/*
This test makes sure that flang's runtime does not depend on the C++ runtime
library. It tries to link this simple file against libflang_rt.a with
a C compiler.

<<<<<<< HEAD
UNSUPPORTED: system-windows
=======
REQUIRES: c-compiler, flang-rt
>>>>>>> 5b8c8ec6

RUN: %if system-aix %{ export OBJECT_MODE=64 %}
RUN: %cc -std=c99 %s -I%include -L"%libdir" -lflang_rt -lm %deplibs \
RUN: %if system-aix %{-lpthread %}
RUN: rm a.out
*/

#include "flang/Runtime/entry-names.h"
#include <stdbool.h>
#include <stddef.h>
#include <stdint.h>

/*
Manually add declarations for the runtime functions that we want to make sure
we're testing. We can't include any headers directly since they likely contain
C++ code that would explode here.
*/
struct EnvironmentDefaultList;
struct Descriptor;

double RTNAME(CpuTime)();

void RTNAME(ProgramStart)(
    int, const char *[], const char *[], const struct EnvironmentDefaultList *);
int32_t RTNAME(ArgumentCount)();
int32_t RTNAME(GetCommandArgument)(int32_t, const struct Descriptor *,
    const struct Descriptor *, const struct Descriptor *);
int32_t RTNAME(GetEnvVariable)();
int64_t RTNAME(SystemClockCount)(int kind);

int main() {
  double x = RTNAME(CpuTime)();
  RTNAME(ProgramStart)(0, 0, 0, 0);
  int32_t c = RTNAME(ArgumentCount)();
  int32_t v = RTNAME(GetCommandArgument)(0, 0, 0, 0);
  int32_t e = RTNAME(GetEnvVariable)("FOO", 0, 0);
  int64_t t = RTNAME(SystemClockCount)(8);
  return x + c + v + e;
}<|MERGE_RESOLUTION|>--- conflicted
+++ resolved
@@ -3,11 +3,7 @@
 library. It tries to link this simple file against libflang_rt.a with
 a C compiler.
 
-<<<<<<< HEAD
 UNSUPPORTED: system-windows
-=======
-REQUIRES: c-compiler, flang-rt
->>>>>>> 5b8c8ec6
 
 RUN: %if system-aix %{ export OBJECT_MODE=64 %}
 RUN: %cc -std=c99 %s -I%include -L"%libdir" -lflang_rt -lm %deplibs \
@@ -16,8 +12,6 @@
 */
 
 #include "flang/Runtime/entry-names.h"
-#include <stdbool.h>
-#include <stddef.h>
 #include <stdint.h>
 
 /*
