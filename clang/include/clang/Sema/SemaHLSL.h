//===----- SemaHLSL.h ----- Semantic Analysis for HLSL constructs ---------===//
//
// Part of the LLVM Project, under the Apache License v2.0 with LLVM Exceptions.
// See https://llvm.org/LICENSE.txt for license information.
// SPDX-License-Identifier: Apache-2.0 WITH LLVM-exception
//
//===----------------------------------------------------------------------===//
/// \file
/// This file declares semantic analysis for HLSL constructs.
///
//===----------------------------------------------------------------------===//

#ifndef LLVM_CLANG_SEMA_SEMAHLSL_H
#define LLVM_CLANG_SEMA_SEMAHLSL_H

#include "clang/AST/ASTFwd.h"
#include "clang/AST/Attr.h"
#include "clang/AST/Type.h"
#include "clang/AST/TypeLoc.h"
#include "clang/Basic/SourceLocation.h"
#include "clang/Sema/SemaBase.h"
#include "llvm/ADT/SmallVector.h"
#include "llvm/TargetParser/Triple.h"
#include <initializer_list>

namespace clang {
class AttributeCommonInfo;
class IdentifierInfo;
class ParsedAttr;
class Scope;
class VarDecl;

using llvm::dxil::ResourceClass;

// FIXME: This can be hidden (as static function in SemaHLSL.cpp) once we no
// longer need to create builtin buffer types in HLSLExternalSemaSource.
bool CreateHLSLAttributedResourceType(
    Sema &S, QualType Wrapped, ArrayRef<const Attr *> AttrList,
    QualType &ResType, HLSLAttributedResourceLocInfo *LocInfo = nullptr);

enum class BindingType : uint8_t { NotAssigned, Explicit, Implicit };

// DeclBindingInfo struct stores information about required/assigned resource
// binding onon a declaration for specific resource class.
struct DeclBindingInfo {
  const VarDecl *Decl;
  ResourceClass ResClass;
  const HLSLResourceBindingAttr *Attr;
  BindingType BindType;

  DeclBindingInfo(const VarDecl *Decl, ResourceClass ResClass,
                  BindingType BindType = BindingType::NotAssigned,
                  const HLSLResourceBindingAttr *Attr = nullptr)
      : Decl(Decl), ResClass(ResClass), Attr(Attr), BindType(BindType) {}

  void setBindingAttribute(HLSLResourceBindingAttr *A, BindingType BT) {
    assert(Attr == nullptr && BindType == BindingType::NotAssigned &&
           "binding attribute already assigned");
    Attr = A;
    BindType = BT;
  }
};

// ResourceBindings class stores information about all resource bindings
// in a shader. It is used for binding diagnostics and implicit binding
// assigments.
class ResourceBindings {
public:
  DeclBindingInfo *addDeclBindingInfo(const VarDecl *VD,
                                      ResourceClass ResClass);
  DeclBindingInfo *getDeclBindingInfo(const VarDecl *VD,
                                      ResourceClass ResClass);
  bool hasBindingInfoForDecl(const VarDecl *VD) const;

private:
  // List of all resource bindings required by the shader.
  // A global declaration can have multiple bindings for different
  // resource classes. They are all stored sequentially in this list.
  // The DeclToBindingListIndex hashtable maps a declaration to the
  // index of the first binding info in the list.
  llvm::SmallVector<DeclBindingInfo> BindingsList;
  llvm::DenseMap<const VarDecl *, unsigned> DeclToBindingListIndex;
};

class SemaHLSL : public SemaBase {
public:
  SemaHLSL(Sema &S);

  Decl *ActOnStartBuffer(Scope *BufferScope, bool CBuffer, SourceLocation KwLoc,
                         IdentifierInfo *Ident, SourceLocation IdentLoc,
                         SourceLocation LBrace);
  void ActOnFinishBuffer(Decl *Dcl, SourceLocation RBrace);
  HLSLNumThreadsAttr *mergeNumThreadsAttr(Decl *D,
                                          const AttributeCommonInfo &AL, int X,
                                          int Y, int Z);
  HLSLWaveSizeAttr *mergeWaveSizeAttr(Decl *D, const AttributeCommonInfo &AL,
                                      int Min, int Max, int Preferred,
                                      int SpelledArgsCount);
  HLSLShaderAttr *mergeShaderAttr(Decl *D, const AttributeCommonInfo &AL,
                                  llvm::Triple::EnvironmentType ShaderType);
  HLSLParamModifierAttr *
  mergeParamModifierAttr(Decl *D, const AttributeCommonInfo &AL,
                         HLSLParamModifierAttr::Spelling Spelling);
  void ActOnTopLevelFunction(FunctionDecl *FD);
  void ActOnVariableDeclarator(VarDecl *VD);
  void CheckEntryPoint(FunctionDecl *FD);
  void CheckSemanticAnnotation(FunctionDecl *EntryPoint, const Decl *Param,
                               const HLSLAnnotationAttr *AnnotationAttr);
  void DiagnoseAttrStageMismatch(
      const Attr *A, llvm::Triple::EnvironmentType Stage,
      std::initializer_list<llvm::Triple::EnvironmentType> AllowedStages);
  void DiagnoseAvailabilityViolations(TranslationUnitDecl *TU);

  QualType handleVectorBinOpConversion(ExprResult &LHS, ExprResult &RHS,
                                       QualType LHSType, QualType RHSType,
                                       bool IsCompAssign);
  void emitLogicalOperatorFixIt(Expr *LHS, Expr *RHS, BinaryOperatorKind Opc);

  void handleNumThreadsAttr(Decl *D, const ParsedAttr &AL);
  void handleWaveSizeAttr(Decl *D, const ParsedAttr &AL);
  void handleSV_DispatchThreadIDAttr(Decl *D, const ParsedAttr &AL);
  void handlePackOffsetAttr(Decl *D, const ParsedAttr &AL);
  void handleShaderAttr(Decl *D, const ParsedAttr &AL);
  void handleResourceBindingAttr(Decl *D, const ParsedAttr &AL);
  void handleParamModifierAttr(Decl *D, const ParsedAttr &AL);
  bool handleResourceTypeAttr(QualType T, const ParsedAttr &AL);

  bool CheckBuiltinFunctionCall(unsigned BuiltinID, CallExpr *TheCall);
  QualType ProcessResourceTypeAttributes(QualType Wrapped);
  HLSLAttributedResourceLocInfo
  TakeLocForHLSLAttribute(const HLSLAttributedResourceType *RT);

  // HLSL Type trait implementations
  bool IsScalarizedLayoutCompatible(QualType T1, QualType T2) const;
<<<<<<< HEAD
  bool IsIntangibleType(QualType T1);
  bool IsLineVectorLayoutCompatibleType(QualType T1);
=======
>>>>>>> e724226d

  bool CheckCompatibleParameterABI(FunctionDecl *New, FunctionDecl *Old);

  ExprResult ActOnOutParamExpr(ParmVarDecl *Param, Expr *Arg);

  QualType getInoutParameterType(QualType Ty);

private:
  // HLSL resource type attributes need to be processed all at once.
  // This is a list to collect them.
  llvm::SmallVector<const Attr *> HLSLResourcesTypeAttrs;

  /// TypeLoc data for HLSLAttributedResourceType instances that we
  /// have not yet populated.
  llvm::DenseMap<const HLSLAttributedResourceType *,
                 HLSLAttributedResourceLocInfo>
      LocsForHLSLAttributedResources;

  // List of all resource bindings
  ResourceBindings Bindings;

private:
  void collectResourcesOnVarDecl(VarDecl *D);
  void collectResourcesOnUserRecordDecl(const VarDecl *VD,
                                        const RecordType *RT);
  void processExplicitBindingsOnDecl(VarDecl *D);
};

} // namespace clang

#endif // LLVM_CLANG_SEMA_SEMAHLSL_H<|MERGE_RESOLUTION|>--- conflicted
+++ resolved
@@ -132,11 +132,8 @@
 
   // HLSL Type trait implementations
   bool IsScalarizedLayoutCompatible(QualType T1, QualType T2) const;
-<<<<<<< HEAD
-  bool IsIntangibleType(QualType T1);
   bool IsLineVectorLayoutCompatibleType(QualType T1);
-=======
->>>>>>> e724226d
+
 
   bool CheckCompatibleParameterABI(FunctionDecl *New, FunctionDecl *Old);
 
