//===--- CheckExprLifetime.cpp --------------------------------------------===//
//
// Part of the LLVM Project, under the Apache License v2.0 with LLVM Exceptions.
// See https://llvm.org/LICENSE.txt for license information.
// SPDX-License-Identifier: Apache-2.0 WITH LLVM-exception
//
//===----------------------------------------------------------------------===//

#include "CheckExprLifetime.h"
#include "clang/AST/Decl.h"
#include "clang/AST/Expr.h"
#include "clang/Basic/DiagnosticSema.h"
#include "clang/Sema/Initialization.h"
#include "clang/Sema/Sema.h"
#include "llvm/ADT/PointerIntPair.h"

namespace clang::sema {
namespace {
enum LifetimeKind {
  /// The lifetime of a temporary bound to this entity ends at the end of the
  /// full-expression, and that's (probably) fine.
  LK_FullExpression,

  /// The lifetime of a temporary bound to this entity is extended to the
  /// lifeitme of the entity itself.
  LK_Extended,

  /// The lifetime of a temporary bound to this entity probably ends too soon,
  /// because the entity is allocated in a new-expression.
  LK_New,

  /// The lifetime of a temporary bound to this entity ends too soon, because
  /// the entity is a return object.
  LK_Return,

  /// The lifetime of a temporary bound to this entity ends too soon, because
  /// the entity passed to a musttail function call.
  LK_MustTail,

  /// The lifetime of a temporary bound to this entity ends too soon, because
  /// the entity is the result of a statement expression.
  LK_StmtExprResult,

  /// This is a mem-initializer: if it would extend a temporary (other than via
  /// a default member initializer), the program is ill-formed.
  LK_MemInitializer,

  /// The lifetime of a temporary bound to this entity may end too soon,
  /// because the entity is a pointer and we assign the address of a temporary
  /// object to it.
  LK_Assignment,

  /// The lifetime of a temporary bound to this entity probably ends too soon,
  /// because the entity may capture the reference to a temporary object.
  LK_LifetimeCapture,
};
using LifetimeResult =
    llvm::PointerIntPair<const InitializedEntity *, 3, LifetimeKind>;
} // namespace

/// Determine the declaration which an initialized entity ultimately refers to,
/// for the purpose of lifetime-extending a temporary bound to a reference in
/// the initialization of \p Entity.
static LifetimeResult
getEntityLifetime(const InitializedEntity *Entity,
                  const InitializedEntity *InitField = nullptr) {
  // C++11 [class.temporary]p5:
  switch (Entity->getKind()) {
  case InitializedEntity::EK_Variable:
    //   The temporary [...] persists for the lifetime of the reference
    return {Entity, LK_Extended};

  case InitializedEntity::EK_Member:
    // For subobjects, we look at the complete object.
    if (Entity->getParent())
      return getEntityLifetime(Entity->getParent(), Entity);

    //   except:
    // C++17 [class.base.init]p8:
    //   A temporary expression bound to a reference member in a
    //   mem-initializer is ill-formed.
    // C++17 [class.base.init]p11:
    //   A temporary expression bound to a reference member from a
    //   default member initializer is ill-formed.
    //
    // The context of p11 and its example suggest that it's only the use of a
    // default member initializer from a constructor that makes the program
    // ill-formed, not its mere existence, and that it can even be used by
    // aggregate initialization.
    return {Entity, Entity->isDefaultMemberInitializer() ? LK_Extended
                                                         : LK_MemInitializer};

  case InitializedEntity::EK_Binding:
    // Per [dcl.decomp]p3, the binding is treated as a variable of reference
    // type.
    return {Entity, LK_Extended};

  case InitializedEntity::EK_Parameter:
  case InitializedEntity::EK_Parameter_CF_Audited:
    //   -- A temporary bound to a reference parameter in a function call
    //      persists until the completion of the full-expression containing
    //      the call.
    return {nullptr, LK_FullExpression};

  case InitializedEntity::EK_TemplateParameter:
    // FIXME: This will always be ill-formed; should we eagerly diagnose it
    // here?
    return {nullptr, LK_FullExpression};

  case InitializedEntity::EK_Result:
    //   -- The lifetime of a temporary bound to the returned value in a
    //      function return statement is not extended; the temporary is
    //      destroyed at the end of the full-expression in the return statement.
    return {nullptr, LK_Return};

  case InitializedEntity::EK_StmtExprResult:
    // FIXME: Should we lifetime-extend through the result of a statement
    // expression?
    return {nullptr, LK_StmtExprResult};

  case InitializedEntity::EK_New:
    //   -- A temporary bound to a reference in a new-initializer persists
    //      until the completion of the full-expression containing the
    //      new-initializer.
    return {nullptr, LK_New};

  case InitializedEntity::EK_Temporary:
  case InitializedEntity::EK_CompoundLiteralInit:
  case InitializedEntity::EK_RelatedResult:
    // We don't yet know the storage duration of the surrounding temporary.
    // Assume it's got full-expression duration for now, it will patch up our
    // storage duration if that's not correct.
    return {nullptr, LK_FullExpression};

  case InitializedEntity::EK_ArrayElement:
    // For subobjects, we look at the complete object.
    return getEntityLifetime(Entity->getParent(), InitField);

  case InitializedEntity::EK_Base:
    // For subobjects, we look at the complete object.
    if (Entity->getParent())
      return getEntityLifetime(Entity->getParent(), InitField);
    return {InitField, LK_MemInitializer};

  case InitializedEntity::EK_Delegating:
    // We can reach this case for aggregate initialization in a constructor:
    //   struct A { int &&r; };
    //   struct B : A { B() : A{0} {} };
    // In this case, use the outermost field decl as the context.
    return {InitField, LK_MemInitializer};

  case InitializedEntity::EK_BlockElement:
  case InitializedEntity::EK_LambdaToBlockConversionBlockElement:
  case InitializedEntity::EK_LambdaCapture:
  case InitializedEntity::EK_VectorElement:
  case InitializedEntity::EK_ComplexElement:
    return {nullptr, LK_FullExpression};

  case InitializedEntity::EK_Exception:
    // FIXME: Can we diagnose lifetime problems with exceptions?
    return {nullptr, LK_FullExpression};

  case InitializedEntity::EK_ParenAggInitMember:
    //   -- A temporary object bound to a reference element of an aggregate of
    //      class type initialized from a parenthesized expression-list
    //      [dcl.init, 9.3] persists until the completion of the full-expression
    //      containing the expression-list.
    return {nullptr, LK_FullExpression};
  }

  llvm_unreachable("unknown entity kind");
}

namespace {
enum ReferenceKind {
  /// Lifetime would be extended by a reference binding to a temporary.
  RK_ReferenceBinding,
  /// Lifetime would be extended by a std::initializer_list object binding to
  /// its backing array.
  RK_StdInitializerList,
};

/// A temporary or local variable. This will be one of:
///  * A MaterializeTemporaryExpr.
///  * A DeclRefExpr whose declaration is a local.
///  * An AddrLabelExpr.
///  * A BlockExpr for a block with captures.
using Local = Expr *;

/// Expressions we stepped over when looking for the local state. Any steps
/// that would inhibit lifetime extension or take us out of subexpressions of
/// the initializer are included.
struct IndirectLocalPathEntry {
  enum EntryKind {
    DefaultInit,
    AddressOf,
    VarInit,
    LValToRVal,
    LifetimeBoundCall,
    LifetimeCapture,
    TemporaryCopy,
    LambdaCaptureInit,
    GslReferenceInit,
    GslPointerInit,
    GslPointerAssignment,
  } Kind;
  Expr *E;
  union {
    const Decl *D = nullptr;
    const LambdaCapture *Capture;
  };
  IndirectLocalPathEntry() {}
  IndirectLocalPathEntry(EntryKind K, Expr *E) : Kind(K), E(E) {}
  IndirectLocalPathEntry(EntryKind K, Expr *E, const Decl *D)
      : Kind(K), E(E), D(D) {}
  IndirectLocalPathEntry(EntryKind K, Expr *E, const LambdaCapture *Capture)
      : Kind(K), E(E), Capture(Capture) {}
};

using IndirectLocalPath = llvm::SmallVectorImpl<IndirectLocalPathEntry>;

struct RevertToOldSizeRAII {
  IndirectLocalPath &Path;
  unsigned OldSize = Path.size();
  RevertToOldSizeRAII(IndirectLocalPath &Path) : Path(Path) {}
  ~RevertToOldSizeRAII() { Path.resize(OldSize); }
};

using LocalVisitor = llvm::function_ref<bool(IndirectLocalPath &Path, Local L,
                                             ReferenceKind RK)>;
} // namespace

static bool isVarOnPath(IndirectLocalPath &Path, VarDecl *VD) {
  for (auto E : Path)
    if (E.Kind == IndirectLocalPathEntry::VarInit && E.D == VD)
      return true;
  return false;
}

static bool pathContainsInit(IndirectLocalPath &Path) {
  return llvm::any_of(Path, [=](IndirectLocalPathEntry E) {
    return E.Kind == IndirectLocalPathEntry::DefaultInit ||
           E.Kind == IndirectLocalPathEntry::VarInit;
  });
}

static void visitLocalsRetainedByInitializer(IndirectLocalPath &Path,
                                             Expr *Init, LocalVisitor Visit,
                                             bool RevisitSubinits);

static void visitLocalsRetainedByReferenceBinding(IndirectLocalPath &Path,
                                                  Expr *Init, ReferenceKind RK,
                                                  LocalVisitor Visit);

template <typename T> static bool isRecordWithAttr(QualType Type) {
  if (auto *RD = Type->getAsCXXRecordDecl())
    return RD->hasAttr<T>();
  return false;
}

// Decl::isInStdNamespace will return false for iterators in some STL
// implementations due to them being defined in a namespace outside of the std
// namespace.
static bool isInStlNamespace(const Decl *D) {
  const DeclContext *DC = D->getDeclContext();
  if (!DC)
    return false;
  if (const auto *ND = dyn_cast<NamespaceDecl>(DC))
    if (const IdentifierInfo *II = ND->getIdentifier()) {
      StringRef Name = II->getName();
      if (Name.size() >= 2 && Name.front() == '_' &&
          (Name[1] == '_' || isUppercase(Name[1])))
        return true;
    }

  return DC->isStdNamespace();
}

static bool isPointerLikeType(QualType Type) {
  return isRecordWithAttr<PointerAttr>(Type) || Type->isPointerType() ||
         Type->isNullPtrType();
}

// Returns true if the given Record decl is a form of `GSLOwner<Pointer>`
// type, e.g. std::vector<string_view>, std::optional<string_view>.
static bool isContainerOfPointer(const RecordDecl *Container) {
  if (const auto *CTSD =
          dyn_cast_if_present<ClassTemplateSpecializationDecl>(Container)) {
    if (!CTSD->hasAttr<OwnerAttr>()) // Container must be a GSL owner type.
      return false;
    const auto &TAs = CTSD->getTemplateArgs();
    return TAs.size() > 0 && TAs[0].getKind() == TemplateArgument::Type &&
           isPointerLikeType(TAs[0].getAsType());
  }
  return false;
}
static bool isContainerOfOwner(const RecordDecl *Container) {
  const auto *CTSD =
      dyn_cast_if_present<ClassTemplateSpecializationDecl>(Container);
  if (!CTSD)
    return false;
  if (!CTSD->hasAttr<OwnerAttr>()) // Container must be a GSL owner type.
    return false;
  const auto &TAs = CTSD->getTemplateArgs();
  return TAs.size() > 0 && TAs[0].getKind() == TemplateArgument::Type &&
         isRecordWithAttr<OwnerAttr>(TAs[0].getAsType());
}

// Returns true if the given Record is `std::initializer_list<pointer>`.
static bool isStdInitializerListOfPointer(const RecordDecl *RD) {
  if (const auto *CTSD =
          dyn_cast_if_present<ClassTemplateSpecializationDecl>(RD)) {
    const auto &TAs = CTSD->getTemplateArgs();
    return isInStlNamespace(RD) && RD->getIdentifier() &&
           RD->getName() == "initializer_list" && TAs.size() > 0 &&
           TAs[0].getKind() == TemplateArgument::Type &&
           isPointerLikeType(TAs[0].getAsType());
  }
  return false;
}

static bool shouldTrackImplicitObjectArg(const CXXMethodDecl *Callee) {
  if (auto *Conv = dyn_cast_or_null<CXXConversionDecl>(Callee))
    if (isRecordWithAttr<PointerAttr>(Conv->getConversionType()) &&
        Callee->getParent()->hasAttr<OwnerAttr>())
      return true;
  if (!isInStlNamespace(Callee->getParent()))
    return false;
  if (!isRecordWithAttr<PointerAttr>(
          Callee->getFunctionObjectParameterType()) &&
      !isRecordWithAttr<OwnerAttr>(Callee->getFunctionObjectParameterType()))
    return false;
  if (isPointerLikeType(Callee->getReturnType())) {
    if (!Callee->getIdentifier())
      return false;
    return llvm::StringSwitch<bool>(Callee->getName())
        .Cases("begin", "rbegin", "cbegin", "crbegin", true)
        .Cases("end", "rend", "cend", "crend", true)
        .Cases("c_str", "data", "get", true)
        // Map and set types.
        .Cases("find", "equal_range", "lower_bound", "upper_bound", true)
        .Default(false);
  }
  if (Callee->getReturnType()->isReferenceType()) {
    if (!Callee->getIdentifier()) {
      auto OO = Callee->getOverloadedOperator();
      return OO == OverloadedOperatorKind::OO_Subscript ||
             OO == OverloadedOperatorKind::OO_Star;
    }
    return llvm::StringSwitch<bool>(Callee->getName())
        .Cases("front", "back", "at", "top", "value", true)
        .Default(false);
  }
  return false;
}

static bool shouldTrackFirstArgument(const FunctionDecl *FD) {
  if (!FD->getIdentifier() || FD->getNumParams() != 1)
    return false;
  const auto *RD = FD->getParamDecl(0)->getType()->getPointeeCXXRecordDecl();
  if (!FD->isInStdNamespace() || !RD || !RD->isInStdNamespace())
    return false;
  if (!RD->hasAttr<PointerAttr>() && !RD->hasAttr<OwnerAttr>())
    return false;
  if (FD->getReturnType()->isPointerType() ||
      isRecordWithAttr<PointerAttr>(FD->getReturnType())) {
    return llvm::StringSwitch<bool>(FD->getName())
        .Cases("begin", "rbegin", "cbegin", "crbegin", true)
        .Cases("end", "rend", "cend", "crend", true)
        .Case("data", true)
        .Default(false);
  }
  if (FD->getReturnType()->isReferenceType()) {
    return llvm::StringSwitch<bool>(FD->getName())
        .Cases("get", "any_cast", true)
        .Default(false);
  }
  return false;
}

// Returns true if the given constructor is a copy-like constructor, such as
// `Ctor(Owner<U>&&)` or `Ctor(const Owner<U>&)`.
static bool isCopyLikeConstructor(const CXXConstructorDecl *Ctor) {
  if (!Ctor || Ctor->param_size() != 1)
    return false;
  const auto *ParamRefType =
      Ctor->getParamDecl(0)->getType()->getAs<ReferenceType>();
  if (!ParamRefType)
    return false;

  // Check if the first parameter type is "Owner<U>".
  if (const auto *TST =
          ParamRefType->getPointeeType()->getAs<TemplateSpecializationType>())
    return TST->getTemplateName()
        .getAsTemplateDecl()
        ->getTemplatedDecl()
        ->hasAttr<OwnerAttr>();
  return false;
}

// Returns true if we should perform the GSL analysis on the first argument for
// the given constructor.
static bool
shouldTrackFirstArgumentForConstructor(const CXXConstructExpr *Ctor) {
  const auto *LHSRecordDecl = Ctor->getConstructor()->getParent();

  // Case 1, construct a GSL pointer, e.g. std::string_view
  // Always inspect when LHS is a pointer.
  if (LHSRecordDecl->hasAttr<PointerAttr>())
    return true;

  if (Ctor->getConstructor()->getNumParams() != 1 ||
      !isContainerOfPointer(LHSRecordDecl))
    return false;

  // Now, the LHS is an Owner<Pointer> type, e.g., std::vector<string_view>.
  //
  // At a high level, we cannot precisely determine what the nested pointer
  // owns. However, by analyzing the RHS owner type, we can use heuristics to
  // infer ownership information. These heuristics are designed to be
  // conservative, minimizing false positives while still providing meaningful
  // diagnostics.
  //
  // While this inference isn't perfect, it helps catch common use-after-free
  // patterns.
  auto RHSArgType = Ctor->getArg(0)->getType();
  const auto *RHSRD = RHSArgType->getAsRecordDecl();
  // LHS is constructed from an intializer_list.
  //
  // std::initializer_list is a proxy object that provides access to the backing
  // array. We perform analysis on it to determine if there are any dangling
  // temporaries in the backing array.
  // E.g. std::vector<string_view> abc = {string()};
  if (isStdInitializerListOfPointer(RHSRD))
    return true;

  // RHS must be an owner.
  if (!isRecordWithAttr<OwnerAttr>(RHSArgType))
    return false;

  // Bail out if the RHS is Owner<Pointer>.
  //
  // We cannot reliably determine what the LHS nested pointer owns -- it could
  // be the entire RHS or the nested pointer in RHS. To avoid false positives,
  // we skip this case, such as:
  //   std::stack<std::string_view> s(std::deque<std::string_view>{});
  //
  // TODO: this also has a false negative, it doesn't catch the case like:
  //   std::optional<span<int*>> os = std::vector<int*>{}
  if (isContainerOfPointer(RHSRD))
    return false;

  // Assume that the nested Pointer is constructed from the nested Owner.
  // E.g. std::optional<string_view> sv = std::optional<string>(s);
  if (isContainerOfOwner(RHSRD))
    return true;

  // Now, the LHS is an Owner<Pointer> and the RHS is an Owner<X>,  where X is
  // neither an `Owner` nor a `Pointer`.
  //
  // Use the constructor's signature as a hint. If it is a copy-like constructor
  // `Owner1<Pointer>(Owner2<X>&&)`, we assume that the nested pointer is
  // constructed from X. In such cases, we do not diagnose, as `X` is not an
  // owner, e.g.
  //   std::optional<string_view> sv = std::optional<Foo>();
  if (const auto *PrimaryCtorTemplate =
          Ctor->getConstructor()->getPrimaryTemplate();
      PrimaryCtorTemplate &&
      isCopyLikeConstructor(dyn_cast_if_present<CXXConstructorDecl>(
          PrimaryCtorTemplate->getTemplatedDecl()))) {
    return false;
  }
  // Assume that the nested pointer is constructed from the whole RHS.
  // E.g. optional<string_view> s = std::string();
  return true;
}

// Return true if this is an "normal" assignment operator.
// We assuments that a normal assingment operator always returns *this, that is,
// an lvalue reference that is the same type as the implicit object parameter
// (or the LHS for a non-member operator$=).
static bool isNormalAssignmentOperator(const FunctionDecl *FD) {
  OverloadedOperatorKind OO = FD->getDeclName().getCXXOverloadedOperator();
  if (OO == OO_Equal || isCompoundAssignmentOperator(OO)) {
    QualType RetT = FD->getReturnType();
    if (RetT->isLValueReferenceType()) {
      ASTContext &Ctx = FD->getASTContext();
      QualType LHST;
      auto *MD = dyn_cast<CXXMethodDecl>(FD);
      if (MD && MD->isCXXInstanceMember())
        LHST = Ctx.getLValueReferenceType(MD->getFunctionObjectParameterType());
      else
        LHST = MD->getParamDecl(0)->getType();
      if (Ctx.hasSameType(RetT, LHST))
        return true;
    }
  }
  return false;
}

static bool implicitObjectParamIsLifetimeBound(const FunctionDecl *FD) {
  const TypeSourceInfo *TSI = FD->getTypeSourceInfo();
  if (!TSI)
    return false;
  // Don't declare this variable in the second operand of the for-statement;
  // GCC miscompiles that by ending its lifetime before evaluating the
  // third operand. See gcc.gnu.org/PR86769.
  AttributedTypeLoc ATL;
  for (TypeLoc TL = TSI->getTypeLoc();
       (ATL = TL.getAsAdjusted<AttributedTypeLoc>());
       TL = ATL.getModifiedLoc()) {
    if (ATL.getAttrAs<LifetimeBoundAttr>())
      return true;
  }

  return isNormalAssignmentOperator(FD);
}

// Visit lifetimebound or gsl-pointer arguments.
static void visitFunctionCallArguments(IndirectLocalPath &Path, Expr *Call,
                                       LocalVisitor Visit) {
  const FunctionDecl *Callee;
  ArrayRef<Expr *> Args;

  if (auto *CE = dyn_cast<CallExpr>(Call)) {
    Callee = CE->getDirectCallee();
    Args = llvm::ArrayRef(CE->getArgs(), CE->getNumArgs());
  } else {
    auto *CCE = cast<CXXConstructExpr>(Call);
    Callee = CCE->getConstructor();
    Args = llvm::ArrayRef(CCE->getArgs(), CCE->getNumArgs());
  }
  if (!Callee)
    return;

  bool EnableGSLAnalysis = !Callee->getASTContext().getDiagnostics().isIgnored(
      diag::warn_dangling_lifetime_pointer, SourceLocation());
  Expr *ObjectArg = nullptr;
  if (isa<CXXOperatorCallExpr>(Call) && Callee->isCXXInstanceMember()) {
    ObjectArg = Args[0];
    Args = Args.slice(1);
  } else if (auto *MCE = dyn_cast<CXXMemberCallExpr>(Call)) {
    ObjectArg = MCE->getImplicitObjectArgument();
  }

  auto VisitLifetimeBoundArg = [&](const Decl *D, Expr *Arg) {
    Path.push_back({IndirectLocalPathEntry::LifetimeBoundCall, Arg, D});
    if (Arg->isGLValue())
      visitLocalsRetainedByReferenceBinding(Path, Arg, RK_ReferenceBinding,
                                            Visit);
    else
      visitLocalsRetainedByInitializer(Path, Arg, Visit, true);
    Path.pop_back();
  };
  auto VisitGSLPointerArg = [&](const FunctionDecl *Callee, Expr *Arg) {
    // We are not interested in the temporary base objects of gsl Pointers:
    //   Temp().ptr; // Here ptr might not dangle.
    if (isa<MemberExpr>(Arg->IgnoreImpCasts()))
      return;
    auto ReturnType = Callee->getReturnType();

    // Once we initialized a value with a non gsl-owner reference, it can no
    // longer dangle.
    if (ReturnType->isReferenceType() &&
        !isRecordWithAttr<OwnerAttr>(ReturnType->getPointeeType())) {
      for (const IndirectLocalPathEntry &PE : llvm::reverse(Path)) {
        if (PE.Kind == IndirectLocalPathEntry::GslReferenceInit ||
            PE.Kind == IndirectLocalPathEntry::LifetimeBoundCall)
          continue;
        if (PE.Kind == IndirectLocalPathEntry::GslPointerInit ||
            PE.Kind == IndirectLocalPathEntry::GslPointerAssignment)
          return;
        break;
      }
    }
    Path.push_back({ReturnType->isReferenceType()
                        ? IndirectLocalPathEntry::GslReferenceInit
                        : IndirectLocalPathEntry::GslPointerInit,
                    Arg, Callee});
    if (Arg->isGLValue())
      visitLocalsRetainedByReferenceBinding(Path, Arg, RK_ReferenceBinding,
                                            Visit);
    else
      visitLocalsRetainedByInitializer(Path, Arg, Visit, true);
    Path.pop_back();
  };

  bool CheckCoroCall = false;
  if (const auto *RD = Callee->getReturnType()->getAsRecordDecl()) {
    CheckCoroCall = RD->hasAttr<CoroLifetimeBoundAttr>() &&
                    RD->hasAttr<CoroReturnTypeAttr>() &&
                    !Callee->hasAttr<CoroDisableLifetimeBoundAttr>();
  }

  if (ObjectArg) {
    bool CheckCoroObjArg = CheckCoroCall;
    // Coroutine lambda objects with empty capture list are not lifetimebound.
    if (auto *LE = dyn_cast<LambdaExpr>(ObjectArg->IgnoreImplicit());
        LE && LE->captures().empty())
      CheckCoroObjArg = false;
    // Allow `get_return_object()` as the object param (__promise) is not
    // lifetimebound.
    if (Sema::CanBeGetReturnObject(Callee))
      CheckCoroObjArg = false;
    if (implicitObjectParamIsLifetimeBound(Callee) || CheckCoroObjArg)
      VisitLifetimeBoundArg(Callee, ObjectArg);
    else if (EnableGSLAnalysis) {
      if (auto *CME = dyn_cast<CXXMethodDecl>(Callee);
          CME && shouldTrackImplicitObjectArg(CME))
        VisitGSLPointerArg(Callee, ObjectArg);
    }
  }

  for (unsigned I = 0,
                N = std::min<unsigned>(Callee->getNumParams(), Args.size());
       I != N; ++I) {
    if (CheckCoroCall || Callee->getParamDecl(I)->hasAttr<LifetimeBoundAttr>())
      VisitLifetimeBoundArg(Callee->getParamDecl(I), Args[I]);
    else if (EnableGSLAnalysis && I == 0) {
      // Perform GSL analysis for the first argument
      if (shouldTrackFirstArgument(Callee)) {
        VisitGSLPointerArg(Callee, Args[0]);
      } else if (auto *Ctor = dyn_cast<CXXConstructExpr>(Call);
                 Ctor && shouldTrackFirstArgumentForConstructor(Ctor)) {
        VisitGSLPointerArg(Ctor->getConstructor(), Args[0]);
      }
    }
  }
}

/// Visit the locals that would be reachable through a reference bound to the
/// glvalue expression \c Init.
static void visitLocalsRetainedByReferenceBinding(IndirectLocalPath &Path,
                                                  Expr *Init, ReferenceKind RK,
                                                  LocalVisitor Visit) {
  RevertToOldSizeRAII RAII(Path);

  // Walk past any constructs which we can lifetime-extend across.
  Expr *Old;
  do {
    Old = Init;

    if (auto *FE = dyn_cast<FullExpr>(Init))
      Init = FE->getSubExpr();

    if (InitListExpr *ILE = dyn_cast<InitListExpr>(Init)) {
      // If this is just redundant braces around an initializer, step over it.
      if (ILE->isTransparent())
        Init = ILE->getInit(0);
    }

    // Step over any subobject adjustments; we may have a materialized
    // temporary inside them.
    Init = const_cast<Expr *>(Init->skipRValueSubobjectAdjustments());

    // Per current approach for DR1376, look through casts to reference type
    // when performing lifetime extension.
    if (CastExpr *CE = dyn_cast<CastExpr>(Init))
      if (CE->getSubExpr()->isGLValue())
        Init = CE->getSubExpr();

    // Per the current approach for DR1299, look through array element access
    // on array glvalues when performing lifetime extension.
    if (auto *ASE = dyn_cast<ArraySubscriptExpr>(Init)) {
      Init = ASE->getBase();
      auto *ICE = dyn_cast<ImplicitCastExpr>(Init);
      if (ICE && ICE->getCastKind() == CK_ArrayToPointerDecay)
        Init = ICE->getSubExpr();
      else
        // We can't lifetime extend through this but we might still find some
        // retained temporaries.
        return visitLocalsRetainedByInitializer(Path, Init, Visit, true);
    }

    // Step into CXXDefaultInitExprs so we can diagnose cases where a
    // constructor inherits one as an implicit mem-initializer.
    if (auto *DIE = dyn_cast<CXXDefaultInitExpr>(Init)) {
      Path.push_back(
          {IndirectLocalPathEntry::DefaultInit, DIE, DIE->getField()});
      Init = DIE->getExpr();
    }
  } while (Init != Old);

  if (auto *MTE = dyn_cast<MaterializeTemporaryExpr>(Init)) {
    if (Visit(Path, Local(MTE), RK))
      visitLocalsRetainedByInitializer(Path, MTE->getSubExpr(), Visit, true);
  }

  if (auto *M = dyn_cast<MemberExpr>(Init)) {
    // Lifetime of a non-reference type field is same as base object.
    if (auto *F = dyn_cast<FieldDecl>(M->getMemberDecl());
        F && !F->getType()->isReferenceType())
      visitLocalsRetainedByInitializer(Path, M->getBase(), Visit, true);
  }

  if (isa<CallExpr>(Init))
    return visitFunctionCallArguments(Path, Init, Visit);

  switch (Init->getStmtClass()) {
  case Stmt::DeclRefExprClass: {
    // If we find the name of a local non-reference parameter, we could have a
    // lifetime problem.
    auto *DRE = cast<DeclRefExpr>(Init);
    auto *VD = dyn_cast<VarDecl>(DRE->getDecl());
    if (VD && VD->hasLocalStorage() &&
        !DRE->refersToEnclosingVariableOrCapture()) {
      if (!VD->getType()->isReferenceType()) {
        Visit(Path, Local(DRE), RK);
      } else if (isa<ParmVarDecl>(DRE->getDecl())) {
        // The lifetime of a reference parameter is unknown; assume it's OK
        // for now.
        break;
      } else if (VD->getInit() && !isVarOnPath(Path, VD)) {
        Path.push_back({IndirectLocalPathEntry::VarInit, DRE, VD});
        visitLocalsRetainedByReferenceBinding(Path, VD->getInit(),
                                              RK_ReferenceBinding, Visit);
      }
    }
    break;
  }

  case Stmt::UnaryOperatorClass: {
    // The only unary operator that make sense to handle here
    // is Deref.  All others don't resolve to a "name."  This includes
    // handling all sorts of rvalues passed to a unary operator.
    const UnaryOperator *U = cast<UnaryOperator>(Init);
    if (U->getOpcode() == UO_Deref)
      visitLocalsRetainedByInitializer(Path, U->getSubExpr(), Visit, true);
    break;
  }

  case Stmt::ArraySectionExprClass: {
    visitLocalsRetainedByInitializer(
        Path, cast<ArraySectionExpr>(Init)->getBase(), Visit, true);
    break;
  }

  case Stmt::ConditionalOperatorClass:
  case Stmt::BinaryConditionalOperatorClass: {
    auto *C = cast<AbstractConditionalOperator>(Init);
    if (!C->getTrueExpr()->getType()->isVoidType())
      visitLocalsRetainedByReferenceBinding(Path, C->getTrueExpr(), RK, Visit);
    if (!C->getFalseExpr()->getType()->isVoidType())
      visitLocalsRetainedByReferenceBinding(Path, C->getFalseExpr(), RK, Visit);
    break;
  }

  case Stmt::CompoundLiteralExprClass: {
    if (auto *CLE = dyn_cast<CompoundLiteralExpr>(Init)) {
      if (!CLE->isFileScope())
        Visit(Path, Local(CLE), RK);
    }
    break;
  }

    // FIXME: Visit the left-hand side of an -> or ->*.

  default:
    break;
  }
}

/// Visit the locals that would be reachable through an object initialized by
/// the prvalue expression \c Init.
static void visitLocalsRetainedByInitializer(IndirectLocalPath &Path,
                                             Expr *Init, LocalVisitor Visit,
                                             bool RevisitSubinits) {
  RevertToOldSizeRAII RAII(Path);

  Expr *Old;
  do {
    Old = Init;

    // Step into CXXDefaultInitExprs so we can diagnose cases where a
    // constructor inherits one as an implicit mem-initializer.
    if (auto *DIE = dyn_cast<CXXDefaultInitExpr>(Init)) {
      Path.push_back(
          {IndirectLocalPathEntry::DefaultInit, DIE, DIE->getField()});
      Init = DIE->getExpr();
    }

    if (auto *FE = dyn_cast<FullExpr>(Init))
      Init = FE->getSubExpr();

    // Dig out the expression which constructs the extended temporary.
    Init = const_cast<Expr *>(Init->skipRValueSubobjectAdjustments());

    if (CXXBindTemporaryExpr *BTE = dyn_cast<CXXBindTemporaryExpr>(Init))
      Init = BTE->getSubExpr();

    Init = Init->IgnoreParens();

    // Step over value-preserving rvalue casts.
    if (auto *CE = dyn_cast<CastExpr>(Init)) {
      switch (CE->getCastKind()) {
      case CK_LValueToRValue:
        // If we can match the lvalue to a const object, we can look at its
        // initializer.
        Path.push_back({IndirectLocalPathEntry::LValToRVal, CE});
        return visitLocalsRetainedByReferenceBinding(
            Path, Init, RK_ReferenceBinding,
            [&](IndirectLocalPath &Path, Local L, ReferenceKind RK) -> bool {
              if (auto *DRE = dyn_cast<DeclRefExpr>(L)) {
                auto *VD = dyn_cast<VarDecl>(DRE->getDecl());
                if (VD && VD->getType().isConstQualified() && VD->getInit() &&
                    !isVarOnPath(Path, VD)) {
                  Path.push_back({IndirectLocalPathEntry::VarInit, DRE, VD});
                  visitLocalsRetainedByInitializer(Path, VD->getInit(), Visit,
                                                   true);
                }
              } else if (auto *MTE = dyn_cast<MaterializeTemporaryExpr>(L)) {
                if (MTE->getType().isConstQualified())
                  visitLocalsRetainedByInitializer(Path, MTE->getSubExpr(),
                                                   Visit, true);
              }
              return false;
            });

        // We assume that objects can be retained by pointers cast to integers,
        // but not if the integer is cast to floating-point type or to _Complex.
        // We assume that casts to 'bool' do not preserve enough information to
        // retain a local object.
      case CK_NoOp:
      case CK_BitCast:
      case CK_BaseToDerived:
      case CK_DerivedToBase:
      case CK_UncheckedDerivedToBase:
      case CK_Dynamic:
      case CK_ToUnion:
      case CK_UserDefinedConversion:
      case CK_ConstructorConversion:
      case CK_IntegralToPointer:
      case CK_PointerToIntegral:
      case CK_VectorSplat:
      case CK_IntegralCast:
      case CK_CPointerToObjCPointerCast:
      case CK_BlockPointerToObjCPointerCast:
      case CK_AnyPointerToBlockPointerCast:
      case CK_AddressSpaceConversion:
        break;

      case CK_ArrayToPointerDecay:
        // Model array-to-pointer decay as taking the address of the array
        // lvalue.
        Path.push_back({IndirectLocalPathEntry::AddressOf, CE});
        return visitLocalsRetainedByReferenceBinding(
            Path, CE->getSubExpr(), RK_ReferenceBinding, Visit);

      default:
        return;
      }

      Init = CE->getSubExpr();
    }
  } while (Old != Init);

  // C++17 [dcl.init.list]p6:
  //   initializing an initializer_list object from the array extends the
  //   lifetime of the array exactly like binding a reference to a temporary.
  if (auto *ILE = dyn_cast<CXXStdInitializerListExpr>(Init))
    return visitLocalsRetainedByReferenceBinding(Path, ILE->getSubExpr(),
                                                 RK_StdInitializerList, Visit);

  if (InitListExpr *ILE = dyn_cast<InitListExpr>(Init)) {
    // We already visited the elements of this initializer list while
    // performing the initialization. Don't visit them again unless we've
    // changed the lifetime of the initialized entity.
    if (!RevisitSubinits)
      return;

    if (ILE->isTransparent())
      return visitLocalsRetainedByInitializer(Path, ILE->getInit(0), Visit,
                                              RevisitSubinits);

    if (ILE->getType()->isArrayType()) {
      for (unsigned I = 0, N = ILE->getNumInits(); I != N; ++I)
        visitLocalsRetainedByInitializer(Path, ILE->getInit(I), Visit,
                                         RevisitSubinits);
      return;
    }

    if (CXXRecordDecl *RD = ILE->getType()->getAsCXXRecordDecl()) {
      assert(RD->isAggregate() && "aggregate init on non-aggregate");

      // If we lifetime-extend a braced initializer which is initializing an
      // aggregate, and that aggregate contains reference members which are
      // bound to temporaries, those temporaries are also lifetime-extended.
      if (RD->isUnion() && ILE->getInitializedFieldInUnion() &&
          ILE->getInitializedFieldInUnion()->getType()->isReferenceType())
        visitLocalsRetainedByReferenceBinding(Path, ILE->getInit(0),
                                              RK_ReferenceBinding, Visit);
      else {
        unsigned Index = 0;
        for (; Index < RD->getNumBases() && Index < ILE->getNumInits(); ++Index)
          visitLocalsRetainedByInitializer(Path, ILE->getInit(Index), Visit,
                                           RevisitSubinits);
        for (const auto *I : RD->fields()) {
          if (Index >= ILE->getNumInits())
            break;
          if (I->isUnnamedBitField())
            continue;
          Expr *SubInit = ILE->getInit(Index);
          if (I->getType()->isReferenceType())
            visitLocalsRetainedByReferenceBinding(Path, SubInit,
                                                  RK_ReferenceBinding, Visit);
          else
            // This might be either aggregate-initialization of a member or
            // initialization of a std::initializer_list object. Regardless,
            // we should recursively lifetime-extend that initializer.
            visitLocalsRetainedByInitializer(Path, SubInit, Visit,
                                             RevisitSubinits);
          ++Index;
        }
      }
    }
    return;
  }

  // The lifetime of an init-capture is that of the closure object constructed
  // by a lambda-expression.
  if (auto *LE = dyn_cast<LambdaExpr>(Init)) {
    LambdaExpr::capture_iterator CapI = LE->capture_begin();
    for (Expr *E : LE->capture_inits()) {
      assert(CapI != LE->capture_end());
      const LambdaCapture &Cap = *CapI++;
      if (!E)
        continue;
      if (Cap.capturesVariable())
        Path.push_back({IndirectLocalPathEntry::LambdaCaptureInit, E, &Cap});
      if (E->isGLValue())
        visitLocalsRetainedByReferenceBinding(Path, E, RK_ReferenceBinding,
                                              Visit);
      else
        visitLocalsRetainedByInitializer(Path, E, Visit, true);
      if (Cap.capturesVariable())
        Path.pop_back();
    }
  }

  // Assume that a copy or move from a temporary references the same objects
  // that the temporary does.
  if (auto *CCE = dyn_cast<CXXConstructExpr>(Init)) {
    if (CCE->getConstructor()->isCopyOrMoveConstructor()) {
      if (auto *MTE = dyn_cast<MaterializeTemporaryExpr>(CCE->getArg(0))) {
        Expr *Arg = MTE->getSubExpr();
        Path.push_back({IndirectLocalPathEntry::TemporaryCopy, Arg,
                        CCE->getConstructor()});
        visitLocalsRetainedByInitializer(Path, Arg, Visit, true);
        Path.pop_back();
      }
    }
  }

  if (isa<CallExpr>(Init) || isa<CXXConstructExpr>(Init))
    return visitFunctionCallArguments(Path, Init, Visit);

  switch (Init->getStmtClass()) {
  case Stmt::UnaryOperatorClass: {
    auto *UO = cast<UnaryOperator>(Init);
    // If the initializer is the address of a local, we could have a lifetime
    // problem.
    if (UO->getOpcode() == UO_AddrOf) {
      // If this is &rvalue, then it's ill-formed and we have already diagnosed
      // it. Don't produce a redundant warning about the lifetime of the
      // temporary.
      if (isa<MaterializeTemporaryExpr>(UO->getSubExpr()))
        return;

      Path.push_back({IndirectLocalPathEntry::AddressOf, UO});
      visitLocalsRetainedByReferenceBinding(Path, UO->getSubExpr(),
                                            RK_ReferenceBinding, Visit);
    }
    break;
  }

  case Stmt::BinaryOperatorClass: {
    // Handle pointer arithmetic.
    auto *BO = cast<BinaryOperator>(Init);
    BinaryOperatorKind BOK = BO->getOpcode();
    if (!BO->getType()->isPointerType() || (BOK != BO_Add && BOK != BO_Sub))
      break;

    if (BO->getLHS()->getType()->isPointerType())
      visitLocalsRetainedByInitializer(Path, BO->getLHS(), Visit, true);
    else if (BO->getRHS()->getType()->isPointerType())
      visitLocalsRetainedByInitializer(Path, BO->getRHS(), Visit, true);
    break;
  }

  case Stmt::ConditionalOperatorClass:
  case Stmt::BinaryConditionalOperatorClass: {
    auto *C = cast<AbstractConditionalOperator>(Init);
    // In C++, we can have a throw-expression operand, which has 'void' type
    // and isn't interesting from a lifetime perspective.
    if (!C->getTrueExpr()->getType()->isVoidType())
      visitLocalsRetainedByInitializer(Path, C->getTrueExpr(), Visit, true);
    if (!C->getFalseExpr()->getType()->isVoidType())
      visitLocalsRetainedByInitializer(Path, C->getFalseExpr(), Visit, true);
    break;
  }

  case Stmt::BlockExprClass:
    if (cast<BlockExpr>(Init)->getBlockDecl()->hasCaptures()) {
      // This is a local block, whose lifetime is that of the function.
      Visit(Path, Local(cast<BlockExpr>(Init)), RK_ReferenceBinding);
    }
    break;

  case Stmt::AddrLabelExprClass:
    // We want to warn if the address of a label would escape the function.
    Visit(Path, Local(cast<AddrLabelExpr>(Init)), RK_ReferenceBinding);
    break;

  default:
    break;
  }
}

/// Whether a path to an object supports lifetime extension.
enum PathLifetimeKind {
  /// Lifetime-extend along this path.
  Extend,
  /// Do not lifetime extend along this path.
  NoExtend
};

/// Determine whether this is an indirect path to a temporary that we are
/// supposed to lifetime-extend along.
static PathLifetimeKind
shouldLifetimeExtendThroughPath(const IndirectLocalPath &Path) {
  PathLifetimeKind Kind = PathLifetimeKind::Extend;
  for (auto Elem : Path) {
    if (Elem.Kind == IndirectLocalPathEntry::DefaultInit)
      return PathLifetimeKind::Extend;
    else if (Elem.Kind != IndirectLocalPathEntry::LambdaCaptureInit)
      return PathLifetimeKind::NoExtend;
  }
  return Kind;
}

/// Find the range for the first interesting entry in the path at or after I.
static SourceRange nextPathEntryRange(const IndirectLocalPath &Path, unsigned I,
                                      Expr *E) {
  for (unsigned N = Path.size(); I != N; ++I) {
    switch (Path[I].Kind) {
    case IndirectLocalPathEntry::AddressOf:
    case IndirectLocalPathEntry::LValToRVal:
    case IndirectLocalPathEntry::LifetimeBoundCall:
    case IndirectLocalPathEntry::LifetimeCapture:
    case IndirectLocalPathEntry::TemporaryCopy:
    case IndirectLocalPathEntry::GslReferenceInit:
    case IndirectLocalPathEntry::GslPointerInit:
    case IndirectLocalPathEntry::GslPointerAssignment:
      // These exist primarily to mark the path as not permitting or
      // supporting lifetime extension.
      break;

    case IndirectLocalPathEntry::VarInit:
      if (cast<VarDecl>(Path[I].D)->isImplicit())
        return SourceRange();
      [[fallthrough]];
    case IndirectLocalPathEntry::DefaultInit:
      return Path[I].E->getSourceRange();

    case IndirectLocalPathEntry::LambdaCaptureInit:
      if (!Path[I].Capture->capturesVariable())
        continue;
      return Path[I].E->getSourceRange();
    }
  }
  return E->getSourceRange();
}

static bool pathOnlyHandlesGslPointer(IndirectLocalPath &Path) {
  for (const auto &It : llvm::reverse(Path)) {
    switch (It.Kind) {
    case IndirectLocalPathEntry::VarInit:
    case IndirectLocalPathEntry::AddressOf:
    case IndirectLocalPathEntry::LifetimeBoundCall:
    case IndirectLocalPathEntry::LifetimeCapture:
      continue;
    case IndirectLocalPathEntry::GslPointerInit:
    case IndirectLocalPathEntry::GslReferenceInit:
    case IndirectLocalPathEntry::GslPointerAssignment:
      return true;
    default:
      return false;
    }
  }
  return false;
}

static bool isAssignmentOperatorLifetimeBound(CXXMethodDecl *CMD) {
  if (!CMD)
    return false;
  return isNormalAssignmentOperator(CMD) && CMD->param_size() == 1 &&
         CMD->getParamDecl(0)->hasAttr<LifetimeBoundAttr>();
}

static bool shouldRunGSLAssignmentAnalysis(const Sema &SemaRef,
                                           const CapturingEntity &Entity) {
  bool EnableGSLAssignmentWarnings = !SemaRef.getDiagnostics().isIgnored(
      diag::warn_dangling_lifetime_pointer_assignment, SourceLocation());
  return (EnableGSLAssignmentWarnings &&
          (isRecordWithAttr<PointerAttr>(Entity.Expression->getType()) ||
           isAssignmentOperatorLifetimeBound(Entity.AssignmentOperator)));
}

static void checkExprLifetimeImpl(Sema &SemaRef,
                                  const InitializedEntity *InitEntity,
                                  const InitializedEntity *ExtendingEntity,
                                  LifetimeKind LK,
                                  const CapturingEntity *CEntity, Expr *Init) {
  assert(InitEntity || CEntity);
  assert(!CEntity || LK == LK_Assignment || LK == LK_LifetimeCapture);
  assert(!InitEntity || LK != LK_Assignment);
  // If this entity doesn't have an interesting lifetime, don't bother looking
  // for temporaries within its initializer.
  if (LK == LK_FullExpression)
    return;

  // FIXME: consider moving the TemporaryVisitor and visitLocalsRetained*
  // functions to a dedicated class.
  auto TemporaryVisitor = [&](IndirectLocalPath &Path, Local L,
                              ReferenceKind RK) -> bool {
    SourceRange DiagRange = nextPathEntryRange(Path, 0, L);
    SourceLocation DiagLoc = DiagRange.getBegin();

    auto *MTE = dyn_cast<MaterializeTemporaryExpr>(L);

    bool IsGslPtrValueFromGslTempOwner = false;
    bool IsLocalGslOwner = false;
    if (pathOnlyHandlesGslPointer(Path)) {
      if (isa<DeclRefExpr>(L)) {
        // We do not want to follow the references when returning a pointer
        // originating from a local owner to avoid the following false positive:
        //   int &p = *localUniquePtr;
        //   someContainer.add(std::move(localUniquePtr));
        //   return p;
        IsLocalGslOwner = isRecordWithAttr<OwnerAttr>(L->getType());
        if (pathContainsInit(Path) || !IsLocalGslOwner)
          return false;
      } else {
        IsGslPtrValueFromGslTempOwner =
            MTE && !MTE->getExtendingDecl() &&
            isRecordWithAttr<OwnerAttr>(MTE->getType());
        // Skipping a chain of initializing gsl::Pointer annotated objects.
        // We are looking only for the final source to find out if it was
        // a local or temporary owner or the address of a local variable/param.
        if (!IsGslPtrValueFromGslTempOwner)
          return true;
      }
    }

    switch (LK) {
    case LK_FullExpression:
      llvm_unreachable("already handled this");

    case LK_Extended: {
      if (!MTE) {
        // The initialized entity has lifetime beyond the full-expression,
        // and the local entity does too, so don't warn.
        //
        // FIXME: We should consider warning if a static / thread storage
        // duration variable retains an automatic storage duration local.
        return false;
      }

      if (IsGslPtrValueFromGslTempOwner && DiagLoc.isValid()) {
        SemaRef.Diag(DiagLoc, diag::warn_dangling_lifetime_pointer)
            << DiagRange;
        return false;
      }

      switch (shouldLifetimeExtendThroughPath(Path)) {
      case PathLifetimeKind::Extend:
        // Update the storage duration of the materialized temporary.
        // FIXME: Rebuild the expression instead of mutating it.
        MTE->setExtendingDecl(ExtendingEntity->getDecl(),
                              ExtendingEntity->allocateManglingNumber());
        // Also visit the temporaries lifetime-extended by this initializer.
        return true;

      case PathLifetimeKind::NoExtend:
        // If the path goes through the initialization of a variable or field,
        // it can't possibly reach a temporary created in this full-expression.
        // We will have already diagnosed any problems with the initializer.
        if (pathContainsInit(Path))
          return false;

        SemaRef.Diag(DiagLoc, diag::warn_dangling_variable)
            << RK << !InitEntity->getParent()
            << ExtendingEntity->getDecl()->isImplicit()
            << ExtendingEntity->getDecl() << Init->isGLValue() << DiagRange;
        break;
      }
      break;
    }

    case LK_LifetimeCapture: {
      if (!MTE)
        return false;
      assert(shouldLifetimeExtendThroughPath(Path) ==
                 PathLifetimeKind::NoExtend &&
             "No lifetime extension for in function calls");
      SemaRef.Diag(DiagLoc, diag::warn_dangling_reference_captured)
          << CEntity->Expression << DiagRange;
      return false;
    }

    case LK_Assignment: {
      if (!MTE || pathContainsInit(Path))
        return false;
      assert(shouldLifetimeExtendThroughPath(Path) ==
                 PathLifetimeKind::NoExtend &&
             "No lifetime extension for assignments");
      SemaRef.Diag(DiagLoc,
                   IsGslPtrValueFromGslTempOwner
                       ? diag::warn_dangling_lifetime_pointer_assignment
                       : diag::warn_dangling_pointer_assignment)
          << CEntity->Expression << DiagRange;
      return false;
    }
    case LK_MemInitializer: {
      if (MTE) {
        // Under C++ DR1696, if a mem-initializer (or a default member
        // initializer used by the absence of one) would lifetime-extend a
        // temporary, the program is ill-formed.
        if (auto *ExtendingDecl =
                ExtendingEntity ? ExtendingEntity->getDecl() : nullptr) {
          if (IsGslPtrValueFromGslTempOwner) {
            SemaRef.Diag(DiagLoc, diag::warn_dangling_lifetime_pointer_member)
                << ExtendingDecl << DiagRange;
            SemaRef.Diag(ExtendingDecl->getLocation(),
                         diag::note_ref_or_ptr_member_declared_here)
                << true;
            return false;
          }
          bool IsSubobjectMember = ExtendingEntity != InitEntity;
          SemaRef.Diag(DiagLoc, shouldLifetimeExtendThroughPath(Path) !=
                                        PathLifetimeKind::NoExtend
                                    ? diag::err_dangling_member
                                    : diag::warn_dangling_member)
              << ExtendingDecl << IsSubobjectMember << RK << DiagRange;
          // Don't bother adding a note pointing to the field if we're inside
          // its default member initializer; our primary diagnostic points to
          // the same place in that case.
          if (Path.empty() ||
              Path.back().Kind != IndirectLocalPathEntry::DefaultInit) {
            SemaRef.Diag(ExtendingDecl->getLocation(),
                         diag::note_lifetime_extending_member_declared_here)
                << RK << IsSubobjectMember;
          }
        } else {
          // We have a mem-initializer but no particular field within it; this
          // is either a base class or a delegating initializer directly
          // initializing the base-class from something that doesn't live long
          // enough.
          //
          // FIXME: Warn on this.
          return false;
        }
      } else {
        // Paths via a default initializer can only occur during error recovery
        // (there's no other way that a default initializer can refer to a
        // local). Don't produce a bogus warning on those cases.
        if (pathContainsInit(Path))
          return false;

        // Suppress false positives for code like the one below:
        //   Ctor(unique_ptr<T> up) : member(*up), member2(move(up)) {}
        if (IsLocalGslOwner && pathOnlyHandlesGslPointer(Path))
          return false;

        auto *DRE = dyn_cast<DeclRefExpr>(L);
        auto *VD = DRE ? dyn_cast<VarDecl>(DRE->getDecl()) : nullptr;
        if (!VD) {
          // A member was initialized to a local block.
          // FIXME: Warn on this.
          return false;
        }

        if (auto *Member =
                ExtendingEntity ? ExtendingEntity->getDecl() : nullptr) {
          bool IsPointer = !Member->getType()->isReferenceType();
          SemaRef.Diag(DiagLoc,
                       IsPointer ? diag::warn_init_ptr_member_to_parameter_addr
                                 : diag::warn_bind_ref_member_to_parameter)
              << Member << VD << isa<ParmVarDecl>(VD) << DiagRange;
          SemaRef.Diag(Member->getLocation(),
                       diag::note_ref_or_ptr_member_declared_here)
              << (unsigned)IsPointer;
        }
      }
      break;
    }

    case LK_New:
      if (isa<MaterializeTemporaryExpr>(L)) {
        if (IsGslPtrValueFromGslTempOwner)
          SemaRef.Diag(DiagLoc, diag::warn_dangling_lifetime_pointer)
              << DiagRange;
        else
          SemaRef.Diag(DiagLoc, RK == RK_ReferenceBinding
                                    ? diag::warn_new_dangling_reference
                                    : diag::warn_new_dangling_initializer_list)
              << !InitEntity->getParent() << DiagRange;
      } else {
        // We can't determine if the allocation outlives the local declaration.
        return false;
      }
      break;

    case LK_Return:
    case LK_MustTail:
    case LK_StmtExprResult:
      if (auto *DRE = dyn_cast<DeclRefExpr>(L)) {
        // We can't determine if the local variable outlives the statement
        // expression.
        if (LK == LK_StmtExprResult)
          return false;
        SemaRef.Diag(DiagLoc, diag::warn_ret_stack_addr_ref)
            << InitEntity->getType()->isReferenceType() << DRE->getDecl()
            << isa<ParmVarDecl>(DRE->getDecl()) << (LK == LK_MustTail)
            << DiagRange;
      } else if (isa<BlockExpr>(L)) {
        SemaRef.Diag(DiagLoc, diag::err_ret_local_block) << DiagRange;
      } else if (isa<AddrLabelExpr>(L)) {
        // Don't warn when returning a label from a statement expression.
        // Leaving the scope doesn't end its lifetime.
        if (LK == LK_StmtExprResult)
          return false;
        SemaRef.Diag(DiagLoc, diag::warn_ret_addr_label) << DiagRange;
      } else if (auto *CLE = dyn_cast<CompoundLiteralExpr>(L)) {
        SemaRef.Diag(DiagLoc, diag::warn_ret_stack_addr_ref)
            << InitEntity->getType()->isReferenceType() << CLE->getInitializer()
            << 2 << (LK == LK_MustTail) << DiagRange;
      } else {
        // P2748R5: Disallow Binding a Returned Glvalue to a Temporary.
        // [stmt.return]/p6: In a function whose return type is a reference,
        // other than an invented function for std::is_convertible ([meta.rel]),
        // a return statement that binds the returned reference to a temporary
        // expression ([class.temporary]) is ill-formed.
        if (SemaRef.getLangOpts().CPlusPlus26 &&
            InitEntity->getType()->isReferenceType())
          SemaRef.Diag(DiagLoc, diag::err_ret_local_temp_ref)
              << InitEntity->getType()->isReferenceType() << DiagRange;
        else if (LK == LK_MustTail)
          SemaRef.Diag(DiagLoc, diag::warn_musttail_local_temp_addr_ref)
              << InitEntity->getType()->isReferenceType() << DiagRange;
        else
          SemaRef.Diag(DiagLoc, diag::warn_ret_local_temp_addr_ref)
              << InitEntity->getType()->isReferenceType() << DiagRange;
      }
      break;
    }

    for (unsigned I = 0; I != Path.size(); ++I) {
      auto Elem = Path[I];

      switch (Elem.Kind) {
      case IndirectLocalPathEntry::AddressOf:
      case IndirectLocalPathEntry::LValToRVal:
        // These exist primarily to mark the path as not permitting or
        // supporting lifetime extension.
        break;

      case IndirectLocalPathEntry::LifetimeBoundCall:
      case IndirectLocalPathEntry::LifetimeCapture:
      case IndirectLocalPathEntry::TemporaryCopy:
      case IndirectLocalPathEntry::GslPointerInit:
      case IndirectLocalPathEntry::GslReferenceInit:
      case IndirectLocalPathEntry::GslPointerAssignment:
        // FIXME: Consider adding a note for these.
        break;

      case IndirectLocalPathEntry::DefaultInit: {
        auto *FD = cast<FieldDecl>(Elem.D);
        SemaRef.Diag(FD->getLocation(),
                     diag::note_init_with_default_member_initializer)
            << FD << nextPathEntryRange(Path, I + 1, L);
        break;
      }

      case IndirectLocalPathEntry::VarInit: {
        const VarDecl *VD = cast<VarDecl>(Elem.D);
        SemaRef.Diag(VD->getLocation(), diag::note_local_var_initializer)
            << VD->getType()->isReferenceType() << VD->isImplicit()
            << VD->getDeclName() << nextPathEntryRange(Path, I + 1, L);
        break;
      }

      case IndirectLocalPathEntry::LambdaCaptureInit:
        if (!Elem.Capture->capturesVariable())
          break;
        // FIXME: We can't easily tell apart an init-capture from a nested
        // capture of an init-capture.
        const ValueDecl *VD = Elem.Capture->getCapturedVar();
        SemaRef.Diag(Elem.Capture->getLocation(),
                     diag::note_lambda_capture_initializer)
            << VD << VD->isInitCapture() << Elem.Capture->isExplicit()
            << (Elem.Capture->getCaptureKind() == LCK_ByRef) << VD
            << nextPathEntryRange(Path, I + 1, L);
        break;
      }
    }

    // We didn't lifetime-extend, so don't go any further; we don't need more
    // warnings or errors on inner temporaries within this one's initializer.
    return false;
  };

  llvm::SmallVector<IndirectLocalPathEntry, 8> Path;
  if (LK == LK_Assignment && shouldRunGSLAssignmentAnalysis(SemaRef, *CEntity))
    Path.push_back({IndirectLocalPathEntry::GslPointerAssignment, Init});
  else if (LK == LK_LifetimeCapture)
    Path.push_back({IndirectLocalPathEntry::LifetimeCapture, Init});

  if (Init->isGLValue())
    visitLocalsRetainedByReferenceBinding(Path, Init, RK_ReferenceBinding,
                                          TemporaryVisitor);
  else
    visitLocalsRetainedByInitializer(
        Path, Init, TemporaryVisitor,
        // Don't revisit the sub inits for the intialization case.
        /*RevisitSubinits=*/!InitEntity);
}

void checkInitLifetime(Sema &SemaRef, const InitializedEntity &Entity,
                       Expr *Init) {
  auto LTResult = getEntityLifetime(&Entity);
  LifetimeKind LK = LTResult.getInt();
  const InitializedEntity *ExtendingEntity = LTResult.getPointer();
  checkExprLifetimeImpl(SemaRef, &Entity, ExtendingEntity, LK,
                        /*AEntity*/ nullptr, Init);
}

<<<<<<< HEAD
void checkAssignmentLifetime(Sema &SemaRef, const CapturingEntity &Entity,
                             Expr *RHS) {
=======
void checkExprLifetimeMustTailArg(Sema &SemaRef,
                                  const InitializedEntity &Entity, Expr *Init) {
  checkExprLifetimeImpl(SemaRef, &Entity, nullptr, LK_MustTail,
                        /*AEntity*/ nullptr, Init);
}

void checkExprLifetime(Sema &SemaRef, const AssignedEntity &Entity,
                       Expr *Init) {
>>>>>>> 4da8ac34
  bool EnableDanglingPointerAssignment = !SemaRef.getDiagnostics().isIgnored(
      diag::warn_dangling_pointer_assignment, SourceLocation());
  bool RunAnalysis = (EnableDanglingPointerAssignment &&
                      Entity.Expression->getType()->isPointerType()) ||
                     shouldRunGSLAssignmentAnalysis(SemaRef, Entity);

  if (!RunAnalysis)
    return;

  checkExprLifetimeImpl(SemaRef, /*InitEntity=*/nullptr,
                        /*ExtendingEntity=*/nullptr, LK_Assignment, &Entity,
                        RHS);
}

void checkCaptureLifetime(Sema &SemaRef, const CapturingEntity &Entity,
                          Expr *Captured) {
  checkExprLifetimeImpl(SemaRef, /*InitEntity=*/nullptr,
                        /*ExtendingEntity=*/nullptr, LK_LifetimeCapture,
                        &Entity, Captured);
}
} // namespace clang::sema<|MERGE_RESOLUTION|>--- conflicted
+++ resolved
@@ -1435,19 +1435,15 @@
                         /*AEntity*/ nullptr, Init);
 }
 
-<<<<<<< HEAD
-void checkAssignmentLifetime(Sema &SemaRef, const CapturingEntity &Entity,
-                             Expr *RHS) {
-=======
 void checkExprLifetimeMustTailArg(Sema &SemaRef,
                                   const InitializedEntity &Entity, Expr *Init) {
   checkExprLifetimeImpl(SemaRef, &Entity, nullptr, LK_MustTail,
                         /*AEntity*/ nullptr, Init);
 }
 
-void checkExprLifetime(Sema &SemaRef, const AssignedEntity &Entity,
-                       Expr *Init) {
->>>>>>> 4da8ac34
+
+void checkAssignmentLifetime(Sema &SemaRef, const CapturingEntity &Entity,
+                             Expr *RHS) {
   bool EnableDanglingPointerAssignment = !SemaRef.getDiagnostics().isIgnored(
       diag::warn_dangling_pointer_assignment, SourceLocation());
   bool RunAnalysis = (EnableDanglingPointerAssignment &&
