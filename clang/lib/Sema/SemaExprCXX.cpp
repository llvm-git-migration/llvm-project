--- conflicted
+++ resolved
@@ -5714,8 +5714,7 @@
     if (DiagnoseVLAInCXXTypeTrait(Self, TInfo,
                                   tok::kw___builtin_hlsl_is_intangible))
       return false;
-<<<<<<< HEAD
-    return Self.HLSL().IsIntangibleType(T);
+    return T->isHLSLIntangibleType();
 
   case UTT_IsLineVectorLayoutCompatibleType:
     assert(Self.getLangOpts().HLSL &&
@@ -5725,9 +5724,6 @@
       return false;
 
     return Self.HLSL().IsLineVectorLayoutCompatibleType(T);
-=======
-    return T->isHLSLIntangibleType();
->>>>>>> e724226d
   }
 }
 
