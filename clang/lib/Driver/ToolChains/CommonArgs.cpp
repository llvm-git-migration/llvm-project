//===--- CommonArgs.cpp - Args handling for multiple toolchains -*- C++ -*-===//
//
// Part of the LLVM Project, under the Apache License v2.0 with LLVM Exceptions.
// See https://llvm.org/LICENSE.txt for license information.
// SPDX-License-Identifier: Apache-2.0 WITH LLVM-exception
//
//===----------------------------------------------------------------------===//

#include "CommonArgs.h"
#include "Arch/AArch64.h"
#include "Arch/ARM.h"
#include "Arch/CSKY.h"
#include "Arch/LoongArch.h"
#include "Arch/M68k.h"
#include "Arch/Mips.h"
#include "Arch/PPC.h"
#include "Arch/RISCV.h"
#include "Arch/Sparc.h"
#include "Arch/SystemZ.h"
#include "Arch/VE.h"
#include "Arch/X86.h"
#include "HIPAMD.h"
#include "Hexagon.h"
#include "MSP430.h"
#include "Solaris.h"
#include "clang/Basic/CharInfo.h"
#include "clang/Basic/CodeGenOptions.h"
#include "clang/Basic/LangOptions.h"
#include "clang/Basic/ObjCRuntime.h"
#include "clang/Basic/Version.h"
#include "clang/Config/config.h"
#include "clang/Driver/Action.h"
#include "clang/Driver/Compilation.h"
#include "clang/Driver/Driver.h"
#include "clang/Driver/DriverDiagnostic.h"
#include "clang/Driver/InputInfo.h"
#include "clang/Driver/Job.h"
#include "clang/Driver/Options.h"
#include "clang/Driver/SanitizerArgs.h"
#include "clang/Driver/ToolChain.h"
#include "clang/Driver/Util.h"
#include "clang/Driver/XRayArgs.h"
#include "llvm/ADT/STLExtras.h"
#include "llvm/ADT/SmallSet.h"
#include "llvm/ADT/SmallString.h"
#include "llvm/ADT/StringExtras.h"
#include "llvm/ADT/StringSwitch.h"
#include "llvm/ADT/Twine.h"
#include "llvm/BinaryFormat/Magic.h"
#include "llvm/Config/llvm-config.h"
#include "llvm/Option/Arg.h"
#include "llvm/Option/ArgList.h"
#include "llvm/Option/Option.h"
#include "llvm/Support/CodeGen.h"
#include "llvm/Support/Compression.h"
#include "llvm/Support/Debug.h"
#include "llvm/Support/ErrorHandling.h"
#include "llvm/Support/FileSystem.h"
#include "llvm/Support/Path.h"
#include "llvm/Support/Process.h"
#include "llvm/Support/Program.h"
#include "llvm/Support/ScopedPrinter.h"
#include "llvm/Support/Threading.h"
#include "llvm/Support/VirtualFileSystem.h"
#include "llvm/Support/YAMLParser.h"
#include "llvm/TargetParser/Host.h"
#include "llvm/TargetParser/PPCTargetParser.h"
#include "llvm/TargetParser/TargetParser.h"
#include <optional>

using namespace clang::driver;
using namespace clang::driver::tools;
using namespace clang;
using namespace llvm::opt;

static bool useFramePointerForTargetByDefault(const llvm::opt::ArgList &Args,
                                              const llvm::Triple &Triple) {
  if (Args.hasArg(clang::driver::options::OPT_pg) &&
      !Args.hasArg(clang::driver::options::OPT_mfentry))
    return true;

  if (Triple.isAndroid())
    return true;

  switch (Triple.getArch()) {
  case llvm::Triple::xcore:
  case llvm::Triple::wasm32:
  case llvm::Triple::wasm64:
  case llvm::Triple::msp430:
    // XCore never wants frame pointers, regardless of OS.
    // WebAssembly never wants frame pointers.
    return false;
  case llvm::Triple::ppc:
  case llvm::Triple::ppcle:
  case llvm::Triple::ppc64:
  case llvm::Triple::ppc64le:
  case llvm::Triple::riscv32:
  case llvm::Triple::riscv64:
  case llvm::Triple::sparc:
  case llvm::Triple::sparcel:
  case llvm::Triple::sparcv9:
  case llvm::Triple::amdgcn:
  case llvm::Triple::r600:
  case llvm::Triple::csky:
  case llvm::Triple::loongarch32:
  case llvm::Triple::loongarch64:
  case llvm::Triple::m68k:
    return !clang::driver::tools::areOptimizationsEnabled(Args);
  default:
    break;
  }

  if (Triple.isOSFuchsia() || Triple.isOSNetBSD()) {
    return !clang::driver::tools::areOptimizationsEnabled(Args);
  }

  if (Triple.isOSLinux() || Triple.isOSHurd()) {
    switch (Triple.getArch()) {
    // Don't use a frame pointer on linux if optimizing for certain targets.
    case llvm::Triple::arm:
    case llvm::Triple::armeb:
    case llvm::Triple::thumb:
    case llvm::Triple::thumbeb:
    case llvm::Triple::mips64:
    case llvm::Triple::mips64el:
    case llvm::Triple::mips:
    case llvm::Triple::mipsel:
    case llvm::Triple::systemz:
    case llvm::Triple::x86:
    case llvm::Triple::x86_64:
      return !clang::driver::tools::areOptimizationsEnabled(Args);
    default:
      return true;
    }
  }

  if (Triple.isOSWindows()) {
    switch (Triple.getArch()) {
    case llvm::Triple::x86:
      return !clang::driver::tools::areOptimizationsEnabled(Args);
    case llvm::Triple::x86_64:
      return Triple.isOSBinFormatMachO();
    case llvm::Triple::arm:
    case llvm::Triple::thumb:
      // Windows on ARM builds with FPO disabled to aid fast stack walking
      return true;
    default:
      // All other supported Windows ISAs use xdata unwind information, so frame
      // pointers are not generally useful.
      return false;
    }
  }

  return true;
}

static bool useLeafFramePointerForTargetByDefault(const llvm::Triple &Triple) {
  if (Triple.isAArch64() || Triple.isPS() || Triple.isVE() ||
      (Triple.isAndroid() && !Triple.isARM()))
    return false;

  return true;
}

static bool mustUseNonLeafFramePointerForTarget(const llvm::Triple &Triple) {
  switch (Triple.getArch()) {
  default:
    return false;
  case llvm::Triple::arm:
  case llvm::Triple::thumb:
    // ARM Darwin targets require a frame pointer to be always present to aid
    // offline debugging via backtraces.
    return Triple.isOSDarwin();
  }
}

// True if a target-specific option requires the frame chain to be preserved,
// even if new frame records are not created.
static bool mustMaintainValidFrameChain(const llvm::opt::ArgList &Args,
                                        const llvm::Triple &Triple) {
  if (Triple.isARM() || Triple.isThumb()) {
    // For 32-bit Arm, the -mframe-chain=aapcs and -mframe-chain=aapcs+leaf
    // options require the frame pointer register to be reserved (or point to a
    // new AAPCS-compilant frame record), even with	-fno-omit-frame-pointer.
    if (Arg *A = Args.getLastArg(options::OPT_mframe_chain)) {
      StringRef V = A->getValue();
      return V != "none";
    }
    return false;
  }
  return false;
}

// True if a target-specific option causes -fno-omit-frame-pointer to also
// cause frame records to be created in leaf functions.
static bool framePointerImpliesLeafFramePointer(const llvm::opt::ArgList &Args,
                                                const llvm::Triple &Triple) {
  if (Triple.isARM() || Triple.isThumb()) {
    // For 32-bit Arm, the -mframe-chain=aapcs+leaf option causes the
    // -fno-omit-frame-pointer optiion to imply -mno-omit-leaf-frame-pointer,
    // but does not by itself imply either option.
    if (Arg *A = Args.getLastArg(options::OPT_mframe_chain)) {
      StringRef V = A->getValue();
      return V == "aapcs+leaf";
    }
    return false;
  }
  return false;
}

clang::CodeGenOptions::FramePointerKind
getFramePointerKind(const llvm::opt::ArgList &Args,
                    const llvm::Triple &Triple) {
  // There are three things to consider here:
  // * Should a frame record be created for non-leaf functions?
  // * Should a frame record be created for leaf functions?
  // * Is the frame pointer register reserved, i.e. must it always point to
  //   either a new, valid frame record or be un-modified?
  //
  //  Not all combinations of these are valid:
  //  * It's not useful to have leaf frame records without non-leaf ones.
  //  * It's not useful to have frame records without reserving the frame
  //    pointer.
  //
  // | Non-leaf | Leaf | Reserved |
  // | N        | N    | N        | FramePointerKind::None
  // | N        | N    | Y        | FramePointerKind::Reserved
  // | N        | Y    | N        | Invalid
  // | N        | Y    | Y        | Invalid
  // | Y        | N    | N        | Invalid
  // | Y        | N    | Y        | FramePointerKind::NonLeaf
  // | Y        | Y    | N        | Invalid
  // | Y        | Y    | Y        | FramePointerKind::All
  //
  // The FramePointerKind::Reserved case is currently only reachable for Arm,
  // which has the -mframe-chain= option which can (in combination with
  // -fno-omit-frame-pointer) specify that the frame chain must be valid,
  // without requiring new frame records to be created.

  bool DefaultFP = useFramePointerForTargetByDefault(Args, Triple);
  bool EnableFP =
      mustUseNonLeafFramePointerForTarget(Triple) ||
      Args.hasFlag(clang::driver::options::OPT_fno_omit_frame_pointer,
                   clang::driver::options::OPT_fomit_frame_pointer, DefaultFP);

  bool DefaultLeafFP =
      useLeafFramePointerForTargetByDefault(Triple) ||
      (EnableFP && framePointerImpliesLeafFramePointer(Args, Triple));
  bool EnableLeafFP = Args.hasFlag(
      clang::driver::options::OPT_mno_omit_leaf_frame_pointer,
      clang::driver::options::OPT_momit_leaf_frame_pointer, DefaultLeafFP);

  bool FPRegReserved = EnableFP || mustMaintainValidFrameChain(Args, Triple);

  if (EnableFP) {
    if (EnableLeafFP)
      return clang::CodeGenOptions::FramePointerKind::All;
    return clang::CodeGenOptions::FramePointerKind::NonLeaf;
  }
  if (FPRegReserved)
    return clang::CodeGenOptions::FramePointerKind::Reserved;
  return clang::CodeGenOptions::FramePointerKind::None;
}

static void renderRpassOptions(const ArgList &Args, ArgStringList &CmdArgs,
                               const StringRef PluginOptPrefix) {
  if (const Arg *A = Args.getLastArg(options::OPT_Rpass_EQ))
    CmdArgs.push_back(Args.MakeArgString(Twine(PluginOptPrefix) +
                                         "-pass-remarks=" + A->getValue()));

  if (const Arg *A = Args.getLastArg(options::OPT_Rpass_missed_EQ))
    CmdArgs.push_back(Args.MakeArgString(
        Twine(PluginOptPrefix) + "-pass-remarks-missed=" + A->getValue()));

  if (const Arg *A = Args.getLastArg(options::OPT_Rpass_analysis_EQ))
    CmdArgs.push_back(Args.MakeArgString(
        Twine(PluginOptPrefix) + "-pass-remarks-analysis=" + A->getValue()));
}

static void renderRemarksOptions(const ArgList &Args, ArgStringList &CmdArgs,
                                 const llvm::Triple &Triple,
                                 const InputInfo &Input,
                                 const InputInfo &Output,
                                 const StringRef PluginOptPrefix) {
  StringRef Format = "yaml";
  if (const Arg *A = Args.getLastArg(options::OPT_fsave_optimization_record_EQ))
    Format = A->getValue();

  SmallString<128> F;
  const Arg *A = Args.getLastArg(options::OPT_foptimization_record_file_EQ);
  if (A)
    F = A->getValue();
  else if (Output.isFilename())
    F = Output.getFilename();

  assert(!F.empty() && "Cannot determine remarks output name.");
  // Append "opt.ld.<format>" to the end of the file name.
  CmdArgs.push_back(Args.MakeArgString(Twine(PluginOptPrefix) +
                                       "opt-remarks-filename=" + F +
                                       ".opt.ld." + Format));

  if (const Arg *A =
          Args.getLastArg(options::OPT_foptimization_record_passes_EQ))
    CmdArgs.push_back(Args.MakeArgString(
        Twine(PluginOptPrefix) + "opt-remarks-passes=" + A->getValue()));

  CmdArgs.push_back(Args.MakeArgString(Twine(PluginOptPrefix) +
                                       "opt-remarks-format=" + Format.data()));
}

static void renderRemarksHotnessOptions(const ArgList &Args,
                                        ArgStringList &CmdArgs,
                                        const StringRef PluginOptPrefix) {
  if (Args.hasFlag(options::OPT_fdiagnostics_show_hotness,
                   options::OPT_fno_diagnostics_show_hotness, false))
    CmdArgs.push_back(Args.MakeArgString(Twine(PluginOptPrefix) +
                                         "opt-remarks-with-hotness"));

  if (const Arg *A =
          Args.getLastArg(options::OPT_fdiagnostics_hotness_threshold_EQ))
    CmdArgs.push_back(
        Args.MakeArgString(Twine(PluginOptPrefix) +
                           "opt-remarks-hotness-threshold=" + A->getValue()));
}

static bool shouldIgnoreUnsupportedTargetFeature(const Arg &TargetFeatureArg,
                                                 llvm::Triple T,
                                                 StringRef Processor) {
  // Warn no-cumode for AMDGCN processors not supporing WGP mode.
  if (!T.isAMDGPU())
    return false;
  auto GPUKind = T.isAMDGCN() ? llvm::AMDGPU::parseArchAMDGCN(Processor)
                              : llvm::AMDGPU::parseArchR600(Processor);
  auto GPUFeatures = T.isAMDGCN() ? llvm::AMDGPU::getArchAttrAMDGCN(GPUKind)
                                  : llvm::AMDGPU::getArchAttrR600(GPUKind);
  if (GPUFeatures & llvm::AMDGPU::FEATURE_WGP)
    return false;
  return TargetFeatureArg.getOption().matches(options::OPT_mno_cumode);
}

void tools::addPathIfExists(const Driver &D, const Twine &Path,
                            ToolChain::path_list &Paths) {
  if (D.getVFS().exists(Path))
    Paths.push_back(Path.str());
}

void tools::handleTargetFeaturesGroup(const Driver &D,
                                      const llvm::Triple &Triple,
                                      const ArgList &Args,
                                      std::vector<StringRef> &Features,
                                      OptSpecifier Group) {
  std::set<StringRef> Warned;
  for (const Arg *A : Args.filtered(Group)) {
    StringRef Name = A->getOption().getName();
    A->claim();

    // Skip over "-m".
    assert(Name.starts_with("m") && "Invalid feature name.");
    Name = Name.substr(1);

    auto Proc = getCPUName(D, Args, Triple);
    if (shouldIgnoreUnsupportedTargetFeature(*A, Triple, Proc)) {
      if (Warned.count(Name) == 0) {
        D.getDiags().Report(
            clang::diag::warn_drv_unsupported_option_for_processor)
            << A->getAsString(Args) << Proc;
        Warned.insert(Name);
      }
      continue;
    }

    bool IsNegative = Name.consume_front("no-");

    Features.push_back(Args.MakeArgString((IsNegative ? "-" : "+") + Name));
  }
}

SmallVector<StringRef>
tools::unifyTargetFeatures(ArrayRef<StringRef> Features) {
  // Only add a feature if it hasn't been seen before starting from the end.
  SmallVector<StringRef> UnifiedFeatures;
  llvm::DenseSet<StringRef> UsedFeatures;
  for (StringRef Feature : llvm::reverse(Features)) {
    if (UsedFeatures.insert(Feature.drop_front()).second)
      UnifiedFeatures.insert(UnifiedFeatures.begin(), Feature);
  }

  return UnifiedFeatures;
}

void tools::addDirectoryList(const ArgList &Args, ArgStringList &CmdArgs,
                             const char *ArgName, const char *EnvVar) {
  const char *DirList = ::getenv(EnvVar);
  bool CombinedArg = false;

  if (!DirList)
    return; // Nothing to do.

  StringRef Name(ArgName);
  if (Name == "-I" || Name == "-L" || Name.empty())
    CombinedArg = true;

  StringRef Dirs(DirList);
  if (Dirs.empty()) // Empty string should not add '.'.
    return;

  StringRef::size_type Delim;
  while ((Delim = Dirs.find(llvm::sys::EnvPathSeparator)) != StringRef::npos) {
    if (Delim == 0) { // Leading colon.
      if (CombinedArg) {
        CmdArgs.push_back(Args.MakeArgString(std::string(ArgName) + "."));
      } else {
        CmdArgs.push_back(ArgName);
        CmdArgs.push_back(".");
      }
    } else {
      if (CombinedArg) {
        CmdArgs.push_back(
            Args.MakeArgString(std::string(ArgName) + Dirs.substr(0, Delim)));
      } else {
        CmdArgs.push_back(ArgName);
        CmdArgs.push_back(Args.MakeArgString(Dirs.substr(0, Delim)));
      }
    }
    Dirs = Dirs.substr(Delim + 1);
  }

  if (Dirs.empty()) { // Trailing colon.
    if (CombinedArg) {
      CmdArgs.push_back(Args.MakeArgString(std::string(ArgName) + "."));
    } else {
      CmdArgs.push_back(ArgName);
      CmdArgs.push_back(".");
    }
  } else { // Add the last path.
    if (CombinedArg) {
      CmdArgs.push_back(Args.MakeArgString(std::string(ArgName) + Dirs));
    } else {
      CmdArgs.push_back(ArgName);
      CmdArgs.push_back(Args.MakeArgString(Dirs));
    }
  }
}

void tools::AddLinkerInputs(const ToolChain &TC, const InputInfoList &Inputs,
                            const ArgList &Args, ArgStringList &CmdArgs,
                            const JobAction &JA) {
  const Driver &D = TC.getDriver();

  // Add extra linker input arguments which are not treated as inputs
  // (constructed via -Xarch_).
  Args.AddAllArgValues(CmdArgs, options::OPT_Zlinker_input);

  // LIBRARY_PATH are included before user inputs and only supported on native
  // toolchains.
  if (!TC.isCrossCompiling())
    addDirectoryList(Args, CmdArgs, "-L", "LIBRARY_PATH");

  for (const auto &II : Inputs) {
    // If the current tool chain refers to an OpenMP offloading host, we
    // should ignore inputs that refer to OpenMP offloading devices -
    // they will be embedded according to a proper linker script.
    if (auto *IA = II.getAction())
      if ((JA.isHostOffloading(Action::OFK_OpenMP) &&
           IA->isDeviceOffloading(Action::OFK_OpenMP)))
        continue;

    if (!TC.HasNativeLLVMSupport() && types::isLLVMIR(II.getType()))
      // Don't try to pass LLVM inputs unless we have native support.
      D.Diag(diag::err_drv_no_linker_llvm_support) << TC.getTripleString();

    // Add filenames immediately.
    if (II.isFilename()) {
      CmdArgs.push_back(II.getFilename());
      continue;
    }

    // In some error cases, the input could be Nothing; skip those.
    if (II.isNothing())
      continue;

    // Otherwise, this is a linker input argument.
    const Arg &A = II.getInputArg();

    // Handle reserved library options.
    if (A.getOption().matches(options::OPT_Z_reserved_lib_stdcxx))
      TC.AddCXXStdlibLibArgs(Args, CmdArgs);
    else if (A.getOption().matches(options::OPT_Z_reserved_lib_cckext))
      TC.AddCCKextLibArgs(Args, CmdArgs);
    else
      A.renderAsInput(Args, CmdArgs);
  }
}

void tools::addLinkerCompressDebugSectionsOption(
    const ToolChain &TC, const llvm::opt::ArgList &Args,
    llvm::opt::ArgStringList &CmdArgs) {
  // GNU ld supports --compress-debug-sections=none|zlib|zlib-gnu|zlib-gabi
  // whereas zlib is an alias to zlib-gabi and zlib-gnu is obsoleted. Therefore
  // -gz=none|zlib are translated to --compress-debug-sections=none|zlib. -gz
  // is not translated since ld --compress-debug-sections option requires an
  // argument.
  if (const Arg *A = Args.getLastArg(options::OPT_gz_EQ)) {
    StringRef V = A->getValue();
    if (V == "none" || V == "zlib" || V == "zstd")
      CmdArgs.push_back(Args.MakeArgString("--compress-debug-sections=" + V));
    else
      TC.getDriver().Diag(diag::err_drv_unsupported_option_argument)
          << A->getSpelling() << V;
  }
}

void tools::AddTargetFeature(const ArgList &Args,
                             std::vector<StringRef> &Features,
                             OptSpecifier OnOpt, OptSpecifier OffOpt,
                             StringRef FeatureName) {
  if (Arg *A = Args.getLastArg(OnOpt, OffOpt)) {
    if (A->getOption().matches(OnOpt))
      Features.push_back(Args.MakeArgString("+" + FeatureName));
    else
      Features.push_back(Args.MakeArgString("-" + FeatureName));
  }
}

/// Get the (LLVM) name of the AMDGPU gpu we are targeting.
static std::string getAMDGPUTargetGPU(const llvm::Triple &T,
                                      const ArgList &Args) {
  Arg *MArch = Args.getLastArg(options::OPT_march_EQ);
  if (Arg *A = Args.getLastArg(options::OPT_mcpu_EQ)) {
    auto GPUName = getProcessorFromTargetID(T, A->getValue());
    return llvm::StringSwitch<std::string>(GPUName)
        .Cases("rv630", "rv635", "r600")
        .Cases("rv610", "rv620", "rs780", "rs880")
        .Case("rv740", "rv770")
        .Case("palm", "cedar")
        .Cases("sumo", "sumo2", "sumo")
        .Case("hemlock", "cypress")
        .Case("aruba", "cayman")
        .Default(GPUName.str());
  }
  if (MArch)
    return getProcessorFromTargetID(T, MArch->getValue()).str();
  return "";
}

static std::string getLanaiTargetCPU(const ArgList &Args) {
  if (Arg *A = Args.getLastArg(options::OPT_mcpu_EQ)) {
    return A->getValue();
  }
  return "";
}

/// Get the (LLVM) name of the WebAssembly cpu we are targeting.
static StringRef getWebAssemblyTargetCPU(const ArgList &Args) {
  // If we have -mcpu=, use that.
  if (Arg *A = Args.getLastArg(options::OPT_mcpu_EQ)) {
    StringRef CPU = A->getValue();

#ifdef __wasm__
    // Handle "native" by examining the host. "native" isn't meaningful when
    // cross compiling, so only support this when the host is also WebAssembly.
    if (CPU == "native")
      return llvm::sys::getHostCPUName();
#endif

    return CPU;
  }

  return "generic";
}

std::string tools::getCPUName(const Driver &D, const ArgList &Args,
                              const llvm::Triple &T, bool FromAs) {
  Arg *A;

  switch (T.getArch()) {
  default:
    return "";

  case llvm::Triple::aarch64:
  case llvm::Triple::aarch64_32:
  case llvm::Triple::aarch64_be:
    return aarch64::getAArch64TargetCPU(Args, T, A);

  case llvm::Triple::arm:
  case llvm::Triple::armeb:
  case llvm::Triple::thumb:
  case llvm::Triple::thumbeb: {
    StringRef MArch, MCPU;
    arm::getARMArchCPUFromArgs(Args, MArch, MCPU, FromAs);
    return arm::getARMTargetCPU(MCPU, MArch, T);
  }

  case llvm::Triple::avr:
    if (const Arg *A = Args.getLastArg(options::OPT_mmcu_EQ))
      return A->getValue();
    return "";

  case llvm::Triple::m68k:
    return m68k::getM68kTargetCPU(Args);

  case llvm::Triple::mips:
  case llvm::Triple::mipsel:
  case llvm::Triple::mips64:
  case llvm::Triple::mips64el: {
    StringRef CPUName;
    StringRef ABIName;
    mips::getMipsCPUAndABI(Args, T, CPUName, ABIName);
    return std::string(CPUName);
  }

  case llvm::Triple::nvptx:
  case llvm::Triple::nvptx64:
    if (const Arg *A = Args.getLastArg(options::OPT_march_EQ))
      return A->getValue();
    return "";

  case llvm::Triple::ppc:
  case llvm::Triple::ppcle:
  case llvm::Triple::ppc64:
  case llvm::Triple::ppc64le:
    if (Arg *A = Args.getLastArg(clang::driver::options::OPT_mcpu_EQ))
      return std::string(
          llvm::PPC::getNormalizedPPCTargetCPU(T, A->getValue()));
    return std::string(llvm::PPC::getNormalizedPPCTargetCPU(T));

  case llvm::Triple::csky:
    if (const Arg *A = Args.getLastArg(options::OPT_mcpu_EQ))
      return A->getValue();
    else if (const Arg *A = Args.getLastArg(options::OPT_march_EQ))
      return A->getValue();
    else
      return "ck810";
  case llvm::Triple::riscv32:
  case llvm::Triple::riscv64:
    return riscv::getRISCVTargetCPU(Args, T);

  case llvm::Triple::bpfel:
  case llvm::Triple::bpfeb:
    if (const Arg *A = Args.getLastArg(options::OPT_mcpu_EQ))
      return A->getValue();
    return "";

  case llvm::Triple::sparc:
  case llvm::Triple::sparcel:
  case llvm::Triple::sparcv9:
    return sparc::getSparcTargetCPU(D, Args, T);

  case llvm::Triple::x86:
  case llvm::Triple::x86_64:
    return x86::getX86TargetCPU(D, Args, T);

  case llvm::Triple::hexagon:
    return "hexagon" +
           toolchains::HexagonToolChain::GetTargetCPUVersion(Args).str();

  case llvm::Triple::lanai:
    return getLanaiTargetCPU(Args);

  case llvm::Triple::systemz:
    return systemz::getSystemZTargetCPU(Args, T);

  case llvm::Triple::r600:
  case llvm::Triple::amdgcn:
    return getAMDGPUTargetGPU(T, Args);

  case llvm::Triple::wasm32:
  case llvm::Triple::wasm64:
    return std::string(getWebAssemblyTargetCPU(Args));

  case llvm::Triple::loongarch32:
  case llvm::Triple::loongarch64:
    return loongarch::getLoongArchTargetCPU(Args, T);
  }
}

static void getWebAssemblyTargetFeatures(const Driver &D,
                                         const llvm::Triple &Triple,
                                         const ArgList &Args,
                                         std::vector<StringRef> &Features) {
  handleTargetFeaturesGroup(D, Triple, Args, Features,
                            options::OPT_m_wasm_Features_Group);
}

void tools::getTargetFeatures(const Driver &D, const llvm::Triple &Triple,
                              const ArgList &Args, ArgStringList &CmdArgs,
                              bool ForAS, bool IsAux) {
  std::vector<StringRef> Features;
  switch (Triple.getArch()) {
  default:
    break;
  case llvm::Triple::mips:
  case llvm::Triple::mipsel:
  case llvm::Triple::mips64:
  case llvm::Triple::mips64el:
    mips::getMIPSTargetFeatures(D, Triple, Args, Features);
    break;
  case llvm::Triple::arm:
  case llvm::Triple::armeb:
  case llvm::Triple::thumb:
  case llvm::Triple::thumbeb:
    arm::getARMTargetFeatures(D, Triple, Args, Features, ForAS);
    break;
  case llvm::Triple::ppc:
  case llvm::Triple::ppcle:
  case llvm::Triple::ppc64:
  case llvm::Triple::ppc64le:
    ppc::getPPCTargetFeatures(D, Triple, Args, Features);
    break;
  case llvm::Triple::riscv32:
  case llvm::Triple::riscv64:
    riscv::getRISCVTargetFeatures(D, Triple, Args, Features);
    break;
  case llvm::Triple::systemz:
    systemz::getSystemZTargetFeatures(D, Args, Features);
    break;
  case llvm::Triple::aarch64:
  case llvm::Triple::aarch64_32:
  case llvm::Triple::aarch64_be:
    aarch64::getAArch64TargetFeatures(D, Triple, Args, Features, ForAS);
    break;
  case llvm::Triple::x86:
  case llvm::Triple::x86_64:
    x86::getX86TargetFeatures(D, Triple, Args, Features);
    break;
  case llvm::Triple::hexagon:
    hexagon::getHexagonTargetFeatures(D, Triple, Args, Features);
    break;
  case llvm::Triple::wasm32:
  case llvm::Triple::wasm64:
    getWebAssemblyTargetFeatures(D, Triple, Args, Features);
    break;
  case llvm::Triple::sparc:
  case llvm::Triple::sparcel:
  case llvm::Triple::sparcv9:
    sparc::getSparcTargetFeatures(D, Args, Features);
    break;
  case llvm::Triple::r600:
  case llvm::Triple::amdgcn:
    amdgpu::getAMDGPUTargetFeatures(D, Triple, Args, Features);
    break;
  case llvm::Triple::nvptx:
  case llvm::Triple::nvptx64:
    NVPTX::getNVPTXTargetFeatures(D, Triple, Args, Features);
    break;
  case llvm::Triple::m68k:
    m68k::getM68kTargetFeatures(D, Triple, Args, Features);
    break;
  case llvm::Triple::msp430:
    msp430::getMSP430TargetFeatures(D, Args, Features);
    break;
  case llvm::Triple::ve:
    ve::getVETargetFeatures(D, Args, Features);
    break;
  case llvm::Triple::csky:
    csky::getCSKYTargetFeatures(D, Triple, Args, CmdArgs, Features);
    break;
  case llvm::Triple::loongarch32:
  case llvm::Triple::loongarch64:
    loongarch::getLoongArchTargetFeatures(D, Triple, Args, Features);
    break;
  }

  for (auto Feature : unifyTargetFeatures(Features)) {
    CmdArgs.push_back(IsAux ? "-aux-target-feature" : "-target-feature");
    CmdArgs.push_back(Feature.data());
  }
}

llvm::StringRef tools::getLTOParallelism(const ArgList &Args, const Driver &D) {
  Arg *LtoJobsArg = Args.getLastArg(options::OPT_flto_jobs_EQ);
  if (!LtoJobsArg)
    return {};
  if (!llvm::get_threadpool_strategy(LtoJobsArg->getValue()))
    D.Diag(diag::err_drv_invalid_int_value)
        << LtoJobsArg->getAsString(Args) << LtoJobsArg->getValue();
  return LtoJobsArg->getValue();
}

// PS4/PS5 uses -ffunction-sections and -fdata-sections by default.
bool tools::isUseSeparateSections(const llvm::Triple &Triple) {
  return Triple.isPS();
}

bool tools::isTLSDESCEnabled(const ToolChain &TC,
                             const llvm::opt::ArgList &Args) {
  const llvm::Triple &Triple = TC.getEffectiveTriple();
  Arg *A = Args.getLastArg(options::OPT_mtls_dialect_EQ);
  if (!A)
    return Triple.hasDefaultTLSDESC();
  StringRef V = A->getValue();
  bool SupportedArgument = false, EnableTLSDESC = false;
  bool Unsupported = !Triple.isOSBinFormatELF();
  if (Triple.isLoongArch() || Triple.isRISCV()) {
    SupportedArgument = V == "desc" || V == "trad";
    EnableTLSDESC = V == "desc";
  } else if (Triple.isX86()) {
    SupportedArgument = V == "gnu" || V == "gnu2";
    EnableTLSDESC = V == "gnu2";
  } else {
    Unsupported = true;
  }
  if (Unsupported) {
    TC.getDriver().Diag(diag::err_drv_unsupported_opt_for_target)
        << A->getSpelling() << Triple.getTriple();
  } else if (!SupportedArgument) {
    TC.getDriver().Diag(diag::err_drv_unsupported_option_argument_for_target)
        << A->getSpelling() << V << Triple.getTriple();
  }
  return EnableTLSDESC;
}

void tools::addLTOOptions(const ToolChain &ToolChain, const ArgList &Args,
                          ArgStringList &CmdArgs, const InputInfo &Output,
                          const InputInfo &Input, bool IsThinLTO) {
  const llvm::Triple &Triple = ToolChain.getTriple();
  const bool IsOSAIX = Triple.isOSAIX();
  const bool IsAMDGCN = Triple.isAMDGCN();
  const char *Linker = Args.MakeArgString(ToolChain.GetLinkerPath());
  const Driver &D = ToolChain.getDriver();
  const bool IsFatLTO = Args.hasArg(options::OPT_ffat_lto_objects);
  const bool IsUnifiedLTO = Args.hasArg(options::OPT_funified_lto);
  if (llvm::sys::path::filename(Linker) != "ld.lld" &&
      llvm::sys::path::stem(Linker) != "ld.lld" && !Triple.isOSOpenBSD()) {
    // Tell the linker to load the plugin. This has to come before
    // AddLinkerInputs as gold requires -plugin and AIX ld requires -bplugin to
    // come before any -plugin-opt/-bplugin_opt that -Wl might forward.
    const char *PluginPrefix = IsOSAIX ? "-bplugin:" : "";
    const char *PluginName = IsOSAIX ? "/libLTO" : "/LLVMgold";

    if (!IsOSAIX)
      CmdArgs.push_back("-plugin");

#if defined(_WIN32)
    const char *Suffix = ".dll";
#elif defined(__APPLE__)
    const char *Suffix = ".dylib";
#else
    const char *Suffix = ".so";
#endif

    SmallString<1024> Plugin;
    llvm::sys::path::native(Twine(D.Dir) +
                                "/../" CLANG_INSTALL_LIBDIR_BASENAME +
                                PluginName + Suffix,
                            Plugin);
    CmdArgs.push_back(Args.MakeArgString(Twine(PluginPrefix) + Plugin));
  } else {
    // Tell LLD to find and use .llvm.lto section in regular relocatable object
    // files
    if (IsFatLTO)
      CmdArgs.push_back("--fat-lto-objects");
  }

  const char *PluginOptPrefix = IsOSAIX ? "-bplugin_opt:" : "-plugin-opt=";
  const char *ExtraDash = IsOSAIX ? "-" : "";
  const char *ParallelismOpt = IsOSAIX ? "-threads=" : "jobs=";

  // Note, this solution is far from perfect, better to encode it into IR
  // metadata, but this may not be worth it, since it looks like aranges is on
  // the way out.
  if (Args.hasArg(options::OPT_gdwarf_aranges)) {
    CmdArgs.push_back(Args.MakeArgString(Twine(PluginOptPrefix) +
                                         "-generate-arange-section"));
  }

  // Pass vector library arguments to LTO.
  Arg *ArgVecLib = Args.getLastArg(options::OPT_fveclib);
  if (ArgVecLib && ArgVecLib->getNumValues() == 1) {
    // Map the vector library names from clang front-end to opt front-end. The
    // values are taken from the TargetLibraryInfo class command line options.
    std::optional<StringRef> OptVal =
        llvm::StringSwitch<std::optional<StringRef>>(ArgVecLib->getValue())
            .Case("Accelerate", "Accelerate")
            .Case("LIBMVEC", "LIBMVEC-X86")
            .Case("MASSV", "MASSV")
            .Case("SVML", "SVML")
            .Case("SLEEF", "sleefgnuabi")
            .Case("Darwin_libsystem_m", "Darwin_libsystem_m")
            .Case("ArmPL", "ArmPL")
            .Case("none", "none")
            .Default(std::nullopt);

    if (OptVal)
      CmdArgs.push_back(Args.MakeArgString(
          Twine(PluginOptPrefix) + "-vector-library=" + OptVal.value()));
  }

  // Try to pass driver level flags relevant to LTO code generation down to
  // the plugin.

  // Handle flags for selecting CPU variants.
  std::string CPU = getCPUName(D, Args, Triple);
  if (!CPU.empty())
    CmdArgs.push_back(
        Args.MakeArgString(Twine(PluginOptPrefix) + ExtraDash + "mcpu=" + CPU));

  if (Arg *A = Args.getLastArg(options::OPT_O_Group)) {
    // The optimization level matches
    // CompilerInvocation.cpp:getOptimizationLevel().
    StringRef OOpt;
    if (A->getOption().matches(options::OPT_O4) ||
        A->getOption().matches(options::OPT_Ofast))
      OOpt = "3";
    else if (A->getOption().matches(options::OPT_O)) {
      OOpt = A->getValue();
      if (OOpt == "g")
        OOpt = "1";
      else if (OOpt == "s" || OOpt == "z")
        OOpt = "2";
    } else if (A->getOption().matches(options::OPT_O0))
      OOpt = "0";
    if (!OOpt.empty()) {
      CmdArgs.push_back(
          Args.MakeArgString(Twine(PluginOptPrefix) + ExtraDash + "O" + OOpt));
      if (IsAMDGCN)
        CmdArgs.push_back(Args.MakeArgString(Twine("--lto-CGO") + OOpt));
    }
  }

  if (Args.hasArg(options::OPT_gsplit_dwarf))
    CmdArgs.push_back(Args.MakeArgString(
        Twine(PluginOptPrefix) + "dwo_dir=" + Output.getFilename() + "_dwo"));

  if (IsThinLTO && !IsOSAIX)
    CmdArgs.push_back(Args.MakeArgString(Twine(PluginOptPrefix) + "thinlto"));
  else if (IsThinLTO && IsOSAIX)
    CmdArgs.push_back(Args.MakeArgString(Twine("-bdbg:thinlto")));

  // Matrix intrinsic lowering happens at link time with ThinLTO. Enable
  // LowerMatrixIntrinsicsPass, which is transitively called by
  // buildThinLTODefaultPipeline under EnableMatrix.
  if ((IsThinLTO || IsFatLTO || IsUnifiedLTO) &&
        Args.hasArg(options::OPT_fenable_matrix))
    CmdArgs.push_back(
        Args.MakeArgString(Twine(PluginOptPrefix) + "-enable-matrix"));

  StringRef Parallelism = getLTOParallelism(Args, D);
  if (!Parallelism.empty())
    CmdArgs.push_back(Args.MakeArgString(Twine(PluginOptPrefix) +
                                         ParallelismOpt + Parallelism));

  // Pass down GlobalISel options.
  if (Arg *A = Args.getLastArg(options::OPT_fglobal_isel,
                               options::OPT_fno_global_isel)) {
    // Parsing -fno-global-isel explicitly gives architectures that enable GISel
    // by default a chance to disable it.
    CmdArgs.push_back(Args.MakeArgString(
        Twine(PluginOptPrefix) + "-global-isel=" +
        (A->getOption().matches(options::OPT_fglobal_isel) ? "1" : "0")));
  }

  // If an explicit debugger tuning argument appeared, pass it along.
  if (Arg *A =
          Args.getLastArg(options::OPT_gTune_Group, options::OPT_ggdbN_Group)) {
    if (A->getOption().matches(options::OPT_glldb))
      CmdArgs.push_back(
          Args.MakeArgString(Twine(PluginOptPrefix) + "-debugger-tune=lldb"));
    else if (A->getOption().matches(options::OPT_gsce))
      CmdArgs.push_back(
          Args.MakeArgString(Twine(PluginOptPrefix) + "-debugger-tune=sce"));
    else if (A->getOption().matches(options::OPT_gdbx))
      CmdArgs.push_back(
          Args.MakeArgString(Twine(PluginOptPrefix) + "-debugger-tune=dbx"));
    else
      CmdArgs.push_back(
          Args.MakeArgString(Twine(PluginOptPrefix) + "-debugger-tune=gdb"));
  }

  if (IsOSAIX) {
    if (!ToolChain.useIntegratedAs())
      CmdArgs.push_back(
          Args.MakeArgString(Twine(PluginOptPrefix) + "-no-integrated-as=1"));

    // On AIX, clang assumes strict-dwarf is true if any debug option is
    // specified, unless it is told explicitly not to assume so.
    Arg *A = Args.getLastArg(options::OPT_g_Group);
    bool EnableDebugInfo = A && !A->getOption().matches(options::OPT_g0) &&
                           !A->getOption().matches(options::OPT_ggdb0);
    if (EnableDebugInfo && Args.hasFlag(options::OPT_gstrict_dwarf,
                                        options::OPT_gno_strict_dwarf, true))
      CmdArgs.push_back(
          Args.MakeArgString(Twine(PluginOptPrefix) + "-strict-dwarf=true"));

    for (const Arg *A : Args.filtered_reverse(options::OPT_mabi_EQ)) {
      StringRef V = A->getValue();
      if (V == "vec-default")
        break;
      if (V == "vec-extabi") {
        CmdArgs.push_back(
            Args.MakeArgString(Twine(PluginOptPrefix) + "-vec-extabi"));
        break;
      }
    }
  }

  bool UseSeparateSections =
      isUseSeparateSections(ToolChain.getEffectiveTriple());

  if (Args.hasFlag(options::OPT_ffunction_sections,
                   options::OPT_fno_function_sections, UseSeparateSections))
    CmdArgs.push_back(
        Args.MakeArgString(Twine(PluginOptPrefix) + "-function-sections=1"));
  else if (Args.hasArg(options::OPT_fno_function_sections))
    CmdArgs.push_back(
        Args.MakeArgString(Twine(PluginOptPrefix) + "-function-sections=0"));

  bool DataSectionsTurnedOff = false;
  if (Args.hasFlag(options::OPT_fdata_sections, options::OPT_fno_data_sections,
                   UseSeparateSections)) {
    CmdArgs.push_back(
        Args.MakeArgString(Twine(PluginOptPrefix) + "-data-sections=1"));
  } else if (Args.hasArg(options::OPT_fno_data_sections)) {
    DataSectionsTurnedOff = true;
    CmdArgs.push_back(
        Args.MakeArgString(Twine(PluginOptPrefix) + "-data-sections=0"));
  }

  if (Args.hasArg(options::OPT_mxcoff_roptr) ||
      Args.hasArg(options::OPT_mno_xcoff_roptr)) {
    bool HasRoptr = Args.hasFlag(options::OPT_mxcoff_roptr,
                                 options::OPT_mno_xcoff_roptr, false);
    StringRef OptStr = HasRoptr ? "-mxcoff-roptr" : "-mno-xcoff-roptr";
    if (!IsOSAIX)
      D.Diag(diag::err_drv_unsupported_opt_for_target)
          << OptStr << Triple.str();

    if (HasRoptr) {
      // The data sections option is on by default on AIX. We only need to error
      // out when -fno-data-sections is specified explicitly to turn off data
      // sections.
      if (DataSectionsTurnedOff)
        D.Diag(diag::err_roptr_requires_data_sections);

      CmdArgs.push_back(
          Args.MakeArgString(Twine(PluginOptPrefix) + "-mxcoff-roptr"));
    }
  }

  // Pass an option to enable split machine functions.
  if (auto *A = Args.getLastArg(options::OPT_fsplit_machine_functions,
                                options::OPT_fno_split_machine_functions)) {
    if (A->getOption().matches(options::OPT_fsplit_machine_functions))
      CmdArgs.push_back(Args.MakeArgString(Twine(PluginOptPrefix) +
                                           "-split-machine-functions"));
  }

  if (Arg *A = getLastProfileSampleUseArg(Args)) {
    StringRef FName = A->getValue();
    if (!llvm::sys::fs::exists(FName))
      D.Diag(diag::err_drv_no_such_file) << FName;
    else
      CmdArgs.push_back(Args.MakeArgString(Twine(PluginOptPrefix) +
                                           "sample-profile=" + FName));
  }

  if (auto *CSPGOGenerateArg = getLastCSProfileGenerateArg(Args)) {
    CmdArgs.push_back(Args.MakeArgString(Twine(PluginOptPrefix) + ExtraDash +
                                         "cs-profile-generate"));
    if (CSPGOGenerateArg->getOption().matches(
            options::OPT_fcs_profile_generate_EQ)) {
      SmallString<128> Path(CSPGOGenerateArg->getValue());
      llvm::sys::path::append(Path, "default_%m.profraw");
      CmdArgs.push_back(Args.MakeArgString(Twine(PluginOptPrefix) + ExtraDash +
                                           "cs-profile-path=" + Path));
    } else
      CmdArgs.push_back(
          Args.MakeArgString(Twine(PluginOptPrefix) + ExtraDash +
                             "cs-profile-path=default_%m.profraw"));
  } else if (auto *ProfileUseArg = getLastProfileUseArg(Args)) {
    SmallString<128> Path(
        ProfileUseArg->getNumValues() == 0 ? "" : ProfileUseArg->getValue());
    if (Path.empty() || llvm::sys::fs::is_directory(Path))
      llvm::sys::path::append(Path, "default.profdata");
    CmdArgs.push_back(Args.MakeArgString(Twine(PluginOptPrefix) + ExtraDash +
                                         "cs-profile-path=" + Path));
  }

  // This controls whether or not we perform JustMyCode instrumentation.
  if (Args.hasFlag(options::OPT_fjmc, options::OPT_fno_jmc, false)) {
    if (ToolChain.getEffectiveTriple().isOSBinFormatELF())
      CmdArgs.push_back(Args.MakeArgString(Twine(PluginOptPrefix) +
                                           "-enable-jmc-instrument"));
    else
      D.Diag(clang::diag::warn_drv_fjmc_for_elf_only);
  }

  if (Args.hasFlag(options::OPT_femulated_tls, options::OPT_fno_emulated_tls,
                   Triple.hasDefaultEmulatedTLS())) {
    CmdArgs.push_back(
        Args.MakeArgString(Twine(PluginOptPrefix) + "-emulated-tls"));
  }
  if (isTLSDESCEnabled(ToolChain, Args))
    CmdArgs.push_back(
        Args.MakeArgString(Twine(PluginOptPrefix) + "-enable-tlsdesc"));

  if (Args.hasFlag(options::OPT_fstack_size_section,
                   options::OPT_fno_stack_size_section, false))
    CmdArgs.push_back(
        Args.MakeArgString(Twine(PluginOptPrefix) + "-stack-size-section"));

  // Setup statistics file output.
  SmallString<128> StatsFile = getStatsFileName(Args, Output, Input, D);
  if (!StatsFile.empty())
    CmdArgs.push_back(
        Args.MakeArgString(Twine(PluginOptPrefix) + "stats-file=" + StatsFile));

  // Setup crash diagnostics dir.
  if (Arg *A = Args.getLastArg(options::OPT_fcrash_diagnostics_dir))
    CmdArgs.push_back(Args.MakeArgString(
        Twine(PluginOptPrefix) + "-crash-diagnostics-dir=" + A->getValue()));

  addX86AlignBranchArgs(D, Args, CmdArgs, /*IsLTO=*/true, PluginOptPrefix);

  // Handle remark diagnostics on screen options: '-Rpass-*'.
  renderRpassOptions(Args, CmdArgs, PluginOptPrefix);

  // Handle serialized remarks options: '-fsave-optimization-record'
  // and '-foptimization-record-*'.
  if (willEmitRemarks(Args))
    renderRemarksOptions(Args, CmdArgs, ToolChain.getEffectiveTriple(), Input,
                         Output, PluginOptPrefix);

  // Handle remarks hotness/threshold related options.
  renderRemarksHotnessOptions(Args, CmdArgs, PluginOptPrefix);

  addMachineOutlinerArgs(D, Args, CmdArgs, ToolChain.getEffectiveTriple(),
                         /*IsLTO=*/true, PluginOptPrefix);

  bool IsELF = Triple.isOSBinFormatELF();
  bool Crel = false;
  bool ImplicitMapSyms = false;
  for (const Arg *A : Args.filtered(options::OPT_Wa_COMMA)) {
    for (StringRef V : A->getValues()) {
      auto Equal = V.split('=');
      auto checkArg = [&](bool ValidTarget,
                          std::initializer_list<const char *> Set) {
        if (!ValidTarget) {
          D.Diag(diag::err_drv_unsupported_opt_for_target)
              << (Twine("-Wa,") + Equal.first + "=").str()
              << Triple.getTriple();
        } else if (!llvm::is_contained(Set, Equal.second)) {
          D.Diag(diag::err_drv_unsupported_option_argument)
              << (Twine("-Wa,") + Equal.first + "=").str() << Equal.second;
        }
      };
      if (Equal.first == "-mmapsyms") {
        ImplicitMapSyms = Equal.second == "implicit";
        checkArg(IsELF && Triple.isAArch64(), {"default", "implicit"});
      } else if (V == "--crel")
        Crel = true;
      else if (V == "--no-crel")
        Crel = false;
      else
        continue;
      A->claim();
    }
  }
  if (Crel) {
    if (IsELF && !Triple.isMIPS()) {
      CmdArgs.push_back(Args.MakeArgString(Twine(PluginOptPrefix) + "-crel"));
    } else {
      D.Diag(diag::err_drv_unsupported_opt_for_target)
          << "-Wa,--crel" << D.getTargetTriple();
    }
  }
  if (ImplicitMapSyms)
    CmdArgs.push_back(
        Args.MakeArgString(Twine(PluginOptPrefix) + "-implicit-mapsyms"));
}

void tools::addOpenMPRuntimeLibraryPath(const ToolChain &TC,
                                        const ArgList &Args,
                                        ArgStringList &CmdArgs) {
  // Default to clang lib / lib64 folder, i.e. the same location as device
  // runtime.
  SmallString<256> DefaultLibPath =
      llvm::sys::path::parent_path(TC.getDriver().Dir);
  llvm::sys::path::append(DefaultLibPath, CLANG_INSTALL_LIBDIR_BASENAME);
  CmdArgs.push_back(Args.MakeArgString("-L" + DefaultLibPath));
}

void tools::addArchSpecificRPath(const ToolChain &TC, const ArgList &Args,
                                 ArgStringList &CmdArgs) {
  if (!Args.hasFlag(options::OPT_frtlib_add_rpath,
                    options::OPT_fno_rtlib_add_rpath, false))
    return;

  SmallVector<std::string> CandidateRPaths(TC.getArchSpecificLibPaths());
  if (const auto CandidateRPath = TC.getStdlibPath())
    CandidateRPaths.emplace_back(*CandidateRPath);

  for (const auto &CandidateRPath : CandidateRPaths) {
    if (TC.getVFS().exists(CandidateRPath)) {
      CmdArgs.push_back("-rpath");
      CmdArgs.push_back(Args.MakeArgString(CandidateRPath));
    }
  }
}

bool tools::addOpenMPRuntime(const Compilation &C, ArgStringList &CmdArgs,
                             const ToolChain &TC, const ArgList &Args,
                             bool ForceStaticHostRuntime, bool IsOffloadingHost,
                             bool GompNeedsRT) {
  if (!Args.hasFlag(options::OPT_fopenmp, options::OPT_fopenmp_EQ,
                    options::OPT_fno_openmp, false)) {
    // We need libomptarget (liboffload) if it's the choosen offloading runtime.
    if (Args.hasFlag(options::OPT_foffload_via_llvm,
                     options::OPT_fno_offload_via_llvm, false))
      CmdArgs.push_back("-lomptarget");
    return false;
  }

  Driver::OpenMPRuntimeKind RTKind = TC.getDriver().getOpenMPRuntime(Args);

  if (RTKind == Driver::OMPRT_Unknown)
    // Already diagnosed.
    return false;

  if (ForceStaticHostRuntime)
    CmdArgs.push_back("-Bstatic");

  switch (RTKind) {
  case Driver::OMPRT_OMP:
    CmdArgs.push_back("-lomp");
    break;
  case Driver::OMPRT_GOMP:
    CmdArgs.push_back("-lgomp");
    break;
  case Driver::OMPRT_IOMP5:
    CmdArgs.push_back("-liomp5");
    break;
  case Driver::OMPRT_Unknown:
    break;
  }

  if (ForceStaticHostRuntime)
    CmdArgs.push_back("-Bdynamic");

  if (RTKind == Driver::OMPRT_GOMP && GompNeedsRT)
      CmdArgs.push_back("-lrt");

  if (IsOffloadingHost)
    CmdArgs.push_back("-lomptarget");

  if (IsOffloadingHost && !Args.hasArg(options::OPT_nogpulib))
    CmdArgs.push_back("-lomptarget.devicertl");

  addArchSpecificRPath(TC, Args, CmdArgs);

  addOpenMPRuntimeLibraryPath(TC, Args, CmdArgs);

  return true;
}

void tools::addOpenMPHostOffloadingArgs(const Compilation &C,
                                        const JobAction &JA,
                                        const llvm::opt::ArgList &Args,
                                        llvm::opt::ArgStringList &CmdArgs) {
  if (!JA.isHostOffloading(Action::OFK_OpenMP))
    return;

  // For all the host OpenMP offloading compile jobs we need to pass the targets
  // information using -fopenmp-targets= option.
  constexpr llvm::StringLiteral Targets("-fopenmp-targets=");

  SmallVector<std::string> Triples;
  auto TCRange = C.getOffloadToolChains<Action::OFK_OpenMP>();
  std::transform(TCRange.first, TCRange.second, std::back_inserter(Triples),
                 [](auto TC) { return TC.second->getTripleString(); });
  CmdArgs.push_back(
      Args.MakeArgString(Twine(Targets) + llvm::join(Triples, ",")));
}

/// Add Fortran runtime libs
void tools::addFortranRuntimeLibs(const ToolChain &TC, const ArgList &Args,
                                  llvm::opt::ArgStringList &CmdArgs) {
  // Link flang_rt
  // These are handled earlier on Windows by telling the frontend driver to
  // add the correct libraries to link against as dependents in the object
  // file.
  if (!TC.getTriple().isKnownWindowsMSVCEnvironment()) {
    StringRef F128LibName = TC.getDriver().getFlangF128MathLibrary();
    F128LibName.consume_front_insensitive("lib");
    if (!F128LibName.empty()) {
      bool AsNeeded = !TC.getTriple().isOSAIX();
      CmdArgs.push_back("-lFortranFloat128Math");
      if (AsNeeded)
        addAsNeededOption(TC, Args, CmdArgs, /*as_needed=*/true);
      CmdArgs.push_back(Args.MakeArgString("-l" + F128LibName));
      if (AsNeeded)
        addAsNeededOption(TC, Args, CmdArgs, /*as_needed=*/false);
    }
<<<<<<< HEAD
    CmdArgs.push_back("-lflang_rt");
=======
    CmdArgs.push_back("-lFortranRuntime");
    CmdArgs.push_back("-lFortranDecimal");
    addArchSpecificRPath(TC, Args, CmdArgs);
  }

  // libomp needs libatomic for atomic operations if using libgcc
  if (Args.hasFlag(options::OPT_fopenmp, options::OPT_fopenmp_EQ,
                   options::OPT_fno_openmp, false)) {
    Driver::OpenMPRuntimeKind OMPRuntime =
        TC.getDriver().getOpenMPRuntime(Args);
    ToolChain::RuntimeLibType RuntimeLib = TC.GetRuntimeLibType(Args);
    if (OMPRuntime == Driver::OMPRT_OMP && RuntimeLib == ToolChain::RLT_Libgcc)
      CmdArgs.push_back("-latomic");
>>>>>>> 23da0836
  }
}

void tools::addFortranRuntimeLibraryPath(const ToolChain &TC,
                                         const llvm::opt::ArgList &Args,
                                         ArgStringList &CmdArgs) {
  // Default to the <driver-path>/../lib directory. This works fine on the
  // platforms that we have tested so far. We will probably have to re-fine
  // this in the future. In particular, on some platforms, we may need to use
  // lib64 instead of lib.
  SmallString<256> DefaultLibPath =
      llvm::sys::path::parent_path(TC.getDriver().Dir);
  llvm::sys::path::append(DefaultLibPath, "lib");
  if (TC.getTriple().isKnownWindowsMSVCEnvironment())
    CmdArgs.push_back(Args.MakeArgString("-libpath:" + DefaultLibPath));
  else
    CmdArgs.push_back(Args.MakeArgString("-L" + DefaultLibPath));
}

static void addSanitizerRuntime(const ToolChain &TC, const ArgList &Args,
                                ArgStringList &CmdArgs, StringRef Sanitizer,
                                bool IsShared, bool IsWhole) {
  // Wrap any static runtimes that must be forced into executable in
  // whole-archive.
  if (IsWhole) CmdArgs.push_back("--whole-archive");
  CmdArgs.push_back(TC.getCompilerRTArgString(
      Args, Sanitizer, IsShared ? ToolChain::FT_Shared : ToolChain::FT_Static));
  if (IsWhole) CmdArgs.push_back("--no-whole-archive");

  if (IsShared) {
    addArchSpecificRPath(TC, Args, CmdArgs);
  }
}

// Tries to use a file with the list of dynamic symbols that need to be exported
// from the runtime library. Returns true if the file was found.
static bool addSanitizerDynamicList(const ToolChain &TC, const ArgList &Args,
                                    ArgStringList &CmdArgs,
                                    StringRef Sanitizer) {
  bool LinkerIsGnuLd = solaris::isLinkerGnuLd(TC, Args);

  // Solaris ld defaults to --export-dynamic behaviour but doesn't support
  // the option, so don't try to pass it.
  if (TC.getTriple().isOSSolaris() && !LinkerIsGnuLd)
    return true;
  SmallString<128> SanRT(TC.getCompilerRT(Args, Sanitizer));
  if (llvm::sys::fs::exists(SanRT + ".syms")) {
    CmdArgs.push_back(Args.MakeArgString("--dynamic-list=" + SanRT + ".syms"));
    return true;
  }
  return false;
}

void tools::addAsNeededOption(const ToolChain &TC,
                              const llvm::opt::ArgList &Args,
                              llvm::opt::ArgStringList &CmdArgs,
                              bool as_needed) {
  assert(!TC.getTriple().isOSAIX() &&
         "AIX linker does not support any form of --as-needed option yet.");
  bool LinkerIsGnuLd = solaris::isLinkerGnuLd(TC, Args);

  // While the Solaris 11.2 ld added --as-needed/--no-as-needed as aliases
  // for the native forms -z ignore/-z record, they are missing in Illumos,
  // so always use the native form.
  // GNU ld doesn't support -z ignore/-z record, so don't use them even on
  // Solaris.
  if (TC.getTriple().isOSSolaris() && !LinkerIsGnuLd) {
    CmdArgs.push_back("-z");
    CmdArgs.push_back(as_needed ? "ignore" : "record");
  } else {
    CmdArgs.push_back(as_needed ? "--as-needed" : "--no-as-needed");
  }
}

void tools::linkSanitizerRuntimeDeps(const ToolChain &TC,
                                     const llvm::opt::ArgList &Args,
                                     ArgStringList &CmdArgs) {
  // Force linking against the system libraries sanitizers depends on
  // (see PR15823 why this is necessary).
  addAsNeededOption(TC, Args, CmdArgs, false);
  // There's no libpthread or librt on RTEMS & Android.
  if (TC.getTriple().getOS() != llvm::Triple::RTEMS &&
      !TC.getTriple().isAndroid() && !TC.getTriple().isOHOSFamily()) {
    CmdArgs.push_back("-lpthread");
    if (!TC.getTriple().isOSOpenBSD())
      CmdArgs.push_back("-lrt");
  }
  CmdArgs.push_back("-lm");
  // There's no libdl on all OSes.
  if (!TC.getTriple().isOSFreeBSD() && !TC.getTriple().isOSNetBSD() &&
      !TC.getTriple().isOSOpenBSD() &&
      TC.getTriple().getOS() != llvm::Triple::RTEMS)
    CmdArgs.push_back("-ldl");
  // Required for backtrace on some OSes
  if (TC.getTriple().isOSFreeBSD() ||
      TC.getTriple().isOSNetBSD() ||
      TC.getTriple().isOSOpenBSD())
    CmdArgs.push_back("-lexecinfo");
  // There is no libresolv on Android, FreeBSD, OpenBSD, etc. On musl
  // libresolv.a, even if exists, is an empty archive to satisfy POSIX -lresolv
  // requirement.
  if (TC.getTriple().isOSLinux() && !TC.getTriple().isAndroid() &&
      !TC.getTriple().isMusl())
    CmdArgs.push_back("-lresolv");
}

static void
collectSanitizerRuntimes(const ToolChain &TC, const ArgList &Args,
                         SmallVectorImpl<StringRef> &SharedRuntimes,
                         SmallVectorImpl<StringRef> &StaticRuntimes,
                         SmallVectorImpl<StringRef> &NonWholeStaticRuntimes,
                         SmallVectorImpl<StringRef> &HelperStaticRuntimes,
                         SmallVectorImpl<StringRef> &RequiredSymbols) {
  const SanitizerArgs &SanArgs = TC.getSanitizerArgs(Args);
  // Collect shared runtimes.
  if (SanArgs.needsSharedRt()) {
    if (SanArgs.needsAsanRt()) {
      SharedRuntimes.push_back("asan");
      if (!Args.hasArg(options::OPT_shared) && !TC.getTriple().isAndroid())
        HelperStaticRuntimes.push_back("asan-preinit");
    }
    if (SanArgs.needsMemProfRt()) {
      SharedRuntimes.push_back("memprof");
      if (!Args.hasArg(options::OPT_shared) && !TC.getTriple().isAndroid())
        HelperStaticRuntimes.push_back("memprof-preinit");
    }
    if (SanArgs.needsNsanRt())
      SharedRuntimes.push_back("nsan");
    if (SanArgs.needsUbsanRt()) {
      if (SanArgs.requiresMinimalRuntime())
        SharedRuntimes.push_back("ubsan_minimal");
      else
        SharedRuntimes.push_back("ubsan_standalone");
    }
    if (SanArgs.needsScudoRt()) {
      SharedRuntimes.push_back("scudo_standalone");
    }
    if (SanArgs.needsTsanRt())
      SharedRuntimes.push_back("tsan");
    if (SanArgs.needsHwasanRt()) {
      if (SanArgs.needsHwasanAliasesRt())
        SharedRuntimes.push_back("hwasan_aliases");
      else
        SharedRuntimes.push_back("hwasan");
      if (!Args.hasArg(options::OPT_shared))
        HelperStaticRuntimes.push_back("hwasan-preinit");
    }
    if (SanArgs.needsRtsanRt() && SanArgs.linkRuntimes())
      SharedRuntimes.push_back("rtsan");
  }

  // The stats_client library is also statically linked into DSOs.
  if (SanArgs.needsStatsRt())
    StaticRuntimes.push_back("stats_client");

  // Always link the static runtime regardless of DSO or executable.
  if (SanArgs.needsAsanRt())
    HelperStaticRuntimes.push_back("asan_static");

  // Collect static runtimes.
  if (Args.hasArg(options::OPT_shared)) {
    // Don't link static runtimes into DSOs.
    return;
  }

  // Each static runtime that has a DSO counterpart above is excluded below,
  // but runtimes that exist only as static are not affected by needsSharedRt.

  if (!SanArgs.needsSharedRt() && SanArgs.needsAsanRt()) {
    StaticRuntimes.push_back("asan");
    if (SanArgs.linkCXXRuntimes())
      StaticRuntimes.push_back("asan_cxx");
  }

  if (!SanArgs.needsSharedRt() && SanArgs.needsRtsanRt() &&
      SanArgs.linkRuntimes())
    StaticRuntimes.push_back("rtsan");

  if (!SanArgs.needsSharedRt() && SanArgs.needsMemProfRt()) {
    StaticRuntimes.push_back("memprof");
    if (SanArgs.linkCXXRuntimes())
      StaticRuntimes.push_back("memprof_cxx");
  }

  if (!SanArgs.needsSharedRt() && SanArgs.needsHwasanRt()) {
    if (SanArgs.needsHwasanAliasesRt()) {
      StaticRuntimes.push_back("hwasan_aliases");
      if (SanArgs.linkCXXRuntimes())
        StaticRuntimes.push_back("hwasan_aliases_cxx");
    } else {
      StaticRuntimes.push_back("hwasan");
      if (SanArgs.linkCXXRuntimes())
        StaticRuntimes.push_back("hwasan_cxx");
    }
  }
  if (SanArgs.needsDfsanRt())
    StaticRuntimes.push_back("dfsan");
  if (SanArgs.needsLsanRt())
    StaticRuntimes.push_back("lsan");
  if (SanArgs.needsMsanRt()) {
    StaticRuntimes.push_back("msan");
    if (SanArgs.linkCXXRuntimes())
      StaticRuntimes.push_back("msan_cxx");
  }
  if (!SanArgs.needsSharedRt() && SanArgs.needsNsanRt())
    StaticRuntimes.push_back("nsan");
  if (!SanArgs.needsSharedRt() && SanArgs.needsTsanRt()) {
    StaticRuntimes.push_back("tsan");
    if (SanArgs.linkCXXRuntimes())
      StaticRuntimes.push_back("tsan_cxx");
  }
  if (!SanArgs.needsSharedRt() && SanArgs.needsUbsanRt()) {
    if (SanArgs.requiresMinimalRuntime()) {
      StaticRuntimes.push_back("ubsan_minimal");
    } else {
      StaticRuntimes.push_back("ubsan_standalone");
      if (SanArgs.linkCXXRuntimes())
        StaticRuntimes.push_back("ubsan_standalone_cxx");
    }
  }
  if (SanArgs.needsSafeStackRt()) {
    NonWholeStaticRuntimes.push_back("safestack");
    RequiredSymbols.push_back("__safestack_init");
  }
  if (!(SanArgs.needsSharedRt() && SanArgs.needsUbsanRt())) {
    if (SanArgs.needsCfiRt())
      StaticRuntimes.push_back("cfi");
    if (SanArgs.needsCfiDiagRt()) {
      StaticRuntimes.push_back("cfi_diag");
      if (SanArgs.linkCXXRuntimes())
        StaticRuntimes.push_back("ubsan_standalone_cxx");
    }
  }
  if (SanArgs.needsStatsRt()) {
    NonWholeStaticRuntimes.push_back("stats");
    RequiredSymbols.push_back("__sanitizer_stats_register");
  }
  if (!SanArgs.needsSharedRt() && SanArgs.needsScudoRt()) {
    StaticRuntimes.push_back("scudo_standalone");
    if (SanArgs.linkCXXRuntimes())
      StaticRuntimes.push_back("scudo_standalone_cxx");
  }
}

// Should be called before we add system libraries (C++ ABI, libstdc++/libc++,
// C runtime, etc). Returns true if sanitizer system deps need to be linked in.
bool tools::addSanitizerRuntimes(const ToolChain &TC, const ArgList &Args,
                                 ArgStringList &CmdArgs) {
  const SanitizerArgs &SanArgs = TC.getSanitizerArgs(Args);
  SmallVector<StringRef, 4> SharedRuntimes, StaticRuntimes,
      NonWholeStaticRuntimes, HelperStaticRuntimes, RequiredSymbols;
  if (SanArgs.linkRuntimes()) {
    collectSanitizerRuntimes(TC, Args, SharedRuntimes, StaticRuntimes,
                             NonWholeStaticRuntimes, HelperStaticRuntimes,
                             RequiredSymbols);
  }

  // -u options must be added before the runtime libs that resolve them.
  for (auto S : RequiredSymbols) {
    CmdArgs.push_back("-u");
    CmdArgs.push_back(Args.MakeArgString(S));
  }

  // Inject libfuzzer dependencies.
  if (SanArgs.needsFuzzer() && SanArgs.linkRuntimes() &&
      !Args.hasArg(options::OPT_shared)) {

    addSanitizerRuntime(TC, Args, CmdArgs, "fuzzer", false, true);
    if (SanArgs.needsFuzzerInterceptors())
      addSanitizerRuntime(TC, Args, CmdArgs, "fuzzer_interceptors", false,
                          true);
    if (!Args.hasArg(clang::driver::options::OPT_nostdlibxx)) {
      bool OnlyLibstdcxxStatic = Args.hasArg(options::OPT_static_libstdcxx) &&
                                 !Args.hasArg(options::OPT_static);
      if (OnlyLibstdcxxStatic)
        CmdArgs.push_back("-Bstatic");
      TC.AddCXXStdlibLibArgs(Args, CmdArgs);
      if (OnlyLibstdcxxStatic)
        CmdArgs.push_back("-Bdynamic");
    }
  }

  for (auto RT : SharedRuntimes)
    addSanitizerRuntime(TC, Args, CmdArgs, RT, true, false);
  for (auto RT : HelperStaticRuntimes)
    addSanitizerRuntime(TC, Args, CmdArgs, RT, false, true);
  bool AddExportDynamic = false;
  for (auto RT : StaticRuntimes) {
    addSanitizerRuntime(TC, Args, CmdArgs, RT, false, true);
    AddExportDynamic |= !addSanitizerDynamicList(TC, Args, CmdArgs, RT);
  }
  for (auto RT : NonWholeStaticRuntimes) {
    addSanitizerRuntime(TC, Args, CmdArgs, RT, false, false);
    AddExportDynamic |= !addSanitizerDynamicList(TC, Args, CmdArgs, RT);
  }
  // If there is a static runtime with no dynamic list, force all the symbols
  // to be dynamic to be sure we export sanitizer interface functions.
  if (AddExportDynamic)
    CmdArgs.push_back("--export-dynamic");

  if (SanArgs.hasCrossDsoCfi() && !AddExportDynamic)
    CmdArgs.push_back("--export-dynamic-symbol=__cfi_check");

  if (SanArgs.hasMemTag()) {
    if (!TC.getTriple().isAndroid()) {
      TC.getDriver().Diag(diag::err_drv_unsupported_opt_for_target)
          << "-fsanitize=memtag*" << TC.getTriple().str();
    }
    CmdArgs.push_back(
        Args.MakeArgString("--android-memtag-mode=" + SanArgs.getMemtagMode()));
    if (SanArgs.hasMemtagHeap())
      CmdArgs.push_back("--android-memtag-heap");
    if (SanArgs.hasMemtagStack())
      CmdArgs.push_back("--android-memtag-stack");
  }

  return !StaticRuntimes.empty() || !NonWholeStaticRuntimes.empty();
}

bool tools::addXRayRuntime(const ToolChain&TC, const ArgList &Args, ArgStringList &CmdArgs) {
  if (Args.hasArg(options::OPT_shared)) {
    if (TC.getXRayArgs().needsXRayDSORt()) {
      CmdArgs.push_back("--whole-archive");
      CmdArgs.push_back(TC.getCompilerRTArgString(Args, "xray-dso"));
      CmdArgs.push_back("--no-whole-archive");
      return true;
    }
  } else if (TC.getXRayArgs().needsXRayRt()) {
    CmdArgs.push_back("--whole-archive");
    CmdArgs.push_back(TC.getCompilerRTArgString(Args, "xray"));
    for (const auto &Mode : TC.getXRayArgs().modeList())
      CmdArgs.push_back(TC.getCompilerRTArgString(Args, Mode));
    CmdArgs.push_back("--no-whole-archive");
    return true;
  }

  return false;
}

void tools::linkXRayRuntimeDeps(const ToolChain &TC,
                                const llvm::opt::ArgList &Args,
                                ArgStringList &CmdArgs) {
  addAsNeededOption(TC, Args, CmdArgs, false);
  CmdArgs.push_back("-lpthread");
  if (!TC.getTriple().isOSOpenBSD())
    CmdArgs.push_back("-lrt");
  CmdArgs.push_back("-lm");

  if (!TC.getTriple().isOSFreeBSD() &&
      !TC.getTriple().isOSNetBSD() &&
      !TC.getTriple().isOSOpenBSD())
    CmdArgs.push_back("-ldl");
}

bool tools::areOptimizationsEnabled(const ArgList &Args) {
  // Find the last -O arg and see if it is non-zero.
  if (Arg *A = Args.getLastArg(options::OPT_O_Group))
    return !A->getOption().matches(options::OPT_O0);
  // Defaults to -O0.
  return false;
}

const char *tools::SplitDebugName(const JobAction &JA, const ArgList &Args,
                                  const InputInfo &Input,
                                  const InputInfo &Output) {
  auto AddPostfix = [JA](auto &F) {
    if (JA.getOffloadingDeviceKind() == Action::OFK_HIP)
      F += (Twine("_") + JA.getOffloadingArch()).str();
    F += ".dwo";
  };
  if (Arg *A = Args.getLastArg(options::OPT_gsplit_dwarf_EQ))
    if (StringRef(A->getValue()) == "single" && Output.isFilename())
      return Args.MakeArgString(Output.getFilename());

  SmallString<128> T;
  if (const Arg *A = Args.getLastArg(options::OPT_dumpdir)) {
    T = A->getValue();
  } else {
    Arg *FinalOutput = Args.getLastArg(options::OPT_o, options::OPT__SLASH_o);
    if (FinalOutput && Args.hasArg(options::OPT_c)) {
      T = FinalOutput->getValue();
      llvm::sys::path::remove_filename(T);
      llvm::sys::path::append(T,
                              llvm::sys::path::stem(FinalOutput->getValue()));
      AddPostfix(T);
      return Args.MakeArgString(T);
    }
  }

  T += llvm::sys::path::stem(Input.getBaseInput());
  AddPostfix(T);
  return Args.MakeArgString(T);
}

void tools::SplitDebugInfo(const ToolChain &TC, Compilation &C, const Tool &T,
                           const JobAction &JA, const ArgList &Args,
                           const InputInfo &Output, const char *OutFile) {
  ArgStringList ExtractArgs;
  ExtractArgs.push_back("--extract-dwo");

  ArgStringList StripArgs;
  StripArgs.push_back("--strip-dwo");

  // Grabbing the output of the earlier compile step.
  StripArgs.push_back(Output.getFilename());
  ExtractArgs.push_back(Output.getFilename());
  ExtractArgs.push_back(OutFile);

  const char *Exec =
      Args.MakeArgString(TC.GetProgramPath(CLANG_DEFAULT_OBJCOPY));
  InputInfo II(types::TY_Object, Output.getFilename(), Output.getFilename());

  // First extract the dwo sections.
  C.addCommand(std::make_unique<Command>(JA, T,
                                         ResponseFileSupport::AtFileCurCP(),
                                         Exec, ExtractArgs, II, Output));

  // Then remove them from the original .o file.
  C.addCommand(std::make_unique<Command>(
      JA, T, ResponseFileSupport::AtFileCurCP(), Exec, StripArgs, II, Output));
}

// Claim options we don't want to warn if they are unused. We do this for
// options that build systems might add but are unused when assembling or only
// running the preprocessor for example.
void tools::claimNoWarnArgs(const ArgList &Args) {
  // Don't warn about unused -f(no-)?lto.  This can happen when we're
  // preprocessing, precompiling or assembling.
  Args.ClaimAllArgs(options::OPT_flto_EQ);
  Args.ClaimAllArgs(options::OPT_flto);
  Args.ClaimAllArgs(options::OPT_fno_lto);
}

Arg *tools::getLastCSProfileGenerateArg(const ArgList &Args) {
  auto *CSPGOGenerateArg = Args.getLastArg(options::OPT_fcs_profile_generate,
                                           options::OPT_fcs_profile_generate_EQ,
                                           options::OPT_fno_profile_generate);
  if (CSPGOGenerateArg &&
      CSPGOGenerateArg->getOption().matches(options::OPT_fno_profile_generate))
    CSPGOGenerateArg = nullptr;

  return CSPGOGenerateArg;
}

Arg *tools::getLastProfileUseArg(const ArgList &Args) {
  auto *ProfileUseArg = Args.getLastArg(
      options::OPT_fprofile_instr_use, options::OPT_fprofile_instr_use_EQ,
      options::OPT_fprofile_use, options::OPT_fprofile_use_EQ,
      options::OPT_fno_profile_instr_use);

  if (ProfileUseArg &&
      ProfileUseArg->getOption().matches(options::OPT_fno_profile_instr_use))
    ProfileUseArg = nullptr;

  return ProfileUseArg;
}

Arg *tools::getLastProfileSampleUseArg(const ArgList &Args) {
  auto *ProfileSampleUseArg = Args.getLastArg(
      options::OPT_fprofile_sample_use, options::OPT_fprofile_sample_use_EQ,
      options::OPT_fauto_profile, options::OPT_fauto_profile_EQ,
      options::OPT_fno_profile_sample_use, options::OPT_fno_auto_profile);

  if (ProfileSampleUseArg &&
      (ProfileSampleUseArg->getOption().matches(
           options::OPT_fno_profile_sample_use) ||
       ProfileSampleUseArg->getOption().matches(options::OPT_fno_auto_profile)))
    return nullptr;

  return Args.getLastArg(options::OPT_fprofile_sample_use_EQ,
                         options::OPT_fauto_profile_EQ);
}

const char *tools::RelocationModelName(llvm::Reloc::Model Model) {
  switch (Model) {
  case llvm::Reloc::Static:
    return "static";
  case llvm::Reloc::PIC_:
    return "pic";
  case llvm::Reloc::DynamicNoPIC:
    return "dynamic-no-pic";
  case llvm::Reloc::ROPI:
    return "ropi";
  case llvm::Reloc::RWPI:
    return "rwpi";
  case llvm::Reloc::ROPI_RWPI:
    return "ropi-rwpi";
  }
  llvm_unreachable("Unknown Reloc::Model kind");
}

/// Parses the various -fpic/-fPIC/-fpie/-fPIE arguments.  Then,
/// smooshes them together with platform defaults, to decide whether
/// this compile should be using PIC mode or not. Returns a tuple of
/// (RelocationModel, PICLevel, IsPIE).
std::tuple<llvm::Reloc::Model, unsigned, bool>
tools::ParsePICArgs(const ToolChain &ToolChain, const ArgList &Args) {
  const llvm::Triple &EffectiveTriple = ToolChain.getEffectiveTriple();
  const llvm::Triple &Triple = ToolChain.getTriple();

  bool PIE = ToolChain.isPIEDefault(Args);
  bool PIC = PIE || ToolChain.isPICDefault();
  // The Darwin/MachO default to use PIC does not apply when using -static.
  if (Triple.isOSBinFormatMachO() && Args.hasArg(options::OPT_static))
    PIE = PIC = false;
  bool IsPICLevelTwo = PIC;

  bool KernelOrKext =
      Args.hasArg(options::OPT_mkernel, options::OPT_fapple_kext);

  // Android-specific defaults for PIC/PIE
  if (Triple.isAndroid()) {
    switch (Triple.getArch()) {
    case llvm::Triple::arm:
    case llvm::Triple::armeb:
    case llvm::Triple::thumb:
    case llvm::Triple::thumbeb:
    case llvm::Triple::aarch64:
    case llvm::Triple::mips:
    case llvm::Triple::mipsel:
    case llvm::Triple::mips64:
    case llvm::Triple::mips64el:
      PIC = true; // "-fpic"
      break;

    case llvm::Triple::x86:
    case llvm::Triple::x86_64:
      PIC = true; // "-fPIC"
      IsPICLevelTwo = true;
      break;

    default:
      break;
    }
  }

  // OHOS-specific defaults for PIC/PIE
  if (Triple.isOHOSFamily() && Triple.getArch() == llvm::Triple::aarch64)
    PIC = true;

  // OpenBSD-specific defaults for PIE
  if (Triple.isOSOpenBSD()) {
    switch (ToolChain.getArch()) {
    case llvm::Triple::arm:
    case llvm::Triple::aarch64:
    case llvm::Triple::mips64:
    case llvm::Triple::mips64el:
    case llvm::Triple::x86:
    case llvm::Triple::x86_64:
      IsPICLevelTwo = false; // "-fpie"
      break;

    case llvm::Triple::ppc:
    case llvm::Triple::sparcv9:
      IsPICLevelTwo = true; // "-fPIE"
      break;

    default:
      break;
    }
  }

  // The last argument relating to either PIC or PIE wins, and no
  // other argument is used. If the last argument is any flavor of the
  // '-fno-...' arguments, both PIC and PIE are disabled. Any PIE
  // option implicitly enables PIC at the same level.
  Arg *LastPICArg = Args.getLastArg(options::OPT_fPIC, options::OPT_fno_PIC,
                                    options::OPT_fpic, options::OPT_fno_pic,
                                    options::OPT_fPIE, options::OPT_fno_PIE,
                                    options::OPT_fpie, options::OPT_fno_pie);
  if (Triple.isOSWindows() && !Triple.isOSCygMing() && LastPICArg &&
      LastPICArg == Args.getLastArg(options::OPT_fPIC, options::OPT_fpic,
                                    options::OPT_fPIE, options::OPT_fpie)) {
    ToolChain.getDriver().Diag(diag::err_drv_unsupported_opt_for_target)
        << LastPICArg->getSpelling() << Triple.str();
    if (Triple.getArch() == llvm::Triple::x86_64)
      return std::make_tuple(llvm::Reloc::PIC_, 2U, false);
    return std::make_tuple(llvm::Reloc::Static, 0U, false);
  }

  // Check whether the tool chain trumps the PIC-ness decision. If the PIC-ness
  // is forced, then neither PIC nor PIE flags will have no effect.
  if (!ToolChain.isPICDefaultForced()) {
    if (LastPICArg) {
      Option O = LastPICArg->getOption();
      if (O.matches(options::OPT_fPIC) || O.matches(options::OPT_fpic) ||
          O.matches(options::OPT_fPIE) || O.matches(options::OPT_fpie)) {
        PIE = O.matches(options::OPT_fPIE) || O.matches(options::OPT_fpie);
        PIC =
            PIE || O.matches(options::OPT_fPIC) || O.matches(options::OPT_fpic);
        IsPICLevelTwo =
            O.matches(options::OPT_fPIE) || O.matches(options::OPT_fPIC);
      } else {
        PIE = PIC = false;
        if (EffectiveTriple.isPS()) {
          Arg *ModelArg = Args.getLastArg(options::OPT_mcmodel_EQ);
          StringRef Model = ModelArg ? ModelArg->getValue() : "";
          if (Model != "kernel") {
            PIC = true;
            ToolChain.getDriver().Diag(diag::warn_drv_ps_force_pic)
                << LastPICArg->getSpelling()
                << (EffectiveTriple.isPS4() ? "PS4" : "PS5");
          }
        }
      }
    }
  }

  // Introduce a Darwin and PS4/PS5-specific hack. If the default is PIC, but
  // the PIC level would've been set to level 1, force it back to level 2 PIC
  // instead.
  if (PIC && (Triple.isOSDarwin() || EffectiveTriple.isPS()))
    IsPICLevelTwo |= ToolChain.isPICDefault();

  // This kernel flags are a trump-card: they will disable PIC/PIE
  // generation, independent of the argument order.
  if (KernelOrKext &&
      ((!EffectiveTriple.isiOS() || EffectiveTriple.isOSVersionLT(6)) &&
       !EffectiveTriple.isWatchOS() && !EffectiveTriple.isDriverKit()))
    PIC = PIE = false;

  if (Arg *A = Args.getLastArg(options::OPT_mdynamic_no_pic)) {
    // This is a very special mode. It trumps the other modes, almost no one
    // uses it, and it isn't even valid on any OS but Darwin.
    if (!Triple.isOSDarwin())
      ToolChain.getDriver().Diag(diag::err_drv_unsupported_opt_for_target)
          << A->getSpelling() << Triple.str();

    // FIXME: Warn when this flag trumps some other PIC or PIE flag.

    // Only a forced PIC mode can cause the actual compile to have PIC defines
    // etc., no flags are sufficient. This behavior was selected to closely
    // match that of llvm-gcc and Apple GCC before that.
    PIC = ToolChain.isPICDefault() && ToolChain.isPICDefaultForced();

    return std::make_tuple(llvm::Reloc::DynamicNoPIC, PIC ? 2U : 0U, false);
  }

  bool EmbeddedPISupported;
  switch (Triple.getArch()) {
    case llvm::Triple::arm:
    case llvm::Triple::armeb:
    case llvm::Triple::thumb:
    case llvm::Triple::thumbeb:
      EmbeddedPISupported = true;
      break;
    default:
      EmbeddedPISupported = false;
      break;
  }

  bool ROPI = false, RWPI = false;
  Arg* LastROPIArg = Args.getLastArg(options::OPT_fropi, options::OPT_fno_ropi);
  if (LastROPIArg && LastROPIArg->getOption().matches(options::OPT_fropi)) {
    if (!EmbeddedPISupported)
      ToolChain.getDriver().Diag(diag::err_drv_unsupported_opt_for_target)
          << LastROPIArg->getSpelling() << Triple.str();
    ROPI = true;
  }
  Arg *LastRWPIArg = Args.getLastArg(options::OPT_frwpi, options::OPT_fno_rwpi);
  if (LastRWPIArg && LastRWPIArg->getOption().matches(options::OPT_frwpi)) {
    if (!EmbeddedPISupported)
      ToolChain.getDriver().Diag(diag::err_drv_unsupported_opt_for_target)
          << LastRWPIArg->getSpelling() << Triple.str();
    RWPI = true;
  }

  // ROPI and RWPI are not compatible with PIC or PIE.
  if ((ROPI || RWPI) && (PIC || PIE))
    ToolChain.getDriver().Diag(diag::err_drv_ropi_rwpi_incompatible_with_pic);

  if (Triple.isMIPS()) {
    StringRef CPUName;
    StringRef ABIName;
    mips::getMipsCPUAndABI(Args, Triple, CPUName, ABIName);
    // When targeting the N64 ABI, PIC is the default, except in the case
    // when the -mno-abicalls option is used. In that case we exit
    // at next check regardless of PIC being set below.
    if (ABIName == "n64")
      PIC = true;
    // When targettng MIPS with -mno-abicalls, it's always static.
    if(Args.hasArg(options::OPT_mno_abicalls))
      return std::make_tuple(llvm::Reloc::Static, 0U, false);
    // Unlike other architectures, MIPS, even with -fPIC/-mxgot/multigot,
    // does not use PIC level 2 for historical reasons.
    IsPICLevelTwo = false;
  }

  if (PIC)
    return std::make_tuple(llvm::Reloc::PIC_, IsPICLevelTwo ? 2U : 1U, PIE);

  llvm::Reloc::Model RelocM = llvm::Reloc::Static;
  if (ROPI && RWPI)
    RelocM = llvm::Reloc::ROPI_RWPI;
  else if (ROPI)
    RelocM = llvm::Reloc::ROPI;
  else if (RWPI)
    RelocM = llvm::Reloc::RWPI;

  return std::make_tuple(RelocM, 0U, false);
}

// `-falign-functions` indicates that the functions should be aligned to the
// backend's preferred alignment.
//
// `-falign-functions=1` is the same as `-fno-align-functions`.
//
// The scalar `n` in `-falign-functions=n` must be an integral value between
// [0, 65536].  If the value is not a power-of-two, it will be rounded up to
// the nearest power-of-two.
//
// If we return `0`, the frontend will default to the backend's preferred
// alignment.
//
// NOTE: icc only allows values between [0, 4096].  icc uses `-falign-functions`
// to mean `-falign-functions=16`.  GCC defaults to the backend's preferred
// alignment.  For unaligned functions, we default to the backend's preferred
// alignment.
unsigned tools::ParseFunctionAlignment(const ToolChain &TC,
                                       const ArgList &Args) {
  const Arg *A = Args.getLastArg(options::OPT_falign_functions,
                                 options::OPT_falign_functions_EQ,
                                 options::OPT_fno_align_functions);
  if (!A || A->getOption().matches(options::OPT_fno_align_functions))
    return 0;

  if (A->getOption().matches(options::OPT_falign_functions))
    return 0;

  unsigned Value = 0;
  if (StringRef(A->getValue()).getAsInteger(10, Value) || Value > 65536)
    TC.getDriver().Diag(diag::err_drv_invalid_int_value)
        << A->getAsString(Args) << A->getValue();
  return Value ? llvm::Log2_32_Ceil(std::min(Value, 65536u)) : Value;
}

void tools::addDebugInfoKind(
    ArgStringList &CmdArgs, llvm::codegenoptions::DebugInfoKind DebugInfoKind) {
  switch (DebugInfoKind) {
  case llvm::codegenoptions::DebugDirectivesOnly:
    CmdArgs.push_back("-debug-info-kind=line-directives-only");
    break;
  case llvm::codegenoptions::DebugLineTablesOnly:
    CmdArgs.push_back("-debug-info-kind=line-tables-only");
    break;
  case llvm::codegenoptions::DebugInfoConstructor:
    CmdArgs.push_back("-debug-info-kind=constructor");
    break;
  case llvm::codegenoptions::LimitedDebugInfo:
    CmdArgs.push_back("-debug-info-kind=limited");
    break;
  case llvm::codegenoptions::FullDebugInfo:
    CmdArgs.push_back("-debug-info-kind=standalone");
    break;
  case llvm::codegenoptions::UnusedTypeInfo:
    CmdArgs.push_back("-debug-info-kind=unused-types");
    break;
  default:
    break;
  }
}

// Convert an arg of the form "-gN" or "-ggdbN" or one of their aliases
// to the corresponding DebugInfoKind.
llvm::codegenoptions::DebugInfoKind tools::debugLevelToInfoKind(const Arg &A) {
  assert(A.getOption().matches(options::OPT_gN_Group) &&
         "Not a -g option that specifies a debug-info level");
  if (A.getOption().matches(options::OPT_g0) ||
      A.getOption().matches(options::OPT_ggdb0))
    return llvm::codegenoptions::NoDebugInfo;
  if (A.getOption().matches(options::OPT_gline_tables_only) ||
      A.getOption().matches(options::OPT_ggdb1))
    return llvm::codegenoptions::DebugLineTablesOnly;
  if (A.getOption().matches(options::OPT_gline_directives_only))
    return llvm::codegenoptions::DebugDirectivesOnly;
  return llvm::codegenoptions::DebugInfoConstructor;
}

static unsigned ParseDebugDefaultVersion(const ToolChain &TC,
                                         const ArgList &Args) {
  const Arg *A = Args.getLastArg(options::OPT_fdebug_default_version);

  if (!A)
    return 0;

  unsigned Value = 0;
  if (StringRef(A->getValue()).getAsInteger(10, Value) || Value > 5 ||
      Value < 2)
    TC.getDriver().Diag(diag::err_drv_invalid_int_value)
        << A->getAsString(Args) << A->getValue();
  return Value;
}

unsigned tools::DwarfVersionNum(StringRef ArgValue) {
  return llvm::StringSwitch<unsigned>(ArgValue)
      .Case("-gdwarf-2", 2)
      .Case("-gdwarf-3", 3)
      .Case("-gdwarf-4", 4)
      .Case("-gdwarf-5", 5)
      .Default(0);
}

const Arg *tools::getDwarfNArg(const ArgList &Args) {
  return Args.getLastArg(options::OPT_gdwarf_2, options::OPT_gdwarf_3,
                         options::OPT_gdwarf_4, options::OPT_gdwarf_5,
                         options::OPT_gdwarf);
}

unsigned tools::getDwarfVersion(const ToolChain &TC,
                                const llvm::opt::ArgList &Args) {
  unsigned DwarfVersion = ParseDebugDefaultVersion(TC, Args);
  if (const Arg *GDwarfN = getDwarfNArg(Args))
    if (int N = DwarfVersionNum(GDwarfN->getSpelling())) {
      DwarfVersion = N;
      if (DwarfVersion == 5 && TC.getTriple().isOSAIX())
        TC.getDriver().Diag(diag::err_drv_unsupported_opt_for_target)
            << GDwarfN->getSpelling() << TC.getTriple().str();
    }
  if (DwarfVersion == 0) {
    DwarfVersion = TC.GetDefaultDwarfVersion();
    assert(DwarfVersion && "toolchain default DWARF version must be nonzero");
  }
  return DwarfVersion;
}

void tools::AddAssemblerKPIC(const ToolChain &ToolChain, const ArgList &Args,
                             ArgStringList &CmdArgs) {
  llvm::Reloc::Model RelocationModel;
  unsigned PICLevel;
  bool IsPIE;
  std::tie(RelocationModel, PICLevel, IsPIE) = ParsePICArgs(ToolChain, Args);

  if (RelocationModel != llvm::Reloc::Static)
    CmdArgs.push_back("-KPIC");
}

/// Determine whether Objective-C automated reference counting is
/// enabled.
bool tools::isObjCAutoRefCount(const ArgList &Args) {
  return Args.hasFlag(options::OPT_fobjc_arc, options::OPT_fno_objc_arc, false);
}

enum class LibGccType { UnspecifiedLibGcc, StaticLibGcc, SharedLibGcc };

static LibGccType getLibGccType(const ToolChain &TC, const Driver &D,
                                const ArgList &Args) {
  if (Args.hasArg(options::OPT_static_libgcc) ||
      Args.hasArg(options::OPT_static) || Args.hasArg(options::OPT_static_pie) ||
      // The Android NDK only provides libunwind.a, not libunwind.so.
      TC.getTriple().isAndroid())
    return LibGccType::StaticLibGcc;
  if (Args.hasArg(options::OPT_shared_libgcc))
    return LibGccType::SharedLibGcc;
  return LibGccType::UnspecifiedLibGcc;
}

// Gcc adds libgcc arguments in various ways:
//
// gcc <none>:     -lgcc --as-needed -lgcc_s --no-as-needed
// g++ <none>:                       -lgcc_s               -lgcc
// gcc shared:                       -lgcc_s               -lgcc
// g++ shared:                       -lgcc_s               -lgcc
// gcc static:     -lgcc             -lgcc_eh
// g++ static:     -lgcc             -lgcc_eh
// gcc static-pie: -lgcc             -lgcc_eh
// g++ static-pie: -lgcc             -lgcc_eh
//
// Also, certain targets need additional adjustments.

static void AddUnwindLibrary(const ToolChain &TC, const Driver &D,
                             ArgStringList &CmdArgs, const ArgList &Args) {
  ToolChain::UnwindLibType UNW = TC.GetUnwindLibType(Args);
  // By default OHOS binaries are linked statically to libunwind.
  if (TC.getTriple().isOHOSFamily() && UNW == ToolChain::UNW_CompilerRT) {
    CmdArgs.push_back("-l:libunwind.a");
    return;
  }

  // Targets that don't use unwind libraries.
  if ((TC.getTriple().isAndroid() && UNW == ToolChain::UNW_Libgcc) ||
      TC.getTriple().isOSIAMCU() || TC.getTriple().isOSBinFormatWasm() ||
      TC.getTriple().isWindowsMSVCEnvironment() || UNW == ToolChain::UNW_None)
    return;

  LibGccType LGT = getLibGccType(TC, D, Args);
  bool AsNeeded = LGT == LibGccType::UnspecifiedLibGcc &&
                  (UNW == ToolChain::UNW_CompilerRT || !D.CCCIsCXX()) &&
                  !TC.getTriple().isAndroid() &&
                  !TC.getTriple().isOSCygMing() && !TC.getTriple().isOSAIX();
  if (AsNeeded)
    addAsNeededOption(TC, Args, CmdArgs, true);

  switch (UNW) {
  case ToolChain::UNW_None:
    return;
  case ToolChain::UNW_Libgcc: {
    if (LGT == LibGccType::StaticLibGcc)
      CmdArgs.push_back("-lgcc_eh");
    else
      CmdArgs.push_back("-lgcc_s");
    break;
  }
  case ToolChain::UNW_CompilerRT:
    if (TC.getTriple().isOSAIX()) {
      // AIX only has libunwind as a shared library. So do not pass
      // anything in if -static is specified.
      if (LGT != LibGccType::StaticLibGcc)
        CmdArgs.push_back("-lunwind");
    } else if (LGT == LibGccType::StaticLibGcc) {
      CmdArgs.push_back("-l:libunwind.a");
    } else if (LGT == LibGccType::SharedLibGcc) {
      if (TC.getTriple().isOSCygMing())
        CmdArgs.push_back("-l:libunwind.dll.a");
      else
        CmdArgs.push_back("-l:libunwind.so");
    } else {
      // Let the linker choose between libunwind.so and libunwind.a
      // depending on what's available, and depending on the -static flag
      CmdArgs.push_back("-lunwind");
    }
    break;
  }

  if (AsNeeded)
    addAsNeededOption(TC, Args, CmdArgs, false);
}

static void AddLibgcc(const ToolChain &TC, const Driver &D,
                      ArgStringList &CmdArgs, const ArgList &Args) {
  LibGccType LGT = getLibGccType(TC, D, Args);
  if (LGT == LibGccType::StaticLibGcc ||
      (LGT == LibGccType::UnspecifiedLibGcc && !D.CCCIsCXX()))
    CmdArgs.push_back("-lgcc");
  AddUnwindLibrary(TC, D, CmdArgs, Args);
  if (LGT == LibGccType::SharedLibGcc ||
      (LGT == LibGccType::UnspecifiedLibGcc && D.CCCIsCXX()))
    CmdArgs.push_back("-lgcc");
}

void tools::AddRunTimeLibs(const ToolChain &TC, const Driver &D,
                           ArgStringList &CmdArgs, const ArgList &Args) {
  // Make use of compiler-rt if --rtlib option is used
  ToolChain::RuntimeLibType RLT = TC.GetRuntimeLibType(Args);

  switch (RLT) {
  case ToolChain::RLT_CompilerRT:
    CmdArgs.push_back(TC.getCompilerRTArgString(Args, "builtins"));
    AddUnwindLibrary(TC, D, CmdArgs, Args);
    break;
  case ToolChain::RLT_Libgcc:
    // Make sure libgcc is not used under MSVC environment by default
    if (TC.getTriple().isKnownWindowsMSVCEnvironment()) {
      // Issue error diagnostic if libgcc is explicitly specified
      // through command line as --rtlib option argument.
      Arg *A = Args.getLastArg(options::OPT_rtlib_EQ);
      if (A && A->getValue() != StringRef("platform")) {
        TC.getDriver().Diag(diag::err_drv_unsupported_rtlib_for_platform)
            << A->getValue() << "MSVC";
      }
    } else
      AddLibgcc(TC, D, CmdArgs, Args);
    break;
  }

  // On Android, the unwinder uses dl_iterate_phdr (or one of
  // dl_unwind_find_exidx/__gnu_Unwind_Find_exidx on arm32) from libdl.so. For
  // statically-linked executables, these functions come from libc.a instead.
  if (TC.getTriple().isAndroid() && !Args.hasArg(options::OPT_static) &&
      !Args.hasArg(options::OPT_static_pie))
    CmdArgs.push_back("-ldl");
}

SmallString<128> tools::getStatsFileName(const llvm::opt::ArgList &Args,
                                         const InputInfo &Output,
                                         const InputInfo &Input,
                                         const Driver &D) {
  const Arg *A = Args.getLastArg(options::OPT_save_stats_EQ);
  if (!A && !D.CCPrintInternalStats)
    return {};

  SmallString<128> StatsFile;
  if (A) {
    StringRef SaveStats = A->getValue();
    if (SaveStats == "obj" && Output.isFilename()) {
      StatsFile.assign(Output.getFilename());
      llvm::sys::path::remove_filename(StatsFile);
    } else if (SaveStats != "cwd") {
      D.Diag(diag::err_drv_invalid_value) << A->getAsString(Args) << SaveStats;
      return {};
    }

    StringRef BaseName = llvm::sys::path::filename(Input.getBaseInput());
    llvm::sys::path::append(StatsFile, BaseName);
    llvm::sys::path::replace_extension(StatsFile, "stats");
  } else {
    assert(D.CCPrintInternalStats);
    StatsFile.assign(D.CCPrintInternalStatReportFilename.empty()
                         ? "-"
                         : D.CCPrintInternalStatReportFilename);
  }
  return StatsFile;
}

void tools::addMultilibFlag(bool Enabled, const StringRef Flag,
                            Multilib::flags_list &Flags) {
  assert(Flag.front() == '-');
  if (Enabled) {
    Flags.push_back(Flag.str());
  } else {
    Flags.push_back(("!" + Flag.substr(1)).str());
  }
}

void tools::addX86AlignBranchArgs(const Driver &D, const ArgList &Args,
                                  ArgStringList &CmdArgs, bool IsLTO,
                                  const StringRef PluginOptPrefix) {
  auto addArg = [&, IsLTO](const Twine &Arg) {
    if (IsLTO) {
      assert(!PluginOptPrefix.empty() && "Cannot have empty PluginOptPrefix!");
      CmdArgs.push_back(Args.MakeArgString(Twine(PluginOptPrefix) + Arg));
    } else {
      CmdArgs.push_back("-mllvm");
      CmdArgs.push_back(Args.MakeArgString(Arg));
    }
  };

  if (Args.hasArg(options::OPT_mbranches_within_32B_boundaries)) {
    addArg(Twine("-x86-branches-within-32B-boundaries"));
  }
  if (const Arg *A = Args.getLastArg(options::OPT_malign_branch_boundary_EQ)) {
    StringRef Value = A->getValue();
    unsigned Boundary;
    if (Value.getAsInteger(10, Boundary) || Boundary < 16 ||
        !llvm::isPowerOf2_64(Boundary)) {
      D.Diag(diag::err_drv_invalid_argument_to_option)
          << Value << A->getOption().getName();
    } else {
      addArg("-x86-align-branch-boundary=" + Twine(Boundary));
    }
  }
  if (const Arg *A = Args.getLastArg(options::OPT_malign_branch_EQ)) {
    std::string AlignBranch;
    for (StringRef T : A->getValues()) {
      if (T != "fused" && T != "jcc" && T != "jmp" && T != "call" &&
          T != "ret" && T != "indirect")
        D.Diag(diag::err_drv_invalid_malign_branch_EQ)
            << T << "fused, jcc, jmp, call, ret, indirect";
      if (!AlignBranch.empty())
        AlignBranch += '+';
      AlignBranch += T;
    }
    addArg("-x86-align-branch=" + Twine(AlignBranch));
  }
  if (const Arg *A = Args.getLastArg(options::OPT_mpad_max_prefix_size_EQ)) {
    StringRef Value = A->getValue();
    unsigned PrefixSize;
    if (Value.getAsInteger(10, PrefixSize)) {
      D.Diag(diag::err_drv_invalid_argument_to_option)
          << Value << A->getOption().getName();
    } else {
      addArg("-x86-pad-max-prefix-size=" + Twine(PrefixSize));
    }
  }
}

/// SDLSearch: Search for Static Device Library
/// The search for SDL bitcode files is consistent with how static host
/// libraries are discovered. That is, the -l option triggers a search for
/// files in a set of directories called the LINKPATH. The host library search
/// procedure looks for a specific filename in the LINKPATH.  The filename for
/// a host library is lib<libname>.a or lib<libname>.so. For SDLs, there is an
/// ordered-set of filenames that are searched. We call this ordered-set of
/// filenames as SEARCH-ORDER. Since an SDL can either be device-type specific,
/// architecture specific, or generic across all architectures, a naming
/// convention and search order is used where the file name embeds the
/// architecture name <arch-name> (nvptx or amdgcn) and the GPU device type
/// <device-name> such as sm_30 and gfx906. <device-name> is absent in case of
/// device-independent SDLs. To reduce congestion in host library directories,
/// the search first looks for files in the “libdevice” subdirectory. SDLs that
/// are bc files begin with the prefix “lib”.
///
/// Machine-code SDLs can also be managed as an archive (*.a file). The
/// convention has been to use the prefix “lib”. To avoid confusion with host
/// archive libraries, we use prefix "libbc-" for the bitcode SDL archives.
///
static bool SDLSearch(const Driver &D, const llvm::opt::ArgList &DriverArgs,
                      llvm::opt::ArgStringList &CC1Args,
                      const SmallVectorImpl<std::string> &LibraryPaths,
                      StringRef Lib, StringRef Arch, StringRef Target,
                      bool isBitCodeSDL) {
  SmallVector<std::string, 12> SDLs;

  std::string LibDeviceLoc = "/libdevice";
  std::string LibBcPrefix = "/libbc-";
  std::string LibPrefix = "/lib";

  if (isBitCodeSDL) {
    // SEARCH-ORDER for Bitcode SDLs:
    //       libdevice/libbc-<libname>-<arch-name>-<device-type>.a
    //       libbc-<libname>-<arch-name>-<device-type>.a
    //       libdevice/libbc-<libname>-<arch-name>.a
    //       libbc-<libname>-<arch-name>.a
    //       libdevice/libbc-<libname>.a
    //       libbc-<libname>.a
    //       libdevice/lib<libname>-<arch-name>-<device-type>.bc
    //       lib<libname>-<arch-name>-<device-type>.bc
    //       libdevice/lib<libname>-<arch-name>.bc
    //       lib<libname>-<arch-name>.bc
    //       libdevice/lib<libname>.bc
    //       lib<libname>.bc

    for (StringRef Base : {LibBcPrefix, LibPrefix}) {
      const auto *Ext = Base.contains(LibBcPrefix) ? ".a" : ".bc";

      for (auto Suffix : {Twine(Lib + "-" + Arch + "-" + Target).str(),
                          Twine(Lib + "-" + Arch).str(), Twine(Lib).str()}) {
        SDLs.push_back(Twine(LibDeviceLoc + Base + Suffix + Ext).str());
        SDLs.push_back(Twine(Base + Suffix + Ext).str());
      }
    }
  } else {
    // SEARCH-ORDER for Machine-code SDLs:
    //    libdevice/lib<libname>-<arch-name>-<device-type>.a
    //    lib<libname>-<arch-name>-<device-type>.a
    //    libdevice/lib<libname>-<arch-name>.a
    //    lib<libname>-<arch-name>.a

    const auto *Ext = ".a";

    for (auto Suffix : {Twine(Lib + "-" + Arch + "-" + Target).str(),
                        Twine(Lib + "-" + Arch).str()}) {
      SDLs.push_back(Twine(LibDeviceLoc + LibPrefix + Suffix + Ext).str());
      SDLs.push_back(Twine(LibPrefix + Suffix + Ext).str());
    }
  }

  // The CUDA toolchain does not use a global device llvm-link before the LLVM
  // backend generates ptx. So currently, the use of bitcode SDL for nvptx is
  // only possible with post-clang-cc1 linking. Clang cc1 has a feature that
  // will link libraries after clang compilation while the LLVM IR is still in
  // memory. This utilizes a clang cc1 option called “-mlink-builtin-bitcode”.
  // This is a clang -cc1 option that is generated by the clang driver. The
  // option value must a full path to an existing file.
  bool FoundSDL = false;
  for (auto LPath : LibraryPaths) {
    for (auto SDL : SDLs) {
      auto FullName = Twine(LPath + SDL).str();
      if (llvm::sys::fs::exists(FullName)) {
        CC1Args.push_back(DriverArgs.MakeArgString(FullName));
        FoundSDL = true;
        break;
      }
    }
    if (FoundSDL)
      break;
  }
  return FoundSDL;
}

/// Search if a user provided archive file lib<libname>.a exists in any of
/// the library paths. If so, add a new command to clang-offload-bundler to
/// unbundle this archive and create a temporary device specific archive. Name
/// of this SDL is passed to the llvm-link tool.
static void GetSDLFromOffloadArchive(
    Compilation &C, const Driver &D, const Tool &T, const JobAction &JA,
    const InputInfoList &Inputs, const llvm::opt::ArgList &DriverArgs,
    llvm::opt::ArgStringList &CC1Args,
    const SmallVectorImpl<std::string> &LibraryPaths, StringRef Lib,
    StringRef Arch, StringRef Target, bool isBitCodeSDL) {

  // We don't support bitcode archive bundles for nvptx
  if (isBitCodeSDL && Arch.contains("nvptx"))
    return;

  bool FoundAOB = false;
  std::string ArchiveOfBundles;

  llvm::Triple Triple(D.getTargetTriple());
  bool IsMSVC = Triple.isWindowsMSVCEnvironment();
  auto Ext = IsMSVC ? ".lib" : ".a";
  if (!Lib.starts_with(":") && !Lib.starts_with("-l")) {
    if (llvm::sys::fs::exists(Lib)) {
      ArchiveOfBundles = Lib;
      FoundAOB = true;
    }
  } else {
    Lib.consume_front("-l");
    for (auto LPath : LibraryPaths) {
      ArchiveOfBundles.clear();
      auto LibFile = (Lib.starts_with(":") ? Lib.drop_front()
                      : IsMSVC             ? Lib + Ext
                                           : "lib" + Lib + Ext)
                         .str();
      for (auto Prefix : {"/libdevice/", "/"}) {
        auto AOB = Twine(LPath + Prefix + LibFile).str();
        if (llvm::sys::fs::exists(AOB)) {
          ArchiveOfBundles = AOB;
          FoundAOB = true;
          break;
        }
      }
      if (FoundAOB)
        break;
    }
  }

  if (!FoundAOB)
    return;

  llvm::file_magic Magic;
  auto EC = llvm::identify_magic(ArchiveOfBundles, Magic);
  if (EC || Magic != llvm::file_magic::archive)
    return;

  StringRef Prefix = isBitCodeSDL ? "libbc-" : "lib";
  std::string OutputLib =
      D.GetTemporaryPath(Twine(Prefix + llvm::sys::path::filename(Lib) + "-" +
                               Arch + "-" + Target)
                             .str(),
                         "a");

  C.addTempFile(C.getArgs().MakeArgString(OutputLib));

  ArgStringList CmdArgs;
  SmallString<128> DeviceTriple;
  DeviceTriple += Action::GetOffloadKindName(JA.getOffloadingDeviceKind());
  DeviceTriple += '-';
  std::string NormalizedTriple = T.getToolChain().getTriple().normalize();
  DeviceTriple += NormalizedTriple;
  if (!Target.empty()) {
    DeviceTriple += '-';
    DeviceTriple += Target;
  }

  std::string UnbundleArg("-unbundle");
  std::string TypeArg("-type=a");
  std::string InputArg("-input=" + ArchiveOfBundles);
  std::string OffloadArg("-targets=" + std::string(DeviceTriple));
  std::string OutputArg("-output=" + OutputLib);

  const char *UBProgram = DriverArgs.MakeArgString(
      T.getToolChain().GetProgramPath("clang-offload-bundler"));

  ArgStringList UBArgs;
  UBArgs.push_back(C.getArgs().MakeArgString(UnbundleArg));
  UBArgs.push_back(C.getArgs().MakeArgString(TypeArg));
  UBArgs.push_back(C.getArgs().MakeArgString(InputArg));
  UBArgs.push_back(C.getArgs().MakeArgString(OffloadArg));
  UBArgs.push_back(C.getArgs().MakeArgString(OutputArg));

  // Add this flag to not exit from clang-offload-bundler if no compatible
  // code object is found in heterogenous archive library.
  std::string AdditionalArgs("-allow-missing-bundles");
  UBArgs.push_back(C.getArgs().MakeArgString(AdditionalArgs));

  // Add this flag to treat hip and hipv4 offload kinds as compatible with
  // openmp offload kind while extracting code objects from a heterogenous
  // archive library. Vice versa is also considered compatible.
  std::string HipCompatibleArgs("-hip-openmp-compatible");
  UBArgs.push_back(C.getArgs().MakeArgString(HipCompatibleArgs));

  C.addCommand(std::make_unique<Command>(
      JA, T, ResponseFileSupport::AtFileCurCP(), UBProgram, UBArgs, Inputs,
      InputInfo(&JA, C.getArgs().MakeArgString(OutputLib))));

  CC1Args.push_back(DriverArgs.MakeArgString(OutputLib));

  return;
}

// Wrapper function used by driver for adding SDLs during link phase.
void tools::AddStaticDeviceLibsLinking(Compilation &C, const Tool &T,
                                       const JobAction &JA,
                                       const InputInfoList &Inputs,
                                       const llvm::opt::ArgList &DriverArgs,
                                       llvm::opt::ArgStringList &CC1Args,
                                       StringRef Arch, StringRef Target,
                                       bool isBitCodeSDL) {
  AddStaticDeviceLibs(&C, &T, &JA, &Inputs, C.getDriver(), DriverArgs, CC1Args,
                      Arch, Target, isBitCodeSDL);
}

// User defined Static Device Libraries(SDLs) can be passed to clang for
// offloading GPU compilers. Like static host libraries, the use of a SDL is
// specified with the -l command line option. The primary difference between
// host and SDLs is the filenames for SDLs (refer SEARCH-ORDER for Bitcode SDLs
// and SEARCH-ORDER for Machine-code SDLs for the naming convention).
// SDLs are of following types:
//
// * Bitcode SDLs: They can either be a *.bc file or an archive of *.bc files.
//           For NVPTX, these libraries are post-clang linked following each
//           compilation. For AMDGPU, these libraries are linked one time
//           during the application link phase.
//
// * Machine-code SDLs: They are archive files. For AMDGPU, the process for
//           machine code SDLs is still in development. But they will be linked
//           by the LLVM tool lld.
//
// * Bundled objects that contain both host and device codes: Bundled objects
//           may also contain library code compiled from source. For NVPTX, the
//           bundle contains cubin. For AMDGPU, the bundle contains bitcode.
//
// For Bitcode and Machine-code SDLs, current compiler toolchains hardcode the
// inclusion of specific SDLs such as math libraries and the OpenMP device
// library libomptarget.
void tools::AddStaticDeviceLibs(Compilation *C, const Tool *T,
                                const JobAction *JA,
                                const InputInfoList *Inputs, const Driver &D,
                                const llvm::opt::ArgList &DriverArgs,
                                llvm::opt::ArgStringList &CC1Args,
                                StringRef Arch, StringRef Target,
                                bool isBitCodeSDL) {

  SmallVector<std::string, 8> LibraryPaths;
  // Add search directories from LIBRARY_PATH env variable
  std::optional<std::string> LibPath =
      llvm::sys::Process::GetEnv("LIBRARY_PATH");
  if (LibPath) {
    SmallVector<StringRef, 8> Frags;
    const char EnvPathSeparatorStr[] = {llvm::sys::EnvPathSeparator, '\0'};
    llvm::SplitString(*LibPath, Frags, EnvPathSeparatorStr);
    for (StringRef Path : Frags)
      LibraryPaths.emplace_back(Path.trim());
  }

  // Add directories from user-specified -L options
  for (std::string Search_Dir : DriverArgs.getAllArgValues(options::OPT_L))
    LibraryPaths.emplace_back(Search_Dir);

  // Add path to lib-debug folders
  SmallString<256> DefaultLibPath = llvm::sys::path::parent_path(D.Dir);
  llvm::sys::path::append(DefaultLibPath, CLANG_INSTALL_LIBDIR_BASENAME);
  LibraryPaths.emplace_back(DefaultLibPath.c_str());

  // Build list of Static Device Libraries SDLs specified by -l option
  llvm::SmallSet<std::string, 16> SDLNames;
  static const StringRef HostOnlyArchives[] = {
      "omp", "cudart", "m", "gcc", "gcc_s", "pthread", "hip_hcc"};
  for (auto SDLName : DriverArgs.getAllArgValues(options::OPT_l)) {
    if (!llvm::is_contained(HostOnlyArchives, SDLName)) {
      SDLNames.insert(std::string("-l") + SDLName);
    }
  }

  for (auto Input : DriverArgs.getAllArgValues(options::OPT_INPUT)) {
    auto FileName = StringRef(Input);
    // Clang treats any unknown file types as archives and passes them to the
    // linker. Files with extension 'lib' are classified as TY_Object by clang
    // but they are usually archives. It is OK if the file is not really an
    // archive since GetSDLFromOffloadArchive will check the magic of the file
    // and only unbundle it if it is really an archive.
    const StringRef LibFileExt = ".lib";
    if (!llvm::sys::path::has_extension(FileName) ||
        types::lookupTypeForExtension(
            llvm::sys::path::extension(FileName).drop_front()) ==
            types::TY_INVALID ||
        llvm::sys::path::extension(FileName) == LibFileExt)
      SDLNames.insert(Input);
  }

  // The search stops as soon as an SDL file is found. The driver then provides
  // the full filename of the SDL to the llvm-link command. If no SDL is found
  // after searching each LINKPATH with SEARCH-ORDER, it is possible that an
  // archive file lib<libname>.a exists and may contain bundled object files.
  for (auto SDLName : SDLNames) {
    // This is the only call to SDLSearch
    if (!SDLSearch(D, DriverArgs, CC1Args, LibraryPaths, SDLName, Arch, Target,
                   isBitCodeSDL)) {
      GetSDLFromOffloadArchive(*C, D, *T, *JA, *Inputs, DriverArgs, CC1Args,
                               LibraryPaths, SDLName, Arch, Target,
                               isBitCodeSDL);
    }
  }
}

static llvm::opt::Arg *
getAMDGPUCodeObjectArgument(const Driver &D, const llvm::opt::ArgList &Args) {
  return Args.getLastArg(options::OPT_mcode_object_version_EQ);
}

void tools::checkAMDGPUCodeObjectVersion(const Driver &D,
                                         const llvm::opt::ArgList &Args) {
  const unsigned MinCodeObjVer = 4;
  const unsigned MaxCodeObjVer = 6;

  if (auto *CodeObjArg = getAMDGPUCodeObjectArgument(D, Args)) {
    if (CodeObjArg->getOption().getID() ==
        options::OPT_mcode_object_version_EQ) {
      unsigned CodeObjVer = MaxCodeObjVer;
      auto Remnant =
          StringRef(CodeObjArg->getValue()).getAsInteger(0, CodeObjVer);
      if (Remnant || CodeObjVer < MinCodeObjVer || CodeObjVer > MaxCodeObjVer)
        D.Diag(diag::err_drv_invalid_int_value)
            << CodeObjArg->getAsString(Args) << CodeObjArg->getValue();

      // COV6 is only supported by LLVM at the time of writing this, and it's
      // expected to take some time before all ROCm components fully
      // support it. In the meantime, make sure users are aware of this.
      if (CodeObjVer == 6)
        D.Diag(diag::warn_drv_amdgpu_cov6);
    }
  }
}

unsigned tools::getAMDGPUCodeObjectVersion(const Driver &D,
                                           const llvm::opt::ArgList &Args) {
  unsigned CodeObjVer = 5; // default
  if (auto *CodeObjArg = getAMDGPUCodeObjectArgument(D, Args))
    StringRef(CodeObjArg->getValue()).getAsInteger(0, CodeObjVer);
  return CodeObjVer;
}

bool tools::haveAMDGPUCodeObjectVersionArgument(
    const Driver &D, const llvm::opt::ArgList &Args) {
  return getAMDGPUCodeObjectArgument(D, Args) != nullptr;
}

void tools::addMachineOutlinerArgs(const Driver &D,
                                   const llvm::opt::ArgList &Args,
                                   llvm::opt::ArgStringList &CmdArgs,
                                   const llvm::Triple &Triple, bool IsLTO,
                                   const StringRef PluginOptPrefix) {
  auto addArg = [&, IsLTO](const Twine &Arg) {
    if (IsLTO) {
      assert(!PluginOptPrefix.empty() && "Cannot have empty PluginOptPrefix!");
      CmdArgs.push_back(Args.MakeArgString(Twine(PluginOptPrefix) + Arg));
    } else {
      CmdArgs.push_back("-mllvm");
      CmdArgs.push_back(Args.MakeArgString(Arg));
    }
  };

  if (Arg *A = Args.getLastArg(options::OPT_moutline,
                               options::OPT_mno_outline)) {
    if (A->getOption().matches(options::OPT_moutline)) {
      // We only support -moutline in AArch64 and ARM targets right now. If
      // we're not compiling for these, emit a warning and ignore the flag.
      // Otherwise, add the proper mllvm flags.
      if (!(Triple.isARM() || Triple.isThumb() || Triple.isAArch64())) {
        D.Diag(diag::warn_drv_moutline_unsupported_opt) << Triple.getArchName();
      } else {
        addArg(Twine("-enable-machine-outliner"));
      }
    } else {
      // Disable all outlining behaviour.
      addArg(Twine("-enable-machine-outliner=never"));
    }
  }

  auto *CodeGenDataGenArg =
      Args.getLastArg(options::OPT_fcodegen_data_generate_EQ);
  auto *CodeGenDataUseArg = Args.getLastArg(options::OPT_fcodegen_data_use_EQ);

  // We only allow one of them to be specified.
  if (CodeGenDataGenArg && CodeGenDataUseArg)
    D.Diag(diag::err_drv_argument_not_allowed_with)
        << CodeGenDataGenArg->getAsString(Args)
        << CodeGenDataUseArg->getAsString(Args);

  // For codegen data gen, the output file is passed to the linker
  // while a boolean flag is passed to the LLVM backend.
  if (CodeGenDataGenArg)
    addArg(Twine("-codegen-data-generate"));

  // For codegen data use, the input file is passed to the LLVM backend.
  if (CodeGenDataUseArg)
    addArg(Twine("-codegen-data-use-path=") + CodeGenDataUseArg->getValue());
}

void tools::addOpenMPDeviceRTL(const Driver &D,
                               const llvm::opt::ArgList &DriverArgs,
                               llvm::opt::ArgStringList &CC1Args,
                               StringRef BitcodeSuffix,
                               const llvm::Triple &Triple,
                               const ToolChain &HostTC) {
  SmallVector<StringRef, 8> LibraryPaths;

  // Add user defined library paths from LIBRARY_PATH.
  std::optional<std::string> LibPath =
      llvm::sys::Process::GetEnv("LIBRARY_PATH");
  if (LibPath) {
    SmallVector<StringRef, 8> Frags;
    const char EnvPathSeparatorStr[] = {llvm::sys::EnvPathSeparator, '\0'};
    llvm::SplitString(*LibPath, Frags, EnvPathSeparatorStr);
    for (StringRef Path : Frags)
      LibraryPaths.emplace_back(Path.trim());
  }

  // Check all of the standard library search paths used by the compiler.
  for (const auto &LibPath : HostTC.getFilePaths())
    LibraryPaths.emplace_back(LibPath);

  OptSpecifier LibomptargetBCPathOpt =
      Triple.isAMDGCN() ? options::OPT_libomptarget_amdgpu_bc_path_EQ
                        : options::OPT_libomptarget_nvptx_bc_path_EQ;

  StringRef ArchPrefix = Triple.isAMDGCN() ? "amdgpu" : "nvptx";
  std::string LibOmpTargetName =
      ("libomptarget-" + ArchPrefix + "-" + BitcodeSuffix + ".bc").str();

  // First check whether user specifies bc library
  if (const Arg *A = DriverArgs.getLastArg(LibomptargetBCPathOpt)) {
    SmallString<128> LibOmpTargetFile(A->getValue());
    if (llvm::sys::fs::exists(LibOmpTargetFile) &&
        llvm::sys::fs::is_directory(LibOmpTargetFile)) {
      llvm::sys::path::append(LibOmpTargetFile, LibOmpTargetName);
    }

    if (llvm::sys::fs::exists(LibOmpTargetFile)) {
      CC1Args.push_back("-mlink-builtin-bitcode");
      CC1Args.push_back(DriverArgs.MakeArgString(LibOmpTargetFile));
    } else {
      D.Diag(diag::err_drv_omp_offload_target_bcruntime_not_found)
          << LibOmpTargetFile;
    }
  } else {
    bool FoundBCLibrary = false;

    for (StringRef LibraryPath : LibraryPaths) {
      SmallString<128> LibOmpTargetFile(LibraryPath);
      llvm::sys::path::append(LibOmpTargetFile, LibOmpTargetName);
      if (llvm::sys::fs::exists(LibOmpTargetFile)) {
        CC1Args.push_back("-mlink-builtin-bitcode");
        CC1Args.push_back(DriverArgs.MakeArgString(LibOmpTargetFile));
        FoundBCLibrary = true;
        break;
      }
    }

    if (!FoundBCLibrary)
      D.Diag(diag::err_drv_omp_offload_target_missingbcruntime)
          << LibOmpTargetName << ArchPrefix;
  }
}
void tools::addHIPRuntimeLibArgs(const ToolChain &TC, Compilation &C,
                                 const llvm::opt::ArgList &Args,
                                 llvm::opt::ArgStringList &CmdArgs) {
  if ((C.getActiveOffloadKinds() & Action::OFK_HIP) &&
      !Args.hasArg(options::OPT_nostdlib) &&
      !Args.hasArg(options::OPT_no_hip_rt) && !Args.hasArg(options::OPT_r)) {
    TC.AddHIPRuntimeLibArgs(Args, CmdArgs);
  } else {
    // Claim "no HIP libraries" arguments if any
    for (auto *Arg : Args.filtered(options::OPT_no_hip_rt)) {
      Arg->claim();
    }
  }
}

void tools::addOutlineAtomicsArgs(const Driver &D, const ToolChain &TC,
                                  const llvm::opt::ArgList &Args,
                                  llvm::opt::ArgStringList &CmdArgs,
                                  const llvm::Triple &Triple) {
  if (Arg *A = Args.getLastArg(options::OPT_moutline_atomics,
                               options::OPT_mno_outline_atomics)) {
    // Option -moutline-atomics supported for AArch64 target only.
    if (!Triple.isAArch64()) {
      D.Diag(diag::warn_drv_moutline_atomics_unsupported_opt)
          << Triple.getArchName() << A->getOption().getName();
    } else {
      if (A->getOption().matches(options::OPT_moutline_atomics)) {
        CmdArgs.push_back("-target-feature");
        CmdArgs.push_back("+outline-atomics");
      } else {
        CmdArgs.push_back("-target-feature");
        CmdArgs.push_back("-outline-atomics");
      }
    }
  } else if (Triple.isAArch64() && TC.IsAArch64OutlineAtomicsDefault(Args)) {
    CmdArgs.push_back("-target-feature");
    CmdArgs.push_back("+outline-atomics");
  }
}

void tools::addOffloadCompressArgs(const llvm::opt::ArgList &TCArgs,
                                   llvm::opt::ArgStringList &CmdArgs) {
  if (TCArgs.hasFlag(options::OPT_offload_compress,
                     options::OPT_no_offload_compress, false))
    CmdArgs.push_back("-compress");
  if (TCArgs.hasArg(options::OPT_v))
    CmdArgs.push_back("-verbose");
  if (auto *Arg = TCArgs.getLastArg(options::OPT_offload_compression_level_EQ))
    CmdArgs.push_back(
        TCArgs.MakeArgString(Twine("-compression-level=") + Arg->getValue()));
}

void tools::addMCModel(const Driver &D, const llvm::opt::ArgList &Args,
                       const llvm::Triple &Triple,
                       const llvm::Reloc::Model &RelocationModel,
                       llvm::opt::ArgStringList &CmdArgs) {
  if (Arg *A = Args.getLastArg(options::OPT_mcmodel_EQ)) {
    StringRef CM = A->getValue();
    bool Ok = false;
    if (Triple.isOSAIX() && CM == "medium")
      CM = "large";
    if (Triple.isAArch64(64)) {
      Ok = CM == "tiny" || CM == "small" || CM == "large";
      if (CM == "large" && !Triple.isOSBinFormatMachO() &&
          RelocationModel != llvm::Reloc::Static)
        D.Diag(diag::err_drv_argument_only_allowed_with)
            << A->getAsString(Args) << "-fno-pic";
    } else if (Triple.isLoongArch()) {
      if (CM == "extreme" &&
          Args.hasFlagNoClaim(options::OPT_fplt, options::OPT_fno_plt, false))
        D.Diag(diag::err_drv_argument_not_allowed_with)
            << A->getAsString(Args) << "-fplt";
      Ok = CM == "normal" || CM == "medium" || CM == "extreme";
      // Convert to LLVM recognizable names.
      if (Ok)
        CM = llvm::StringSwitch<StringRef>(CM)
                 .Case("normal", "small")
                 .Case("extreme", "large")
                 .Default(CM);
    } else if (Triple.isPPC64() || Triple.isOSAIX()) {
      Ok = CM == "small" || CM == "medium" || CM == "large";
    } else if (Triple.isRISCV()) {
      // Large code model is disallowed to be used with PIC code model.
      if (CM == "large" && RelocationModel != llvm::Reloc::Static)
        D.Diag(diag::err_drv_argument_not_allowed_with)
            << A->getAsString(Args) << "-fpic";
      if (CM == "medlow")
        CM = "small";
      else if (CM == "medany")
        CM = "medium";
      Ok = CM == "small" || CM == "medium" ||
           (CM == "large" && Triple.isRISCV64());
    } else if (Triple.getArch() == llvm::Triple::x86_64) {
      Ok = llvm::is_contained({"small", "kernel", "medium", "large", "tiny"},
                              CM);
    } else if (Triple.isNVPTX() || Triple.isAMDGPU() || Triple.isSPIRV()) {
      // NVPTX/AMDGPU/SPIRV does not care about the code model and will accept
      // whatever works for the host.
      Ok = true;
    } else if (Triple.isSPARC64()) {
      if (CM == "medlow")
        CM = "small";
      else if (CM == "medmid")
        CM = "medium";
      else if (CM == "medany")
        CM = "large";
      Ok = CM == "small" || CM == "medium" || CM == "large";
    }
    if (Ok) {
      CmdArgs.push_back(Args.MakeArgString("-mcmodel=" + CM));
    } else {
      D.Diag(diag::err_drv_unsupported_option_argument_for_target)
          << A->getSpelling() << CM << Triple.getTriple();
    }
  }

  if (Triple.getArch() == llvm::Triple::x86_64) {
    bool IsMediumCM = false;
    bool IsLargeCM = false;
    if (Arg *A = Args.getLastArg(options::OPT_mcmodel_EQ)) {
      IsMediumCM = StringRef(A->getValue()) == "medium";
      IsLargeCM = StringRef(A->getValue()) == "large";
    }
    if (Arg *A = Args.getLastArg(options::OPT_mlarge_data_threshold_EQ)) {
      if (!IsMediumCM && !IsLargeCM) {
        D.Diag(diag::warn_drv_large_data_threshold_invalid_code_model)
            << A->getOption().getRenderName();
      } else {
        A->render(Args, CmdArgs);
      }
    } else if (IsMediumCM) {
      CmdArgs.push_back("-mlarge-data-threshold=65536");
    } else if (IsLargeCM) {
      CmdArgs.push_back("-mlarge-data-threshold=0");
    }
  }
}

void tools::handleColorDiagnosticsArgs(const Driver &D, const ArgList &Args,
                                       ArgStringList &CmdArgs) {
  // Color diagnostics are parsed by the driver directly from argv and later
  // re-parsed to construct this job; claim any possible color diagnostic here
  // to avoid warn_drv_unused_argument and diagnose bad
  // OPT_fdiagnostics_color_EQ values.
  Args.getLastArg(options::OPT_fcolor_diagnostics,
                  options::OPT_fno_color_diagnostics);
  if (const Arg *A = Args.getLastArg(options::OPT_fdiagnostics_color_EQ)) {
    StringRef Value(A->getValue());
    if (Value != "always" && Value != "never" && Value != "auto")
      D.Diag(diag::err_drv_invalid_argument_to_option)
          << Value << A->getOption().getName();
  }

  if (D.getDiags().getDiagnosticOptions().ShowColors)
    CmdArgs.push_back("-fcolor-diagnostics");
}

void tools::escapeSpacesAndBackslashes(const char *Arg,
                                       llvm::SmallVectorImpl<char> &Res) {
  for (; *Arg; ++Arg) {
    switch (*Arg) {
    default:
      break;
    case ' ':
    case '\\':
      Res.push_back('\\');
      break;
    }
    Res.push_back(*Arg);
  }
}

const char *tools::renderEscapedCommandLine(const ToolChain &TC,
                                            const llvm::opt::ArgList &Args) {
  const Driver &D = TC.getDriver();
  const char *Exec = D.getClangProgramPath();

  llvm::opt::ArgStringList OriginalArgs;
  for (const auto &Arg : Args)
    Arg->render(Args, OriginalArgs);

  llvm::SmallString<256> Flags;
  escapeSpacesAndBackslashes(Exec, Flags);
  for (const char *OriginalArg : OriginalArgs) {
    llvm::SmallString<128> EscapedArg;
    escapeSpacesAndBackslashes(OriginalArg, EscapedArg);
    Flags += " ";
    Flags += EscapedArg;
  }

  return Args.MakeArgString(Flags);
}

bool tools::shouldRecordCommandLine(const ToolChain &TC,
                                    const llvm::opt::ArgList &Args,
                                    bool &FRecordCommandLine,
                                    bool &GRecordCommandLine) {
  const Driver &D = TC.getDriver();
  const llvm::Triple &Triple = TC.getEffectiveTriple();
  const std::string &TripleStr = Triple.getTriple();

  FRecordCommandLine =
      Args.hasFlag(options::OPT_frecord_command_line,
                   options::OPT_fno_record_command_line, false);
  GRecordCommandLine =
      Args.hasFlag(options::OPT_grecord_command_line,
                   options::OPT_gno_record_command_line, false);
  if (FRecordCommandLine && !Triple.isOSBinFormatELF() &&
      !Triple.isOSBinFormatXCOFF() && !Triple.isOSBinFormatMachO())
    D.Diag(diag::err_drv_unsupported_opt_for_target)
        << Args.getLastArg(options::OPT_frecord_command_line)->getAsString(Args)
        << TripleStr;

  return FRecordCommandLine || TC.UseDwarfDebugFlags() || GRecordCommandLine;
}

void tools::renderCommonIntegerOverflowOptions(const ArgList &Args,
                                               ArgStringList &CmdArgs) {
  // -fno-strict-overflow implies -fwrapv if it isn't disabled, but
  // -fstrict-overflow won't turn off an explicitly enabled -fwrapv.
  if (Arg *A = Args.getLastArg(options::OPT_fwrapv, options::OPT_fno_wrapv)) {
    if (A->getOption().matches(options::OPT_fwrapv))
      CmdArgs.push_back("-fwrapv");
  } else if (Arg *A = Args.getLastArg(options::OPT_fstrict_overflow,
                                      options::OPT_fno_strict_overflow)) {
    if (A->getOption().matches(options::OPT_fno_strict_overflow))
      CmdArgs.push_back("-fwrapv");
  }
}<|MERGE_RESOLUTION|>--- conflicted
+++ resolved
@@ -1291,11 +1291,7 @@
       if (AsNeeded)
         addAsNeededOption(TC, Args, CmdArgs, /*as_needed=*/false);
     }
-<<<<<<< HEAD
     CmdArgs.push_back("-lflang_rt");
-=======
-    CmdArgs.push_back("-lFortranRuntime");
-    CmdArgs.push_back("-lFortranDecimal");
     addArchSpecificRPath(TC, Args, CmdArgs);
   }
 
@@ -1307,7 +1303,6 @@
     ToolChain::RuntimeLibType RuntimeLib = TC.GetRuntimeLibType(Args);
     if (OMPRuntime == Driver::OMPRT_OMP && RuntimeLib == ToolChain::RLT_Libgcc)
       CmdArgs.push_back("-latomic");
->>>>>>> 23da0836
   }
 }
 
