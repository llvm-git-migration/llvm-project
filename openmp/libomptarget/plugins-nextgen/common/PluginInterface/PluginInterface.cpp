--- conflicted
+++ resolved
@@ -118,10 +118,7 @@
 
     return Plugin::success();
   }
-
-<<<<<<< HEAD
-  void dumpDeviceMemory(StringRef Filename, bool saveDiff) {
-=======
+  
   Error preallocateDeviceMemory(uint64_t DeviceMemorySize, void *ReqVAddr) {
     if (Device->supportVAManagement())
       return preAllocateVAMemory(DeviceMemorySize, ReqVAddr);
@@ -133,8 +130,7 @@
     return preAllocateHeuristic(DevMemSize, ReqVAddr);
   }
 
-  void dumpDeviceMemory(StringRef Filename) {
->>>>>>> 6a62707c
+  void dumpDeviceMemory(StringRef Filename, bool saveDiff) {
     ErrorOr<std::unique_ptr<WritableMemoryBuffer>> DeviceMemoryMB =
         WritableMemoryBuffer::getNewUninitMemBuffer(MemorySize);
     if (!DeviceMemoryMB)
