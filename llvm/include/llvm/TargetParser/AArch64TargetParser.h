//===-- AArch64TargetParser - Parser for AArch64 features -------*- C++ -*-===//
//
// Part of the LLVM Project, under the Apache License v2.0 with LLVM Exceptions.
// See https://llvm.org/LICENSE.txt for license information.
// SPDX-License-Identifier: Apache-2.0 WITH LLVM-exception
//
//===----------------------------------------------------------------------===//
//
// This file implements a target parser to recognise AArch64 hardware features
// such as FPU/CPU/ARCH and extension names.
//
//===----------------------------------------------------------------------===//

#ifndef LLVM_TARGETPARSER_AARCH64TARGETPARSER_H
#define LLVM_TARGETPARSER_AARCH64TARGETPARSER_H

#include "llvm/ADT/ArrayRef.h"
#include "llvm/ADT/Bitset.h"
#include "llvm/ADT/StringMap.h"
#include "llvm/ADT/StringRef.h"
#include "llvm/Support/VersionTuple.h"
#include <array>
#include <vector>

namespace llvm {

class Triple;

namespace AArch64 {

struct ArchInfo;
struct CpuInfo;

// Function Multi Versioning CPU features. They must be kept in sync with
// compiler-rt enum CPUFeatures in lib/builtins/cpu_model/aarch64.c with
// FEAT_MAX as sentinel.
enum CPUFeatures {
  FEAT_RNG,
  FEAT_FLAGM,
  FEAT_FLAGM2,
  FEAT_FP16FML,
  FEAT_DOTPROD,
  FEAT_SM4,
  FEAT_RDM,
  FEAT_LSE,
  FEAT_FP,
  FEAT_SIMD,
  FEAT_CRC,
  FEAT_SHA1,
  FEAT_SHA2,
  FEAT_SHA3,
  FEAT_AES,
  FEAT_PMULL,
  FEAT_FP16,
  FEAT_DIT,
  FEAT_DPB,
  FEAT_DPB2,
  FEAT_JSCVT,
  FEAT_FCMA,
  FEAT_RCPC,
  FEAT_RCPC2,
  FEAT_FRINTTS,
  FEAT_DGH,
  FEAT_I8MM,
  FEAT_BF16,
  FEAT_EBF16,
  FEAT_RPRES,
  FEAT_SVE,
  FEAT_SVE_BF16,
  FEAT_SVE_EBF16,
  FEAT_SVE_I8MM,
  FEAT_SVE_F32MM,
  FEAT_SVE_F64MM,
  FEAT_SVE2,
  FEAT_SVE_AES,
  FEAT_SVE_PMULL128,
  FEAT_SVE_BITPERM,
  FEAT_SVE_SHA3,
  FEAT_SVE_SM4,
  FEAT_SME,
  FEAT_MEMTAG,
  FEAT_MEMTAG2,
  FEAT_MEMTAG3,
  FEAT_SB,
  FEAT_PREDRES,
  FEAT_SSBS,
  FEAT_SSBS2,
  FEAT_BTI,
  FEAT_LS64,
  FEAT_LS64_V,
  FEAT_LS64_ACCDATA,
  FEAT_WFXT,
  FEAT_SME_F64,
  FEAT_SME_I64,
  FEAT_SME2,
  FEAT_RCPC3,
  FEAT_MOPS,
  FEAT_MAX,
  FEAT_EXT = 62,
  FEAT_INIT
};

static_assert(FEAT_MAX < 62,
              "Number of features in CPUFeatures are limited to 62 entries");

// Arch extension modifiers for CPUs. These are labelled with their Arm ARM
// feature name (though the canonical reference for those is AArch64.td)
// clang-format off
enum ArchExtKind : unsigned {
  AEK_NONE =          1,
  AEK_CRC =           2,  // FEAT_CRC32
  AEK_CRYPTO =        3,
  AEK_FP =            4,  // FEAT_FP
  AEK_SIMD =          5,  // FEAT_AdvSIMD
  AEK_FP16 =          6,  // FEAT_FP16
  AEK_PROFILE =       7,  // FEAT_SPE
  AEK_RAS =           8,  // FEAT_RAS, FEAT_RASv1p1
  AEK_LSE =           9,  // FEAT_LSE
  AEK_SVE =           10, // FEAT_SVE
  AEK_DOTPROD =       11, // FEAT_DotProd
  AEK_RCPC =          12, // FEAT_LRCPC
  AEK_RDM =           13, // FEAT_RDM
  AEK_SM4 =           14, // FEAT_SM4, FEAT_SM3
  AEK_SHA3 =          15, // FEAT_SHA3, FEAT_SHA512
  AEK_SHA2 =          16, // FEAT_SHA1, FEAT_SHA256
  AEK_AES =           17, // FEAT_AES, FEAT_PMULL
  AEK_FP16FML =       18, // FEAT_FHM
  AEK_RAND =          19, // FEAT_RNG
  AEK_MTE =           20, // FEAT_MTE, FEAT_MTE2
  AEK_SSBS =          21, // FEAT_SSBS, FEAT_SSBS2
  AEK_SB =            22, // FEAT_SB
  AEK_PREDRES =       23, // FEAT_SPECRES
  AEK_SVE2 =          24, // FEAT_SVE2
  AEK_SVE2AES =       25, // FEAT_SVE_AES, FEAT_SVE_PMULL128
  AEK_SVE2SM4 =       26, // FEAT_SVE_SM4
  AEK_SVE2SHA3 =      27, // FEAT_SVE_SHA3
  AEK_SVE2BITPERM =   28, // FEAT_SVE_BitPerm
  AEK_TME =           29, // FEAT_TME
  AEK_BF16 =          30, // FEAT_BF16
  AEK_I8MM =          31, // FEAT_I8MM
  AEK_F32MM =         32, // FEAT_F32MM
  AEK_F64MM =         33, // FEAT_F64MM
  AEK_LS64 =          34, // FEAT_LS64, FEAT_LS64_V, FEAT_LS64_ACCDATA
  AEK_BRBE =          35, // FEAT_BRBE
  AEK_PAUTH =         36, // FEAT_PAuth
  AEK_FLAGM =         37, // FEAT_FlagM
  AEK_SME =           38, // FEAT_SME
  AEK_SMEF64F64 =     39, // FEAT_SME_F64F64
  AEK_SMEI16I64 =     40, // FEAT_SME_I16I64
  AEK_HBC =           41, // FEAT_HBC
  AEK_MOPS =          42, // FEAT_MOPS
  AEK_PERFMON =       43, // FEAT_PMUv3
  AEK_SME2 =          44, // FEAT_SME2
  AEK_SVE2p1 =        45, // FEAT_SVE2p1
  AEK_SME2p1 =        46, // FEAT_SME2p1
  AEK_B16B16 =        47, // FEAT_B16B16
  AEK_SMEF16F16 =     48, // FEAT_SMEF16F16
  AEK_CSSC =          49, // FEAT_CSSC
  AEK_RCPC3 =         50, // FEAT_LRCPC3
  AEK_THE =           51, // FEAT_THE
  AEK_D128 =          52, // FEAT_D128
  AEK_LSE128 =        53, // FEAT_LSE128
  AEK_SPECRES2 =      54, // FEAT_SPECRES2
  AEK_RASv2 =         55, // FEAT_RASv2
  AEK_ITE =           56, // FEAT_ITE
  AEK_GCS =           57, // FEAT_GCS
  AEK_FP8 =           59, // FEAT_FP8
  AEK_FAMINMAX =      60, // FEAT_FAMINMAX
  AEK_FP8FMA =        61, // FEAT_FP8FMA
  AEK_SSVE_FP8FMA =   62, // FEAT_SSVE_FP8FMA
  AEK_FP8DOT2 =       63, // FEAT_FP8DOT2
  AEK_SSVE_FP8DOT2 =  64, // FEAT_SSVE_FP8DOT2
  AEK_FP8DOT4 =       65, // FEAT_FP8DOT4
  AEK_SSVE_FP8DOT4 =  66, // FEAT_SSVE_FP8DOT4
  AEK_LUT =           67, // FEAT_LUT
  AEK_SME_LUTv2 =     68, // FEAT_SME_LUTv2
  AEK_SMEF8F16 =      69, // FEAT_SME_F8F16
  AEK_SMEF8F32 =      70, // FEAT_SME_F8F32
  AEK_SMEFA64 =       71, // FEAT_SME_FA64
  AEK_CPA =           72, // FEAT_CPA
  AEK_PAUTHLR =       73, // FEAT_PAuth_LR
  AEK_TLBIW =         74, // FEAT_TLBIW
  AEK_JSCVT =         75, // FEAT_JSCVT
  AEK_FCMA =          76, // FEAT_FCMA
  AEK_NUM_EXTENSIONS
};
using ExtensionBitset = Bitset<AEK_NUM_EXTENSIONS>;
// clang-format on

// Represents an extension that can be enabled with -march=<arch>+<extension>.
// Typically these correspond to Arm Architecture extensions, unlike
// SubtargetFeature which may represent either an actual extension or some
// internal LLVM property.
struct ExtensionInfo {
  StringRef Name;              // Human readable name, e.g. "profile".
  ArchExtKind ID;              // Corresponding to the ArchExtKind, this
                               // extensions representation in the bitfield.
  StringRef Feature;           // -mattr enable string, e.g. "+spe"
  StringRef NegFeature;        // -mattr disable string, e.g. "-spe"
  CPUFeatures CPUFeature;      // Function Multi Versioning (FMV) bitfield value
                               // set in __aarch64_cpu_features
  StringRef DependentFeatures; // FMV enabled features string,
                               // e.g. "+dotprod,+fp-armv8,+neon"
  unsigned FmvPriority;        // FMV feature priority
  static constexpr unsigned MaxFMVPriority =
      1000; // Maximum priority for FMV feature
};

// NOTE: If adding a new extension here, consider adding it to ExtensionMap
// in AArch64AsmParser too, if supported as an extension name by binutils.
// clang-format off
inline constexpr ExtensionInfo Extensions[] = {
    {"aes", AArch64::AEK_AES, "+aes", "-aes", FEAT_AES, "+fp-armv8,+neon", 150},
    {"b16b16", AArch64::AEK_B16B16, "+b16b16", "-b16b16", FEAT_INIT, "", 0},
    {"bf16", AArch64::AEK_BF16, "+bf16", "-bf16", FEAT_BF16, "+bf16", 280},
    {"brbe", AArch64::AEK_BRBE, "+brbe", "-brbe", FEAT_INIT, "", 0},
    {"bti", AArch64::AEK_NONE, {}, {}, FEAT_BTI, "+bti", 510},
    {"crc", AArch64::AEK_CRC, "+crc", "-crc", FEAT_CRC, "+crc", 110},
    {"crypto", AArch64::AEK_CRYPTO, "+crypto", "-crypto", FEAT_INIT, "+aes,+sha2", 0},
    {"cssc", AArch64::AEK_CSSC, "+cssc", "-cssc", FEAT_INIT, "", 0},
    {"d128", AArch64::AEK_D128, "+d128", "-d128", FEAT_INIT, "", 0},
    {"dgh", AArch64::AEK_NONE, {}, {}, FEAT_DGH, "", 260},
    {"dit", AArch64::AEK_NONE, {}, {}, FEAT_DIT, "+dit", 180},
    {"dotprod", AArch64::AEK_DOTPROD, "+dotprod", "-dotprod", FEAT_DOTPROD, "+dotprod,+fp-armv8,+neon", 104},
    {"dpb", AArch64::AEK_NONE, {}, {}, FEAT_DPB, "+ccpp", 190},
    {"dpb2", AArch64::AEK_NONE, {}, {}, FEAT_DPB2, "+ccpp,+ccdp", 200},
    {"ebf16", AArch64::AEK_NONE, {}, {}, FEAT_EBF16, "+bf16", 290},
    {"f32mm", AArch64::AEK_F32MM, "+f32mm", "-f32mm", FEAT_SVE_F32MM, "+sve,+f32mm,+fullfp16,+fp-armv8,+neon", 350},
    {"f64mm", AArch64::AEK_F64MM, "+f64mm", "-f64mm", FEAT_SVE_F64MM, "+sve,+f64mm,+fullfp16,+fp-armv8,+neon", 360},
    {"fcma", AArch64::AEK_FCMA, "+complxnum", "-complxnum", FEAT_FCMA, "+fp-armv8,+neon,+complxnum", 220},
    {"flagm", AArch64::AEK_FLAGM, "+flagm", "-flagm", FEAT_FLAGM, "+flagm", 20},
    {"flagm2", AArch64::AEK_NONE, {}, {}, FEAT_FLAGM2, "+flagm,+altnzcv", 30},
    {"fp", AArch64::AEK_FP, "+fp-armv8", "-fp-armv8", FEAT_FP, "+fp-armv8,+neon", 90},
    {"fp16", AArch64::AEK_FP16, "+fullfp16", "-fullfp16", FEAT_FP16, "+fullfp16,+fp-armv8,+neon", 170},
    {"fp16fml", AArch64::AEK_FP16FML, "+fp16fml", "-fp16fml", FEAT_FP16FML, "+fp16fml,+fullfp16,+fp-armv8,+neon", 175},
    {"frintts", AArch64::AEK_NONE, {}, {}, FEAT_FRINTTS, "+fptoint", 250},
    {"hbc", AArch64::AEK_HBC, "+hbc", "-hbc", FEAT_INIT, "", 0},
    {"i8mm", AArch64::AEK_I8MM, "+i8mm", "-i8mm", FEAT_I8MM, "+i8mm", 270},
    {"ite", AArch64::AEK_ITE, "+ite", "-ite", FEAT_INIT, "", 0},
    {"jscvt", AArch64::AEK_JSCVT, "+jsconv", "-jsconv", FEAT_JSCVT, "+fp-armv8,+neon,+jsconv", 210},
    {"ls64_accdata", AArch64::AEK_NONE, {}, {}, FEAT_LS64_ACCDATA, "+ls64", 540},
    {"ls64_v", AArch64::AEK_NONE, {}, {}, FEAT_LS64_V, "", 530},
    {"ls64", AArch64::AEK_LS64, "+ls64", "-ls64", FEAT_LS64, "", 520},
    {"lse", AArch64::AEK_LSE, "+lse", "-lse", FEAT_LSE, "+lse", 80},
    {"lse128", AArch64::AEK_LSE128, "+lse128", "-lse128", FEAT_INIT, "", 0},
    {"memtag", AArch64::AEK_MTE, "+mte", "-mte", FEAT_MEMTAG, "", 440},
    {"memtag2", AArch64::AEK_NONE, {}, {}, FEAT_MEMTAG2, "+mte", 450},
    {"memtag3", AArch64::AEK_NONE, {}, {}, FEAT_MEMTAG3, "+mte", 460},
    {"mops", AArch64::AEK_MOPS, "+mops", "-mops", FEAT_MOPS, "+mops", 650},
    {"pauth", AArch64::AEK_PAUTH, "+pauth", "-pauth", FEAT_INIT, "", 0},
    {"pmull", AArch64::AEK_NONE, {}, {}, FEAT_PMULL, "+aes,+fp-armv8,+neon", 160},
    {"pmuv3", AArch64::AEK_PERFMON, "+perfmon", "-perfmon", FEAT_INIT, "", 0},
    {"predres", AArch64::AEK_PREDRES, "+predres", "-predres", FEAT_PREDRES, "+predres", 480},
    {"predres2", AArch64::AEK_SPECRES2, "+specres2", "-specres2", FEAT_INIT, "", 0},
    {"profile", AArch64::AEK_PROFILE, "+spe", "-spe", FEAT_INIT, "", 0},
    {"ras", AArch64::AEK_RAS, "+ras", "-ras", FEAT_INIT, "", 0},
    {"rasv2", AArch64::AEK_RASv2, "+rasv2", "-rasv2", FEAT_INIT, "", 0},
    {"rcpc", AArch64::AEK_RCPC, "+rcpc", "-rcpc", FEAT_RCPC, "+rcpc", 230},
    {"rcpc2", AArch64::AEK_NONE, {}, {}, FEAT_RCPC2, "+rcpc", 240},
    {"rcpc3", AArch64::AEK_RCPC3, "+rcpc3", "-rcpc3", FEAT_RCPC3, "+rcpc,+rcpc3", 241},
    {"rdm", AArch64::AEK_RDM, "+rdm", "-rdm", FEAT_RDM, "+rdm,+fp-armv8,+neon", 108},
    {"rng", AArch64::AEK_RAND, "+rand", "-rand", FEAT_RNG, "+rand", 10},
    {"rpres", AArch64::AEK_NONE, {}, {}, FEAT_RPRES, "", 300},
    {"sb", AArch64::AEK_SB, "+sb", "-sb", FEAT_SB, "+sb", 470},
    {"sha1", AArch64::AEK_NONE, {}, {}, FEAT_SHA1, "+fp-armv8,+neon", 120},
    {"sha2", AArch64::AEK_SHA2, "+sha2", "-sha2", FEAT_SHA2, "+sha2,+fp-armv8,+neon", 130},
    {"sha3", AArch64::AEK_SHA3, "+sha3", "-sha3", FEAT_SHA3, "+sha3,+sha2,+fp-armv8,+neon", 140},
    {"simd", AArch64::AEK_SIMD, "+neon", "-neon", FEAT_SIMD, "+fp-armv8,+neon", 100},
    {"sm4", AArch64::AEK_SM4, "+sm4", "-sm4", FEAT_SM4, "+sm4,+fp-armv8,+neon", 106},
    {"sme-f16f16", AArch64::AEK_SMEF16F16, "+sme-f16f16", "-sme-f16f16", FEAT_INIT, "+sme2,+sme-f16f16", 0},
    {"sme-f64f64", AArch64::AEK_SMEF64F64, "+sme-f64f64", "-sme-f64f64", FEAT_SME_F64, "+sme,+sme-f64f64,+bf16", 560},
    {"sme-i16i64", AArch64::AEK_SMEI16I64, "+sme-i16i64", "-sme-i16i64", FEAT_SME_I64, "+sme,+sme-i16i64,+bf16", 570},
    {"sme", AArch64::AEK_SME, "+sme", "-sme", FEAT_SME, "+sme,+bf16", 430},
    {"sme2", AArch64::AEK_SME2, "+sme2", "-sme2", FEAT_SME2, "+sme2,+sme,+bf16", 580},
    {"sme2p1", AArch64::AEK_SME2p1, "+sme2p1", "-sme2p1", FEAT_INIT, "+sme2p1,+sme2,+sme,+bf16", 0},
    {"ssbs", AArch64::AEK_SSBS, "+ssbs", "-ssbs", FEAT_SSBS, "", 490},
    {"ssbs2", AArch64::AEK_NONE, {}, {}, FEAT_SSBS2, "+ssbs", 500},
    {"sve-bf16", AArch64::AEK_NONE, {}, {}, FEAT_SVE_BF16, "+sve,+bf16,+fullfp16,+fp-armv8,+neon", 320},
    {"sve-ebf16", AArch64::AEK_NONE, {}, {}, FEAT_SVE_EBF16, "+sve,+bf16,+fullfp16,+fp-armv8,+neon", 330},
    {"sve-i8mm", AArch64::AEK_NONE, {}, {}, FEAT_SVE_I8MM, "+sve,+i8mm,+fullfp16,+fp-armv8,+neon", 340},
    {"sve", AArch64::AEK_SVE, "+sve", "-sve", FEAT_SVE, "+sve,+fullfp16,+fp-armv8,+neon", 310},
    {"sve2-aes", AArch64::AEK_SVE2AES, "+sve2-aes", "-sve2-aes", FEAT_SVE_AES, "+sve2,+sve,+sve2-aes,+fullfp16,+fp-armv8,+neon", 380},
    {"sve2-bitperm", AArch64::AEK_SVE2BITPERM, "+sve2-bitperm", "-sve2-bitperm", FEAT_SVE_BITPERM, "+sve2,+sve,+sve2-bitperm,+fullfp16,+fp-armv8,+neon", 400},
    {"sve2-pmull128", AArch64::AEK_NONE, {}, {}, FEAT_SVE_PMULL128, "+sve2,+sve,+sve2-aes,+fullfp16,+fp-armv8,+neon", 390},
    {"sve2-sha3", AArch64::AEK_SVE2SHA3, "+sve2-sha3", "-sve2-sha3", FEAT_SVE_SHA3, "+sve2,+sve,+sve2-sha3,+fullfp16,+fp-armv8,+neon", 410},
    {"sve2-sm4", AArch64::AEK_SVE2SM4, "+sve2-sm4", "-sve2-sm4", FEAT_SVE_SM4, "+sve2,+sve,+sve2-sm4,+fullfp16,+fp-armv8,+neon", 420},
    {"sve2", AArch64::AEK_SVE2, "+sve2", "-sve2", FEAT_SVE2, "+sve2,+sve,+fullfp16,+fp-armv8,+neon", 370},
    {"sve2p1", AArch64::AEK_SVE2p1, "+sve2p1", "-sve2p1", FEAT_INIT, "+sve2p1,+sve2,+sve,+fullfp16,+fp-armv8,+neon", 0},
    {"the", AArch64::AEK_THE, "+the", "-the", FEAT_INIT, "", 0},
    {"tme", AArch64::AEK_TME, "+tme", "-tme", FEAT_INIT, "", 0},
    {"wfxt", AArch64::AEK_NONE, {}, {}, FEAT_WFXT, "+wfxt", 550},
    {"gcs", AArch64::AEK_GCS, "+gcs", "-gcs", FEAT_INIT, "", 0},
    {"fp8", AArch64::AEK_FP8, "+fp8", "-fp8", FEAT_INIT, "+faminmax, +lut, +bf16", 0},
    {"faminmax", AArch64::AEK_FAMINMAX, "+faminmax", "-faminmax", FEAT_INIT, "", 0},
    {"fp8fma", AArch64::AEK_FP8FMA, "+fp8fma", "-fp8fma", FEAT_INIT, "+fp8", 0},
    {"ssve-fp8fma", AArch64::AEK_SSVE_FP8FMA, "+ssve-fp8fma", "-ssve-fp8fma", FEAT_INIT, "+sme2,+fp8", 0},
    {"fp8dot2", AArch64::AEK_FP8DOT2, "+fp8dot2", "-fp8dot2", FEAT_INIT, "+fp8dot4", 0},
    {"ssve-fp8dot2", AArch64::AEK_SSVE_FP8DOT2, "+ssve-fp8dot2", "-ssve-fp8dot2", FEAT_INIT, "+ssve-fp8dot4", 0},
    {"fp8dot4", AArch64::AEK_FP8DOT4, "+fp8dot4", "-fp8dot4", FEAT_INIT, "+fp8fma", 0},
    {"ssve-fp8dot4", AArch64::AEK_SSVE_FP8DOT4, "+ssve-fp8dot4", "-ssve-fp8dot4", FEAT_INIT, "+ssve-fp8fma", 0},
    {"lut", AArch64::AEK_LUT, "+lut", "-lut", FEAT_INIT, "", 0},
    {"sme-lutv2", AArch64::AEK_SME_LUTv2, "+sme-lutv2", "-sme-lutv2", FEAT_INIT, "", 0},
<<<<<<< HEAD
    {"sme-f8f16", AArch64::AEK_SMEF8F16, "+sme-f8f16", "-sme-f8f16", FEAT_INIT, "+sme-f8f32", 0},
=======
    {"sme-f8f16", AArch64::AEK_SMEF8F16, "+sme-f8f16", "-sme-f8f16", FEAT_INIT, "+fp8,+sme2", 0},
>>>>>>> b60a2b93
    {"sme-f8f32", AArch64::AEK_SMEF8F32, "+sme-f8f32", "-sme-f8f32", FEAT_INIT, "+sme2,+fp8", 0},
    {"sme-fa64",  AArch64::AEK_SMEFA64,  "+sme-fa64", "-sme-fa64",  FEAT_INIT, "", 0},
    {"cpa", AArch64::AEK_CPA, "+cpa", "-cpa", FEAT_INIT, "", 0},
    {"pauth-lr", AArch64::AEK_PAUTHLR, "+pauth-lr", "-pauth-lr", FEAT_INIT, "", 0},
    {"tlbiw", AArch64::AEK_TLBIW, "+tlbiw", "-tlbiw", FEAT_INIT, "", 0},
    // Special cases
    {"none", AArch64::AEK_NONE, {}, {}, FEAT_INIT, "", ExtensionInfo::MaxFMVPriority},
};
// clang-format on

struct ExtensionSet {
  // Set of extensions which are currently enabled.
  ExtensionBitset Enabled;
  // Set of extensions which have been enabled or disabled at any point. Used
  // to avoid cluttering the cc1 command-line with lots of unneeded features.
  ExtensionBitset Touched;
  // Base architecture version, which we need to know because some feature
  // dependencies change depending on this.
  const ArchInfo *BaseArch;

  ExtensionSet() : Enabled(), Touched(), BaseArch(nullptr) {}

  // Enable the given architecture extension, and any other extensions it
  // depends on. Does not change the base architecture, or follow dependencies
  // between features which are only related by required arcitecture versions.
  void enable(ArchExtKind E);

  // Disable the given architecture extension, and any other extensions which
  // depend on it. Does not change the base architecture, or follow
  // dependencies between features which are only related by required
  // arcitecture versions.
  void disable(ArchExtKind E);

  // Add default extensions for the given CPU. Records the base architecture,
  // to later resolve dependencies which depend on it.
  void addCPUDefaults(const CpuInfo &CPU);

  // Add default extensions for the given architecture version. Records the
  // base architecture, to later resolve dependencies which depend on it.
  void addArchDefaults(const ArchInfo &Arch);

  // Add or remove a feature based on a modifier string. The string must be of
  // the form "<name>" to enable a feature or "no<name>" to disable it. This
  // will also enable or disable any features as required by the dependencies
  // between them.
  bool parseModifier(StringRef Modifier);

  // Convert the set of enabled extension to an LLVM feature list, appending
  // them to Features.
  void toLLVMFeatureList(std::vector<StringRef> &Features) const;
};

// Represents a dependency between two architecture extensions. Later is the
// feature which was added to the architecture after Earlier, and expands the
// functionality provided by it. If Later is enabled, then Earlier will also be
// enabled. If Earlier is disabled, then Later will also be disabled.
struct ExtensionDependency {
  ArchExtKind Earlier;
  ArchExtKind Later;
};

// clang-format off
// Each entry here is a link in the dependency chain starting from the
// extension that was added to the architecture first.
inline constexpr ExtensionDependency ExtensionDependencies[] = {
  {AEK_FP, AEK_FP16},
  {AEK_FP, AEK_SIMD},
  {AEK_FP, AEK_JSCVT},
  {AEK_FP, AEK_FP8},
  {AEK_SIMD, AEK_CRYPTO},
  {AEK_SIMD, AEK_AES},
  {AEK_SIMD, AEK_SHA2},
  {AEK_SIMD, AEK_SHA3},
  {AEK_SIMD, AEK_SM4},
  {AEK_SIMD, AEK_RDM},
  {AEK_SIMD, AEK_DOTPROD},
  {AEK_SIMD, AEK_FCMA},
  {AEK_FP16, AEK_FP16FML},
  {AEK_FP16, AEK_SVE},
  {AEK_BF16, AEK_SME},
  {AEK_BF16, AEK_B16B16},
  {AEK_SVE, AEK_SVE2},
  {AEK_SVE, AEK_F32MM},
  {AEK_SVE, AEK_F64MM},
  {AEK_SVE2, AEK_SVE2p1},
  {AEK_SVE2, AEK_SVE2BITPERM},
  {AEK_SVE2, AEK_SVE2AES},
  {AEK_SVE2, AEK_SVE2SHA3},
  {AEK_SVE2, AEK_SVE2SM4},
  {AEK_SVE2, AEK_SMEFA64},
  {AEK_SVE2, AEK_SMEFA64},
  {AEK_SME, AEK_SME2},
  {AEK_SME, AEK_SMEF16F16},
  {AEK_SME, AEK_SMEF64F64},
  {AEK_SME, AEK_SMEI16I64},
  {AEK_SME, AEK_SMEFA64},
  {AEK_SME2, AEK_SME2p1},
  {AEK_SME2, AEK_SSVE_FP8FMA},
  {AEK_SME2, AEK_SMEF8F16},
  {AEK_SME2, AEK_SMEF8F32},
  {AEK_FP8, AEK_SMEF8F16},
  {AEK_FP8, AEK_SMEF8F32},
  {AEK_LSE, AEK_LSE128},
  {AEK_PREDRES, AEK_SPECRES2},
  {AEK_RAS, AEK_RASv2},
  {AEK_RCPC, AEK_RCPC3},
  {AEK_FAMINMAX, AEK_FP8},
  {AEK_LUT, AEK_FP8},
  {AEK_BF16, AEK_FP8},
  {AEK_FP8, AEK_FP8FMA},
  {AEK_FP8, AEK_SSVE_FP8FMA},
  {AEK_FP8DOT4, AEK_FP8DOT2},
  {AEK_SSVE_FP8DOT4, AEK_SSVE_FP8DOT2},
  {AEK_FP8FMA, AEK_FP8DOT4},
  {AEK_SSVE_FP8FMA, AEK_SSVE_FP8DOT4},
  {AEK_SMEF8F32, AEK_SMEF8F16},
};
// clang-format on

enum ArchProfile { AProfile = 'A', RProfile = 'R', InvalidProfile = '?' };

// Information about a specific architecture, e.g. V8.1-A
struct ArchInfo {
  VersionTuple Version;  // Architecture version, major + minor.
  ArchProfile Profile;   // Architecuture profile
  StringRef Name;        // Human readable name, e.g. "armv8.1-a"
  StringRef ArchFeature; // Command line feature flag, e.g. +v8a
  AArch64::ExtensionBitset
      DefaultExts; // bitfield of default extensions ArchExtKind

  bool operator==(const ArchInfo &Other) const {
    return this->Name == Other.Name;
  }
  bool operator!=(const ArchInfo &Other) const {
    return this->Name != Other.Name;
  }

  // Defines the following partial order, indicating when an architecture is
  // a superset of another:
  //
  //   v9.5a > v9.4a > v9.3a > v9.2a > v9.1a > v9a;
  //             v       v       v       v       v
  //           v8.9a > v8.8a > v8.7a > v8.6a > v8.5a > v8.4a > ... > v8a;
  //
  // v8r has no relation to anything. This is used to determine which
  // features to enable for a given architecture. See
  // AArch64TargetInfo::setFeatureEnabled.
  bool implies(const ArchInfo &Other) const {
    if (this->Profile != Other.Profile)
      return false; // ARMV8R
    if (this->Version.getMajor() == Other.Version.getMajor()) {
      return this->Version > Other.Version;
    }
    if (this->Version.getMajor() == 9 && Other.Version.getMajor() == 8) {
      assert(this->Version.getMinor() && Other.Version.getMinor() &&
             "AArch64::ArchInfo should have a minor version.");
      return this->Version.getMinor().value_or(0) + 5 >=
             Other.Version.getMinor().value_or(0);
    }
    return false;
  }

  // True if this architecture is a superset of Other (including being equal to
  // it).
  bool is_superset(const ArchInfo &Other) const {
    return (*this == Other) || implies(Other);
  }

  // Return ArchFeature without the leading "+".
  StringRef getSubArch() const { return ArchFeature.substr(1); }

  // Search for ArchInfo by SubArch name
  static std::optional<ArchInfo> findBySubArch(StringRef SubArch);
};

// clang-format off
inline constexpr ArchInfo ARMV8A    = { VersionTuple{8, 0}, AProfile, "armv8-a", "+v8a", (
                                        AArch64::ExtensionBitset({AArch64::AEK_FP, AArch64::AEK_SIMD})), };
inline constexpr ArchInfo ARMV8_1A  = { VersionTuple{8, 1}, AProfile, "armv8.1-a", "+v8.1a", (ARMV8A.DefaultExts |
                                        AArch64::ExtensionBitset({AArch64::AEK_CRC, AArch64::AEK_LSE, AArch64::AEK_RDM}))};
inline constexpr ArchInfo ARMV8_2A  = { VersionTuple{8, 2}, AProfile, "armv8.2-a", "+v8.2a", (ARMV8_1A.DefaultExts |
                                        AArch64::ExtensionBitset({AArch64::AEK_RAS}))};
inline constexpr ArchInfo ARMV8_3A  = { VersionTuple{8, 3}, AProfile, "armv8.3-a", "+v8.3a", (ARMV8_2A.DefaultExts |
                                        AArch64::ExtensionBitset({AArch64::AEK_FCMA, AArch64::AEK_JSCVT, AArch64::AEK_PAUTH, AArch64::AEK_RCPC}))};
inline constexpr ArchInfo ARMV8_4A  = { VersionTuple{8, 4}, AProfile, "armv8.4-a", "+v8.4a", (ARMV8_3A.DefaultExts |
                                        AArch64::ExtensionBitset({AArch64::AEK_DOTPROD}))};
inline constexpr ArchInfo ARMV8_5A  = { VersionTuple{8, 5}, AProfile, "armv8.5-a", "+v8.5a", (ARMV8_4A.DefaultExts)};
inline constexpr ArchInfo ARMV8_6A  = { VersionTuple{8, 6}, AProfile, "armv8.6-a", "+v8.6a", (ARMV8_5A.DefaultExts |
                                        AArch64::ExtensionBitset({AArch64::AEK_BF16, AArch64::AEK_I8MM}))};
inline constexpr ArchInfo ARMV8_7A  = { VersionTuple{8, 7}, AProfile, "armv8.7-a", "+v8.7a", (ARMV8_6A.DefaultExts)};
inline constexpr ArchInfo ARMV8_8A  = { VersionTuple{8, 8}, AProfile, "armv8.8-a", "+v8.8a", (ARMV8_7A.DefaultExts |
                                        AArch64::ExtensionBitset({AArch64::AEK_MOPS, AArch64::AEK_HBC}))};
inline constexpr ArchInfo ARMV8_9A  = { VersionTuple{8, 9}, AProfile, "armv8.9-a", "+v8.9a", (ARMV8_8A.DefaultExts |
                                        AArch64::ExtensionBitset({AArch64::AEK_SPECRES2, AArch64::AEK_CSSC, AArch64::AEK_RASv2}))};
inline constexpr ArchInfo ARMV9A    = { VersionTuple{9, 0}, AProfile, "armv9-a", "+v9a", (ARMV8_5A.DefaultExts |
                                        AArch64::ExtensionBitset({AArch64::AEK_FP16, AArch64::AEK_SVE, AArch64::AEK_SVE2}))};
inline constexpr ArchInfo ARMV9_1A  = { VersionTuple{9, 1}, AProfile, "armv9.1-a", "+v9.1a", (ARMV9A.DefaultExts |
                                        AArch64::ExtensionBitset({AArch64::AEK_BF16, AArch64::AEK_I8MM}))};
inline constexpr ArchInfo ARMV9_2A  = { VersionTuple{9, 2}, AProfile, "armv9.2-a", "+v9.2a", (ARMV9_1A.DefaultExts)};
inline constexpr ArchInfo ARMV9_3A  = { VersionTuple{9, 3}, AProfile, "armv9.3-a", "+v9.3a", (ARMV9_2A.DefaultExts |
                                        AArch64::ExtensionBitset({AArch64::AEK_MOPS, AArch64::AEK_HBC}))};
inline constexpr ArchInfo ARMV9_4A  = { VersionTuple{9, 4}, AProfile, "armv9.4-a", "+v9.4a", (ARMV9_3A.DefaultExts |
                                        AArch64::ExtensionBitset({AArch64::AEK_SPECRES2, AArch64::AEK_CSSC, AArch64::AEK_RASv2}))};
inline constexpr ArchInfo ARMV9_5A  = { VersionTuple{9, 5}, AProfile, "armv9.5-a", "+v9.5a", (ARMV9_4A.DefaultExts |
                                        AArch64::ExtensionBitset({AArch64::AEK_CPA, AArch64::AEK_LUT, AArch64::AEK_FAMINMAX}))};
// For v8-R, we do not enable crypto and align with GCC that enables a more minimal set of optional architecture extensions.
inline constexpr ArchInfo ARMV8R    = { VersionTuple{8, 0}, RProfile, "armv8-r", "+v8r", (ARMV8_5A.DefaultExts |
                                        AArch64::ExtensionBitset({AArch64::AEK_SSBS,
                                        AArch64::AEK_FP16, AArch64::AEK_FP16FML, AArch64::AEK_SB}).flip(AArch64::AEK_LSE))};
// clang-format on

// The set of all architectures
static constexpr std::array<const ArchInfo *, 17> ArchInfos = {
    &ARMV8A,   &ARMV8_1A, &ARMV8_2A, &ARMV8_3A, &ARMV8_4A, &ARMV8_5A,
    &ARMV8_6A, &ARMV8_7A, &ARMV8_8A, &ARMV8_9A, &ARMV9A,   &ARMV9_1A,
    &ARMV9_2A, &ARMV9_3A, &ARMV9_4A, &ARMV9_5A, &ARMV8R,
};

// Details of a specific CPU.
struct CpuInfo {
  StringRef Name; // Name, as written for -mcpu.
  const ArchInfo &Arch;
  AArch64::ExtensionBitset
      DefaultExtensions; // Default extensions for this CPU. These will be
                         // ORd with the architecture defaults.

  AArch64::ExtensionBitset getImpliedExtensions() const {
    AArch64::ExtensionBitset ImpliedExts;
    ImpliedExts |= DefaultExtensions;
    ImpliedExts |= Arch.DefaultExts;
    return ImpliedExts;
  }
};

inline constexpr CpuInfo CpuInfos[] = {
    {"cortex-a34", ARMV8A,
     AArch64::ExtensionBitset(
         {AArch64::AEK_AES, AArch64::AEK_SHA2, AArch64::AEK_CRC})},
    {"cortex-a35", ARMV8A,
     AArch64::ExtensionBitset(
         {AArch64::AEK_AES, AArch64::AEK_SHA2, AArch64::AEK_CRC})},
    {"cortex-a53", ARMV8A,
     AArch64::ExtensionBitset(
         {AArch64::AEK_AES, AArch64::AEK_SHA2, AArch64::AEK_CRC})},
    {"cortex-a55", ARMV8_2A,
     AArch64::ExtensionBitset({AArch64::AEK_AES, AArch64::AEK_SHA2,
                               AArch64::AEK_FP16, AArch64::AEK_DOTPROD,
                               AArch64::AEK_RCPC})},
    {"cortex-a510", ARMV9A,
     AArch64::ExtensionBitset(
         {AArch64::AEK_BF16, AArch64::AEK_I8MM, AArch64::AEK_SB,
          AArch64::AEK_PAUTH, AArch64::AEK_MTE, AArch64::AEK_SSBS,
          AArch64::AEK_SVE, AArch64::AEK_SVE2, AArch64::AEK_SVE2BITPERM,
          AArch64::AEK_FP16FML})},
    {"cortex-a520", ARMV9_2A,
     AArch64::ExtensionBitset(
         {AArch64::AEK_SB, AArch64::AEK_SSBS, AArch64::AEK_MTE,
          AArch64::AEK_FP16FML, AArch64::AEK_PAUTH, AArch64::AEK_SVE2BITPERM,
          AArch64::AEK_FLAGM, AArch64::AEK_PERFMON, AArch64::AEK_PREDRES})},
    {"cortex-a520ae", ARMV9_2A,
     AArch64::ExtensionBitset(
         {AArch64::AEK_SB, AArch64::AEK_SSBS, AArch64::AEK_MTE,
          AArch64::AEK_FP16FML, AArch64::AEK_PAUTH, AArch64::AEK_SVE2BITPERM,
          AArch64::AEK_FLAGM, AArch64::AEK_PERFMON, AArch64::AEK_PREDRES})},
    {"cortex-a57", ARMV8A,
     AArch64::ExtensionBitset(
         {AArch64::AEK_AES, AArch64::AEK_SHA2, AArch64::AEK_CRC})},
    {"cortex-a65", ARMV8_2A,
     AArch64::ExtensionBitset({AArch64::AEK_AES, AArch64::AEK_SHA2,
                               AArch64::AEK_DOTPROD, AArch64::AEK_FP16,
                               AArch64::AEK_RCPC, AArch64::AEK_SSBS})},
    {"cortex-a65ae", ARMV8_2A,
     AArch64::ExtensionBitset({AArch64::AEK_AES, AArch64::AEK_SHA2,
                               AArch64::AEK_DOTPROD, AArch64::AEK_FP16,
                               AArch64::AEK_RCPC, AArch64::AEK_SSBS})},
    {"cortex-a72", ARMV8A,
     AArch64::ExtensionBitset(
         {AArch64::AEK_AES, AArch64::AEK_SHA2, AArch64::AEK_CRC})},
    {"cortex-a73", ARMV8A,
     AArch64::ExtensionBitset(
         {AArch64::AEK_AES, AArch64::AEK_SHA2, AArch64::AEK_CRC})},
    {"cortex-a75", ARMV8_2A,
     AArch64::ExtensionBitset({AArch64::AEK_AES, AArch64::AEK_SHA2,
                               AArch64::AEK_FP16, AArch64::AEK_DOTPROD,
                               AArch64::AEK_RCPC})},
    {"cortex-a76", ARMV8_2A,
     AArch64::ExtensionBitset({AArch64::AEK_AES, AArch64::AEK_SHA2,
                               AArch64::AEK_FP16, AArch64::AEK_DOTPROD,
                               AArch64::AEK_RCPC, AArch64::AEK_SSBS})},
    {"cortex-a76ae", ARMV8_2A,
     AArch64::ExtensionBitset({AArch64::AEK_AES, AArch64::AEK_SHA2,
                               AArch64::AEK_FP16, AArch64::AEK_DOTPROD,
                               AArch64::AEK_RCPC, AArch64::AEK_SSBS})},
    {"cortex-a77", ARMV8_2A,
     AArch64::ExtensionBitset({AArch64::AEK_AES, AArch64::AEK_SHA2,
                               AArch64::AEK_FP16, AArch64::AEK_RCPC,
                               AArch64::AEK_DOTPROD, AArch64::AEK_SSBS})},
    {"cortex-a78", ARMV8_2A,
     AArch64::ExtensionBitset({AArch64::AEK_AES, AArch64::AEK_SHA2,
                               AArch64::AEK_FP16, AArch64::AEK_DOTPROD,
                               AArch64::AEK_RCPC, AArch64::AEK_SSBS,
                               AArch64::AEK_PROFILE})},
    {"cortex-a78ae", ARMV8_2A,
     AArch64::ExtensionBitset({AArch64::AEK_AES, AArch64::AEK_SHA2,
                               AArch64::AEK_FP16, AArch64::AEK_DOTPROD,
                               AArch64::AEK_RCPC, AArch64::AEK_SSBS,
                               AArch64::AEK_PROFILE})},
    {"cortex-a78c", ARMV8_2A,
     AArch64::ExtensionBitset(
         {AArch64::AEK_AES, AArch64::AEK_SHA2, AArch64::AEK_FP16,
          AArch64::AEK_DOTPROD, AArch64::AEK_RCPC, AArch64::AEK_SSBS,
          AArch64::AEK_PROFILE, AArch64::AEK_FLAGM, AArch64::AEK_PAUTH})},
    {"cortex-a710", ARMV9A,
     AArch64::ExtensionBitset({AArch64::AEK_MTE, AArch64::AEK_PAUTH,
                               AArch64::AEK_FLAGM, AArch64::AEK_SB,
                               AArch64::AEK_I8MM, AArch64::AEK_FP16FML,
                               AArch64::AEK_SVE, AArch64::AEK_SVE2,
                               AArch64::AEK_SVE2BITPERM, AArch64::AEK_BF16})},
    {"cortex-a715", ARMV9A,
     AArch64::ExtensionBitset(
         {AArch64::AEK_SB, AArch64::AEK_SSBS, AArch64::AEK_MTE,
          AArch64::AEK_FP16, AArch64::AEK_FP16FML, AArch64::AEK_PAUTH,
          AArch64::AEK_I8MM, AArch64::AEK_PREDRES, AArch64::AEK_PERFMON,
          AArch64::AEK_PROFILE, AArch64::AEK_SVE, AArch64::AEK_SVE2BITPERM,
          AArch64::AEK_BF16, AArch64::AEK_FLAGM})},
    {"cortex-a720", ARMV9_2A,
     AArch64::ExtensionBitset({AArch64::AEK_SB, AArch64::AEK_SSBS,
                               AArch64::AEK_MTE, AArch64::AEK_FP16FML,
                               AArch64::AEK_PAUTH, AArch64::AEK_SVE2BITPERM,
                               AArch64::AEK_FLAGM, AArch64::AEK_PERFMON,
                               AArch64::AEK_PREDRES, AArch64::AEK_PROFILE})},
    {"cortex-a720ae", ARMV9_2A,
     AArch64::ExtensionBitset({AArch64::AEK_SB, AArch64::AEK_SSBS,
                               AArch64::AEK_MTE, AArch64::AEK_FP16FML,
                               AArch64::AEK_PAUTH, AArch64::AEK_SVE2BITPERM,
                               AArch64::AEK_FLAGM, AArch64::AEK_PERFMON,
                               AArch64::AEK_PREDRES, AArch64::AEK_PROFILE})},
    {"cortex-r82", ARMV8R,
     AArch64::ExtensionBitset({AArch64::AEK_LSE, AArch64::AEK_FLAGM,
                               AArch64::AEK_PERFMON, AArch64::AEK_PREDRES})},
    {"cortex-r82ae", ARMV8R,
     AArch64::ExtensionBitset({AArch64::AEK_LSE, AArch64::AEK_FLAGM,
                               AArch64::AEK_PERFMON, AArch64::AEK_PREDRES})},
    {"cortex-x1", ARMV8_2A,
     AArch64::ExtensionBitset({AArch64::AEK_AES, AArch64::AEK_SHA2,
                               AArch64::AEK_FP16, AArch64::AEK_DOTPROD,
                               AArch64::AEK_RCPC, AArch64::AEK_SSBS,
                               AArch64::AEK_PROFILE})},
    {"cortex-x1c", ARMV8_2A,
     AArch64::ExtensionBitset(
         {AArch64::AEK_AES, AArch64::AEK_SHA2, AArch64::AEK_FP16,
          AArch64::AEK_DOTPROD, AArch64::AEK_RCPC, AArch64::AEK_SSBS,
          AArch64::AEK_PAUTH, AArch64::AEK_PROFILE, AArch64::AEK_FLAGM})},
    {"cortex-x2", ARMV9A,
     AArch64::ExtensionBitset(
         {AArch64::AEK_MTE, AArch64::AEK_BF16, AArch64::AEK_I8MM,
          AArch64::AEK_PAUTH, AArch64::AEK_SSBS, AArch64::AEK_SB,
          AArch64::AEK_SVE, AArch64::AEK_SVE2, AArch64::AEK_SVE2BITPERM,
          AArch64::AEK_FP16FML, AArch64::AEK_FLAGM})},
    {"cortex-x3", ARMV9A,
     AArch64::ExtensionBitset(
         {AArch64::AEK_SVE, AArch64::AEK_PERFMON, AArch64::AEK_PROFILE,
          AArch64::AEK_BF16, AArch64::AEK_I8MM, AArch64::AEK_MTE,
          AArch64::AEK_SVE2BITPERM, AArch64::AEK_SB, AArch64::AEK_PAUTH,
          AArch64::AEK_FP16, AArch64::AEK_FP16FML, AArch64::AEK_PREDRES,
          AArch64::AEK_FLAGM, AArch64::AEK_SSBS})},
    {"cortex-x4", ARMV9_2A,
     AArch64::ExtensionBitset({AArch64::AEK_SB, AArch64::AEK_SSBS,
                               AArch64::AEK_MTE, AArch64::AEK_FP16FML,
                               AArch64::AEK_PAUTH, AArch64::AEK_SVE2BITPERM,
                               AArch64::AEK_FLAGM, AArch64::AEK_PERFMON,
                               AArch64::AEK_PREDRES, AArch64::AEK_PROFILE})},
    {"neoverse-e1", ARMV8_2A,
     AArch64::ExtensionBitset({AArch64::AEK_AES, AArch64::AEK_SHA2,
                               AArch64::AEK_DOTPROD, AArch64::AEK_FP16,
                               AArch64::AEK_RCPC, AArch64::AEK_SSBS})},
    {"neoverse-n1", ARMV8_2A,
     AArch64::ExtensionBitset({AArch64::AEK_AES, AArch64::AEK_SHA2,
                               AArch64::AEK_DOTPROD, AArch64::AEK_FP16,
                               AArch64::AEK_PROFILE, AArch64::AEK_RCPC,
                               AArch64::AEK_SSBS})},
    {"neoverse-n2", ARMV9A,
     AArch64::ExtensionBitset(
         {AArch64::AEK_BF16, AArch64::AEK_DOTPROD, AArch64::AEK_FP16,
          AArch64::AEK_FP16FML, AArch64::AEK_I8MM, AArch64::AEK_MTE,
          AArch64::AEK_SB, AArch64::AEK_SSBS, AArch64::AEK_SVE,
          AArch64::AEK_SVE2, AArch64::AEK_SVE2BITPERM})},
    {"neoverse-n3", ARMV9_2A,
     AArch64::ExtensionBitset({AArch64::AEK_MTE, AArch64::AEK_SSBS,
                               AArch64::AEK_SB, AArch64::AEK_PREDRES,
                               AArch64::AEK_FP16FML, AArch64::AEK_PAUTH,
                               AArch64::AEK_FLAGM, AArch64::AEK_PERFMON,
                               AArch64::AEK_RAND, AArch64::AEK_SVE2BITPERM,
                               AArch64::AEK_PROFILE, AArch64::AEK_PERFMON})},
    {"neoverse-512tvb", ARMV8_4A,
     AArch64::ExtensionBitset(
         {AArch64::AEK_AES, AArch64::AEK_SHA2, AArch64::AEK_SHA3,
          AArch64::AEK_SM4, AArch64::AEK_SVE, AArch64::AEK_SSBS,
          AArch64::AEK_FP16, AArch64::AEK_BF16, AArch64::AEK_DOTPROD,
          AArch64::AEK_PROFILE, AArch64::AEK_RAND, AArch64::AEK_FP16FML,
          AArch64::AEK_I8MM})},
    {"neoverse-v1", ARMV8_4A,
     AArch64::ExtensionBitset(
         {AArch64::AEK_AES, AArch64::AEK_SHA2, AArch64::AEK_SHA3,
          AArch64::AEK_SM4, AArch64::AEK_SVE, AArch64::AEK_SSBS,
          AArch64::AEK_FP16, AArch64::AEK_BF16, AArch64::AEK_DOTPROD,
          AArch64::AEK_PROFILE, AArch64::AEK_RAND, AArch64::AEK_FP16FML,
          AArch64::AEK_I8MM})},
    {"neoverse-v2", ARMV9A,
     AArch64::ExtensionBitset(
         {AArch64::AEK_SVE, AArch64::AEK_SVE2, AArch64::AEK_SSBS,
          AArch64::AEK_FP16, AArch64::AEK_BF16, AArch64::AEK_RAND,
          AArch64::AEK_DOTPROD, AArch64::AEK_PROFILE, AArch64::AEK_SVE2BITPERM,
          AArch64::AEK_FP16FML, AArch64::AEK_I8MM, AArch64::AEK_MTE})},
    {"neoverse-v3", ARMV9_2A,
     AArch64::ExtensionBitset(
         {AArch64::AEK_PROFILE, AArch64::AEK_MTE, AArch64::AEK_SSBS,
          AArch64::AEK_SB, AArch64::AEK_PREDRES, AArch64::AEK_LS64,
          AArch64::AEK_BRBE, AArch64::AEK_PAUTH, AArch64::AEK_FLAGM,
          AArch64::AEK_PERFMON, AArch64::AEK_RAND, AArch64::AEK_SVE2BITPERM,
          AArch64::AEK_FP16FML})},
    {"neoverse-v3ae", ARMV9_2A,
     (AArch64::ExtensionBitset(
         {AArch64::AEK_PROFILE, AArch64::AEK_MTE, AArch64::AEK_SSBS,
          AArch64::AEK_SB, AArch64::AEK_PREDRES, AArch64::AEK_LS64,
          AArch64::AEK_BRBE, AArch64::AEK_PAUTH, AArch64::AEK_FLAGM,
          AArch64::AEK_PERFMON, AArch64::AEK_RAND, AArch64::AEK_SVE2BITPERM,
          AArch64::AEK_FP16FML}))},
    {"cyclone", ARMV8A,
     AArch64::ExtensionBitset(
         {AArch64::AEK_AES, AArch64::AEK_SHA2, AArch64::AEK_NONE})},
    {"apple-a7", ARMV8A,
     AArch64::ExtensionBitset(
         {AArch64::AEK_AES, AArch64::AEK_SHA2, AArch64::AEK_NONE})},
    {"apple-a8", ARMV8A,
     AArch64::ExtensionBitset(
         {AArch64::AEK_AES, AArch64::AEK_SHA2, AArch64::AEK_NONE})},
    {"apple-a9", ARMV8A,
     AArch64::ExtensionBitset(
         {AArch64::AEK_AES, AArch64::AEK_SHA2, AArch64::AEK_NONE})},
    {"apple-a10", ARMV8A,
     AArch64::ExtensionBitset({AArch64::AEK_AES, AArch64::AEK_SHA2,
                               AArch64::AEK_CRC, AArch64::AEK_RDM})},
    {"apple-a11", ARMV8_2A,
     AArch64::ExtensionBitset(
         {AArch64::AEK_AES, AArch64::AEK_SHA2, AArch64::AEK_FP16})},
    {"apple-a12", ARMV8_3A,
     AArch64::ExtensionBitset(
         {AArch64::AEK_AES, AArch64::AEK_SHA2, AArch64::AEK_FP16})},
    {"apple-a13", ARMV8_4A,
     AArch64::ExtensionBitset({AArch64::AEK_AES, AArch64::AEK_SHA2,
                               AArch64::AEK_SHA3, AArch64::AEK_FP16,
                               AArch64::AEK_FP16FML})},
    {"apple-a14", ARMV8_5A,
     AArch64::ExtensionBitset({AArch64::AEK_AES, AArch64::AEK_SHA2,
                               AArch64::AEK_SHA3, AArch64::AEK_FP16,
                               AArch64::AEK_FP16FML})},
    {"apple-a15", ARMV8_6A,
     AArch64::ExtensionBitset({AArch64::AEK_AES, AArch64::AEK_SHA2,
                               AArch64::AEK_SHA3, AArch64::AEK_FP16,
                               AArch64::AEK_FP16FML})},
    {"apple-a16", ARMV8_6A,
     AArch64::ExtensionBitset({AArch64::AEK_AES, AArch64::AEK_SHA2,
                               AArch64::AEK_SHA3, AArch64::AEK_FP16,
                               AArch64::AEK_FP16FML})},
    {"apple-a17", ARMV8_6A,
     AArch64::ExtensionBitset({AArch64::AEK_AES, AArch64::AEK_SHA2,
                               AArch64::AEK_SHA3, AArch64::AEK_FP16,
                               AArch64::AEK_FP16FML})},

    {"apple-m1", ARMV8_5A,
     AArch64::ExtensionBitset({AArch64::AEK_AES, AArch64::AEK_SHA2,
                               AArch64::AEK_SHA3, AArch64::AEK_FP16,
                               AArch64::AEK_FP16FML})},
    {"apple-m2", ARMV8_6A,
     AArch64::ExtensionBitset({AArch64::AEK_AES, AArch64::AEK_SHA2,
                               AArch64::AEK_SHA3, AArch64::AEK_FP16,
                               AArch64::AEK_FP16FML})},
    {"apple-m3", ARMV8_6A,
     AArch64::ExtensionBitset({AArch64::AEK_AES, AArch64::AEK_SHA2,
                               AArch64::AEK_SHA3, AArch64::AEK_FP16,
                               AArch64::AEK_FP16FML})},

    {"apple-s4", ARMV8_3A,
     AArch64::ExtensionBitset(
         {AArch64::AEK_AES, AArch64::AEK_SHA2, AArch64::AEK_FP16})},
    {"apple-s5", ARMV8_3A,
     AArch64::ExtensionBitset(
         {AArch64::AEK_AES, AArch64::AEK_SHA2, AArch64::AEK_FP16})},
    {"exynos-m3", ARMV8A,
     AArch64::ExtensionBitset(
         {AArch64::AEK_AES, AArch64::AEK_SHA2, AArch64::AEK_CRC})},
    {"exynos-m4", ARMV8_2A,
     AArch64::ExtensionBitset({AArch64::AEK_AES, AArch64::AEK_SHA2,
                               AArch64::AEK_DOTPROD, AArch64::AEK_FP16})},
    {"exynos-m5", ARMV8_2A,
     AArch64::ExtensionBitset({AArch64::AEK_AES, AArch64::AEK_SHA2,
                               AArch64::AEK_DOTPROD, AArch64::AEK_FP16})},
    {"falkor", ARMV8A,
     AArch64::ExtensionBitset({AArch64::AEK_AES, AArch64::AEK_SHA2,
                               AArch64::AEK_CRC, AArch64::AEK_RDM})},
    {"saphira", ARMV8_3A,
     AArch64::ExtensionBitset(
         {AArch64::AEK_AES, AArch64::AEK_SHA2, AArch64::AEK_PROFILE})},
    {"kryo", ARMV8A,
     AArch64::ExtensionBitset(
         {AArch64::AEK_AES, AArch64::AEK_SHA2, AArch64::AEK_CRC})},
    {"thunderx2t99", ARMV8_1A,
     AArch64::ExtensionBitset({AArch64::AEK_AES, AArch64::AEK_SHA2})},
    {"thunderx3t110", ARMV8_3A,
     AArch64::ExtensionBitset({AArch64::AEK_AES, AArch64::AEK_SHA2})},
    {"thunderx", ARMV8A,
     AArch64::ExtensionBitset(
         {AArch64::AEK_AES, AArch64::AEK_SHA2, AArch64::AEK_CRC})},
    {"thunderxt88", ARMV8A,
     AArch64::ExtensionBitset(
         {AArch64::AEK_AES, AArch64::AEK_SHA2, AArch64::AEK_CRC})},
    {"thunderxt81", ARMV8A,
     AArch64::ExtensionBitset(
         {AArch64::AEK_AES, AArch64::AEK_SHA2, AArch64::AEK_CRC})},
    {"thunderxt83", ARMV8A,
     AArch64::ExtensionBitset(
         {AArch64::AEK_AES, AArch64::AEK_SHA2, AArch64::AEK_CRC})},
    {"tsv110", ARMV8_2A,
     AArch64::ExtensionBitset({AArch64::AEK_AES, AArch64::AEK_SHA2,
                               AArch64::AEK_DOTPROD, AArch64::AEK_FP16,
                               AArch64::AEK_FP16FML, AArch64::AEK_PROFILE,
                               AArch64::AEK_JSCVT, AArch64::AEK_FCMA})},
    {"a64fx", ARMV8_2A,
     AArch64::ExtensionBitset({AArch64::AEK_AES, AArch64::AEK_SHA2,
                               AArch64::AEK_FP16, AArch64::AEK_SVE})},
    {"carmel", ARMV8_2A,
     AArch64::ExtensionBitset(
         {AArch64::AEK_AES, AArch64::AEK_SHA2, AArch64::AEK_FP16})},
    {"ampere1", ARMV8_6A,
     AArch64::ExtensionBitset({AArch64::AEK_AES, AArch64::AEK_SHA2,
                               AArch64::AEK_SHA3, AArch64::AEK_FP16,
                               AArch64::AEK_SB, AArch64::AEK_SSBS,
                               AArch64::AEK_RAND})},
    {"ampere1a", ARMV8_6A,
     AArch64::ExtensionBitset(
         {AArch64::AEK_FP16, AArch64::AEK_RAND, AArch64::AEK_SM4,
          AArch64::AEK_SHA3, AArch64::AEK_SHA2, AArch64::AEK_AES,
          AArch64::AEK_MTE, AArch64::AEK_SB, AArch64::AEK_SSBS})},
    {"ampere1b", ARMV8_7A,
     AArch64::ExtensionBitset({AArch64::AEK_FP16, AArch64::AEK_RAND,
                               AArch64::AEK_SM4, AArch64::AEK_SHA3,
                               AArch64::AEK_SHA2, AArch64::AEK_AES,
                               AArch64::AEK_MTE, AArch64::AEK_SB,
                               AArch64::AEK_SSBS, AArch64::AEK_CSSC})},
};

// Name alias.
struct Alias {
  StringRef AltName;
  StringRef Name;
};

inline constexpr Alias CpuAliases[] = {{"cobalt-100", "neoverse-n2"},
                                       {"grace", "neoverse-v2"}};

inline constexpr Alias ExtAliases[] = {{"rdma", "rdm"}};

bool getExtensionFeatures(
    const AArch64::ExtensionBitset &Extensions,
    std::vector<StringRef> &Features);

StringRef getArchExtFeature(StringRef ArchExt);
StringRef resolveCPUAlias(StringRef CPU);
StringRef resolveExtAlias(StringRef ArchExt);

// Information by Name
const ArchInfo *getArchForCpu(StringRef CPU);

// Parser
const ArchInfo *parseArch(StringRef Arch);
std::optional<ExtensionInfo> parseArchExtension(StringRef Extension);
// Given the name of a CPU or alias, return the correponding CpuInfo.
std::optional<CpuInfo> parseCpu(StringRef Name);
// Used by target parser tests
void fillValidCPUArchList(SmallVectorImpl<StringRef> &Values);

bool isX18ReservedByDefault(const Triple &TT);

// For given feature names, return a bitmask corresponding to the entries of
// AArch64::CPUFeatures. The values in CPUFeatures are not bitmasks
// themselves, they are sequential (0, 1, 2, 3, ...).
uint64_t getCpuSupportsMask(ArrayRef<StringRef> FeatureStrs);

void PrintSupportedExtensions(StringMap<StringRef> DescMap);

} // namespace AArch64
} // namespace llvm

#endif<|MERGE_RESOLUTION|>--- conflicted
+++ resolved
@@ -300,11 +300,7 @@
     {"ssve-fp8dot4", AArch64::AEK_SSVE_FP8DOT4, "+ssve-fp8dot4", "-ssve-fp8dot4", FEAT_INIT, "+ssve-fp8fma", 0},
     {"lut", AArch64::AEK_LUT, "+lut", "-lut", FEAT_INIT, "", 0},
     {"sme-lutv2", AArch64::AEK_SME_LUTv2, "+sme-lutv2", "-sme-lutv2", FEAT_INIT, "", 0},
-<<<<<<< HEAD
-    {"sme-f8f16", AArch64::AEK_SMEF8F16, "+sme-f8f16", "-sme-f8f16", FEAT_INIT, "+sme-f8f32", 0},
-=======
     {"sme-f8f16", AArch64::AEK_SMEF8F16, "+sme-f8f16", "-sme-f8f16", FEAT_INIT, "+fp8,+sme2", 0},
->>>>>>> b60a2b93
     {"sme-f8f32", AArch64::AEK_SMEF8F32, "+sme-f8f32", "-sme-f8f32", FEAT_INIT, "+sme2,+fp8", 0},
     {"sme-fa64",  AArch64::AEK_SMEFA64,  "+sme-fa64", "-sme-fa64",  FEAT_INIT, "", 0},
     {"cpa", AArch64::AEK_CPA, "+cpa", "-cpa", FEAT_INIT, "", 0},
