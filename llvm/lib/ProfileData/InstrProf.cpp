--- conflicted
+++ resolved
@@ -384,7 +384,6 @@
   return getPGOFuncName(F.getName(), GlobalValue::ExternalLinkage, "");
 }
 
-<<<<<<< HEAD
 std::string getPGOName(const GlobalVariable &V, bool InLTO) {
   // PGONameMetadata should be set by compiler at profile use time
   // and read by symtab creation to look up symbols corresponding to
@@ -392,21 +391,12 @@
   return getIRPGOObjectName(V, InLTO, nullptr /* PGONameMetadata */);
 }
 
-// See getIRPGOFuncName() for a discription of the format.
-std::pair<StringRef, StringRef>
-getParsedIRPGOFuncName(StringRef IRPGOFuncName) {
-  auto [FileName, FuncName] = IRPGOFuncName.split(';');
-  if (FuncName.empty())
-    return std::make_pair(StringRef(), IRPGOFuncName);
-  return std::make_pair(FileName, FuncName);
-=======
 // See getIRPGOObjectName() for a discription of the format.
 std::pair<StringRef, StringRef> getParsedIRPGOName(StringRef IRPGOName) {
   auto [FileName, MangledName] = IRPGOName.split(kGlobalIdentifierDelimiter);
   if (MangledName.empty())
     return std::make_pair(StringRef(), IRPGOName);
   return std::make_pair(FileName, MangledName);
->>>>>>> d0337990
 }
 
 StringRef getFuncNameWithoutPrefix(StringRef PGOFuncName, StringRef FileName) {
