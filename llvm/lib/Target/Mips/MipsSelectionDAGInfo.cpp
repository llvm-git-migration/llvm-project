//===----------------------------------------------------------------------===//
//
// Part of the LLVM Project, under the Apache License v2.0 with LLVM Exceptions.
// See https://llvm.org/LICENSE.txt for license information.
// SPDX-License-Identifier: Apache-2.0 WITH LLVM-exception
//
//===----------------------------------------------------------------------===//

#include "MipsSelectionDAGInfo.h"
#include "MipsISelLowering.h"

using namespace llvm;

MipsSelectionDAGInfo::~MipsSelectionDAGInfo() = default;

bool MipsSelectionDAGInfo::isTargetMemoryOpcode(unsigned Opcode) const {
<<<<<<< HEAD
  switch (static_cast<MipsISD::NodeType>(Opcode)) {
  default:
    break;
  case MipsISD::LWL:
  case MipsISD::LWR:
  case MipsISD::SWL:
  case MipsISD::SWR:
  case MipsISD::LDL:
  case MipsISD::LDR:
  case MipsISD::SDL:
  case MipsISD::SDR:
    return true;
  }
  return SelectionDAGTargetInfo::isTargetMemoryOpcode(Opcode);
=======
  return Opcode >= MipsISD::FIRST_MEMORY_OPCODE &&
         Opcode <= MipsISD::LAST_MEMORY_OPCODE;
>>>>>>> 9ae92d70
}<|MERGE_RESOLUTION|>--- conflicted
+++ resolved
@@ -14,23 +14,6 @@
 MipsSelectionDAGInfo::~MipsSelectionDAGInfo() = default;
 
 bool MipsSelectionDAGInfo::isTargetMemoryOpcode(unsigned Opcode) const {
-<<<<<<< HEAD
-  switch (static_cast<MipsISD::NodeType>(Opcode)) {
-  default:
-    break;
-  case MipsISD::LWL:
-  case MipsISD::LWR:
-  case MipsISD::SWL:
-  case MipsISD::SWR:
-  case MipsISD::LDL:
-  case MipsISD::LDR:
-  case MipsISD::SDL:
-  case MipsISD::SDR:
-    return true;
-  }
-  return SelectionDAGTargetInfo::isTargetMemoryOpcode(Opcode);
-=======
   return Opcode >= MipsISD::FIRST_MEMORY_OPCODE &&
          Opcode <= MipsISD::LAST_MEMORY_OPCODE;
->>>>>>> 9ae92d70
 }