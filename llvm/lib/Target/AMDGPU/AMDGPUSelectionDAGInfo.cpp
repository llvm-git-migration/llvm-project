//===----------------------------------------------------------------------===//
//
// Part of the LLVM Project, under the Apache License v2.0 with LLVM Exceptions.
// See https://llvm.org/LICENSE.txt for license information.
// SPDX-License-Identifier: Apache-2.0 WITH LLVM-exception
//
//===----------------------------------------------------------------------===//

#include "AMDGPUSelectionDAGInfo.h"
#include "AMDGPUISelLowering.h"

using namespace llvm;

AMDGPUSelectionDAGInfo::~AMDGPUSelectionDAGInfo() = default;

bool AMDGPUSelectionDAGInfo::isTargetMemoryOpcode(unsigned Opcode) const {
<<<<<<< HEAD
  if (Opcode >= AMDGPUISD::FIRST_MEMORY_OPCODE &&
      Opcode <= AMDGPUISD::LAST_MEMORY_OPCODE)
    return true;
  return SelectionDAGTargetInfo::isTargetMemoryOpcode(Opcode);
=======
  return Opcode >= AMDGPUISD::FIRST_MEMORY_OPCODE &&
         Opcode <= AMDGPUISD::LAST_MEMORY_OPCODE;
>>>>>>> 9ae92d70
}<|MERGE_RESOLUTION|>--- conflicted
+++ resolved
@@ -14,13 +14,6 @@
 AMDGPUSelectionDAGInfo::~AMDGPUSelectionDAGInfo() = default;
 
 bool AMDGPUSelectionDAGInfo::isTargetMemoryOpcode(unsigned Opcode) const {
-<<<<<<< HEAD
-  if (Opcode >= AMDGPUISD::FIRST_MEMORY_OPCODE &&
-      Opcode <= AMDGPUISD::LAST_MEMORY_OPCODE)
-    return true;
-  return SelectionDAGTargetInfo::isTargetMemoryOpcode(Opcode);
-=======
   return Opcode >= AMDGPUISD::FIRST_MEMORY_OPCODE &&
          Opcode <= AMDGPUISD::LAST_MEMORY_OPCODE;
->>>>>>> 9ae92d70
 }