//===-- X86SelectionDAGInfo.cpp - X86 SelectionDAG Info -------------------===//
//
// Part of the LLVM Project, under the Apache License v2.0 with LLVM Exceptions.
// See https://llvm.org/LICENSE.txt for license information.
// SPDX-License-Identifier: Apache-2.0 WITH LLVM-exception
//
//===----------------------------------------------------------------------===//
//
// This file implements the X86SelectionDAGInfo class.
//
//===----------------------------------------------------------------------===//

#include "X86SelectionDAGInfo.h"
#include "X86ISelLowering.h"
#include "X86InstrInfo.h"
#include "X86RegisterInfo.h"
#include "X86Subtarget.h"
#include "llvm/CodeGen/MachineFrameInfo.h"
#include "llvm/CodeGen/SelectionDAG.h"
#include "llvm/CodeGen/TargetLowering.h"

using namespace llvm;

#define DEBUG_TYPE "x86-selectiondag-info"

static cl::opt<bool>
    UseFSRMForMemcpy("x86-use-fsrm-for-memcpy", cl::Hidden, cl::init(false),
                     cl::desc("Use fast short rep mov in memcpy lowering"));

bool X86SelectionDAGInfo::isTargetMemoryOpcode(unsigned Opcode) const {
<<<<<<< HEAD
  if (Opcode >= X86ISD::FIRST_MEMORY_OPCODE &&
      Opcode <= X86ISD::LAST_MEMORY_OPCODE)
    return true;
  return SelectionDAGTargetInfo::isTargetMemoryOpcode(Opcode);
}

bool X86SelectionDAGInfo::isTargetStrictFPOpcode(unsigned Opcode) const {
  if (Opcode >= X86ISD::FIRST_STRICTFP_OPCODE &&
      Opcode <= X86ISD::LAST_STRICTFP_OPCODE)
    return true;
  return SelectionDAGTargetInfo::isTargetStrictFPOpcode(Opcode);
=======
  return Opcode >= X86ISD::FIRST_MEMORY_OPCODE &&
         Opcode <= X86ISD::LAST_MEMORY_OPCODE;
}

bool X86SelectionDAGInfo::isTargetStrictFPOpcode(unsigned Opcode) const {
  return Opcode >= X86ISD::FIRST_STRICTFP_OPCODE &&
         Opcode <= X86ISD::LAST_STRICTFP_OPCODE;
>>>>>>> 9ae92d70
}

/// Returns the best type to use with repmovs/repstos depending on alignment.
static MVT getOptimalRepType(const X86Subtarget &Subtarget, Align Alignment) {
  uint64_t Align = Alignment.value();
  assert((Align != 0) && "Align is normalized");
  assert(isPowerOf2_64(Align) && "Align is a power of 2");
  switch (Align) {
  case 1:
    return MVT::i8;
  case 2:
    return MVT::i16;
  case 4:
    return MVT::i32;
  default:
    return Subtarget.is64Bit() ? MVT::i64 : MVT::i32;
  }
}

bool X86SelectionDAGInfo::isBaseRegConflictPossible(
    SelectionDAG &DAG, ArrayRef<MCPhysReg> ClobberSet) const {
  // We cannot use TRI->hasBasePointer() until *after* we select all basic
  // blocks.  Legalization may introduce new stack temporaries with large
  // alignment requirements.  Fall back to generic code if there are any
  // dynamic stack adjustments (hopefully rare) and the base pointer would
  // conflict if we had to use it.
  MachineFrameInfo &MFI = DAG.getMachineFunction().getFrameInfo();
  if (!MFI.hasVarSizedObjects() && !MFI.hasOpaqueSPAdjustment())
    return false;

  const X86RegisterInfo *TRI = static_cast<const X86RegisterInfo *>(
      DAG.getSubtarget().getRegisterInfo());
  return llvm::is_contained(ClobberSet, TRI->getBaseRegister());
}

/// Emit a single REP STOSB instruction for a particular constant size.
static SDValue emitRepstos(const X86Subtarget &Subtarget, SelectionDAG &DAG,
                           const SDLoc &dl, SDValue Chain, SDValue Dst,
                           SDValue Val, SDValue Size, MVT AVT) {
  const bool Use64BitRegs = Subtarget.isTarget64BitLP64();
  unsigned AX = X86::AL;
  switch (AVT.getSizeInBits()) {
  case 8:
    AX = X86::AL;
    break;
  case 16:
    AX = X86::AX;
    break;
  case 32:
    AX = X86::EAX;
    break;
  default:
    AX = X86::RAX;
    break;
  }

  const unsigned CX = Use64BitRegs ? X86::RCX : X86::ECX;
  const unsigned DI = Use64BitRegs ? X86::RDI : X86::EDI;

  SDValue InGlue;
  Chain = DAG.getCopyToReg(Chain, dl, AX, Val, InGlue);
  InGlue = Chain.getValue(1);
  Chain = DAG.getCopyToReg(Chain, dl, CX, Size, InGlue);
  InGlue = Chain.getValue(1);
  Chain = DAG.getCopyToReg(Chain, dl, DI, Dst, InGlue);
  InGlue = Chain.getValue(1);

  SDVTList Tys = DAG.getVTList(MVT::Other, MVT::Glue);
  SDValue Ops[] = {Chain, DAG.getValueType(AVT), InGlue};
  return DAG.getNode(X86ISD::REP_STOS, dl, Tys, Ops);
}

/// Emit a single REP STOSB instruction for a particular constant size.
static SDValue emitRepstosB(const X86Subtarget &Subtarget, SelectionDAG &DAG,
                            const SDLoc &dl, SDValue Chain, SDValue Dst,
                            SDValue Val, uint64_t Size) {
  return emitRepstos(Subtarget, DAG, dl, Chain, Dst, Val,
                     DAG.getIntPtrConstant(Size, dl), MVT::i8);
}

/// Returns a REP STOS instruction, possibly with a few load/stores to implement
/// a constant size memory set. In some cases where we know REP MOVS is
/// inefficient we return an empty SDValue so the calling code can either
/// generate a store sequence or call the runtime memset function.
static SDValue emitConstantSizeRepstos(SelectionDAG &DAG,
                                       const X86Subtarget &Subtarget,
                                       const SDLoc &dl, SDValue Chain,
                                       SDValue Dst, SDValue Val, uint64_t Size,
                                       EVT SizeVT, Align Alignment,
                                       bool isVolatile, bool AlwaysInline,
                                       MachinePointerInfo DstPtrInfo) {
  /// In case we optimize for size, we use repstosb even if it's less efficient
  /// so we can save the loads/stores of the leftover.
  if (DAG.getMachineFunction().getFunction().hasMinSize()) {
    if (auto *ValC = dyn_cast<ConstantSDNode>(Val)) {
      // Special case 0 because otherwise we get large literals,
      // which causes larger encoding.
      if ((Size & 31) == 0 && (ValC->getZExtValue() & 255) == 0) {
        MVT BlockType = MVT::i32;
        const uint64_t BlockBits = BlockType.getSizeInBits();
        const uint64_t BlockBytes = BlockBits / 8;
        const uint64_t BlockCount = Size / BlockBytes;

        Val = DAG.getConstant(0, dl, BlockType);
        // repstosd is same size as repstosb
        return emitRepstos(Subtarget, DAG, dl, Chain, Dst, Val,
                           DAG.getIntPtrConstant(BlockCount, dl), BlockType);
      }
    }
    return emitRepstosB(Subtarget, DAG, dl, Chain, Dst, Val, Size);
  }

  if (Size > Subtarget.getMaxInlineSizeThreshold())
    return SDValue();

  // If not DWORD aligned or size is more than the threshold, call the library.
  // The libc version is likely to be faster for these cases. It can use the
  // address value and run time information about the CPU.
  if (Alignment < Align(4))
    return SDValue();

  MVT BlockType = MVT::i8;
  uint64_t BlockCount = Size;
  uint64_t BytesLeft = 0;

  SDValue OriginalVal = Val;
  if (auto *ValC = dyn_cast<ConstantSDNode>(Val)) {
    BlockType = getOptimalRepType(Subtarget, Alignment);
    uint64_t Value = ValC->getZExtValue() & 255;
    const uint64_t BlockBits = BlockType.getSizeInBits();

    if (BlockBits >= 16)
      Value = (Value << 8) | Value;

    if (BlockBits >= 32)
      Value = (Value << 16) | Value;

    if (BlockBits >= 64)
      Value = (Value << 32) | Value;

    const uint64_t BlockBytes = BlockBits / 8;
    BlockCount = Size / BlockBytes;
    BytesLeft = Size % BlockBytes;
    Val = DAG.getConstant(Value, dl, BlockType);
  }

  SDValue RepStos =
      emitRepstos(Subtarget, DAG, dl, Chain, Dst, Val,
                  DAG.getIntPtrConstant(BlockCount, dl), BlockType);
  /// RepStos can process the whole length.
  if (BytesLeft == 0)
    return RepStos;

  // Handle the last 1 - 7 bytes.
  SmallVector<SDValue, 4> Results;
  Results.push_back(RepStos);
  unsigned Offset = Size - BytesLeft;
  EVT AddrVT = Dst.getValueType();

  Results.push_back(
      DAG.getMemset(Chain, dl,
                    DAG.getNode(ISD::ADD, dl, AddrVT, Dst,
                                DAG.getConstant(Offset, dl, AddrVT)),
                    OriginalVal, DAG.getConstant(BytesLeft, dl, SizeVT),
                    Alignment, isVolatile, AlwaysInline,
                    /* CI */ nullptr, DstPtrInfo.getWithOffset(Offset)));

  return DAG.getNode(ISD::TokenFactor, dl, MVT::Other, Results);
}

SDValue X86SelectionDAGInfo::EmitTargetCodeForMemset(
    SelectionDAG &DAG, const SDLoc &dl, SDValue Chain, SDValue Dst, SDValue Val,
    SDValue Size, Align Alignment, bool isVolatile, bool AlwaysInline,
    MachinePointerInfo DstPtrInfo) const {
  // If to a segment-relative address space, use the default lowering.
  if (DstPtrInfo.getAddrSpace() >= 256)
    return SDValue();

  // If the base register might conflict with our physical registers, bail out.
  const MCPhysReg ClobberSet[] = {X86::RCX, X86::RAX, X86::RDI,
                                  X86::ECX, X86::EAX, X86::EDI};
  if (isBaseRegConflictPossible(DAG, ClobberSet))
    return SDValue();

  ConstantSDNode *ConstantSize = dyn_cast<ConstantSDNode>(Size);
  if (!ConstantSize)
    return SDValue();

  const X86Subtarget &Subtarget =
      DAG.getMachineFunction().getSubtarget<X86Subtarget>();
  return emitConstantSizeRepstos(
      DAG, Subtarget, dl, Chain, Dst, Val, ConstantSize->getZExtValue(),
      Size.getValueType(), Alignment, isVolatile, AlwaysInline, DstPtrInfo);
}

/// Emit a single REP MOVS{B,W,D,Q} instruction.
static SDValue emitRepmovs(const X86Subtarget &Subtarget, SelectionDAG &DAG,
                           const SDLoc &dl, SDValue Chain, SDValue Dst,
                           SDValue Src, SDValue Size, MVT AVT) {
  const bool Use64BitRegs = Subtarget.isTarget64BitLP64();
  const unsigned CX = Use64BitRegs ? X86::RCX : X86::ECX;
  const unsigned DI = Use64BitRegs ? X86::RDI : X86::EDI;
  const unsigned SI = Use64BitRegs ? X86::RSI : X86::ESI;

  SDValue InGlue;
  Chain = DAG.getCopyToReg(Chain, dl, CX, Size, InGlue);
  InGlue = Chain.getValue(1);
  Chain = DAG.getCopyToReg(Chain, dl, DI, Dst, InGlue);
  InGlue = Chain.getValue(1);
  Chain = DAG.getCopyToReg(Chain, dl, SI, Src, InGlue);
  InGlue = Chain.getValue(1);

  SDVTList Tys = DAG.getVTList(MVT::Other, MVT::Glue);
  SDValue Ops[] = {Chain, DAG.getValueType(AVT), InGlue};
  return DAG.getNode(X86ISD::REP_MOVS, dl, Tys, Ops);
}

/// Emit a single REP MOVSB instruction for a particular constant size.
static SDValue emitRepmovsB(const X86Subtarget &Subtarget, SelectionDAG &DAG,
                            const SDLoc &dl, SDValue Chain, SDValue Dst,
                            SDValue Src, uint64_t Size) {
  return emitRepmovs(Subtarget, DAG, dl, Chain, Dst, Src,
                     DAG.getIntPtrConstant(Size, dl), MVT::i8);
}

/// Returns a REP MOVS instruction, possibly with a few load/stores to implement
/// a constant size memory copy. In some cases where we know REP MOVS is
/// inefficient we return an empty SDValue so the calling code can either
/// generate a load/store sequence or call the runtime memcpy function.
static SDValue emitConstantSizeRepmov(
    SelectionDAG &DAG, const X86Subtarget &Subtarget, const SDLoc &dl,
    SDValue Chain, SDValue Dst, SDValue Src, uint64_t Size, EVT SizeVT,
    Align Alignment, bool isVolatile, bool AlwaysInline,
    MachinePointerInfo DstPtrInfo, MachinePointerInfo SrcPtrInfo) {
  /// In case we optimize for size, we use repmovsb even if it's less efficient
  /// so we can save the loads/stores of the leftover.
  if (DAG.getMachineFunction().getFunction().hasMinSize())
    return emitRepmovsB(Subtarget, DAG, dl, Chain, Dst, Src, Size);

  /// TODO: Revisit next line: big copy with ERMSB on march >= haswell are very
  /// efficient.
  if (!AlwaysInline && Size > Subtarget.getMaxInlineSizeThreshold())
    return SDValue();

  /// If we have enhanced repmovs we use it.
  if (Subtarget.hasERMSB())
    return emitRepmovsB(Subtarget, DAG, dl, Chain, Dst, Src, Size);

  assert(!Subtarget.hasERMSB() && "No efficient RepMovs");
  /// We assume runtime memcpy will do a better job for unaligned copies when
  /// ERMS is not present.
  if (!AlwaysInline && (Alignment < Align(4)))
    return SDValue();

  const MVT BlockType = getOptimalRepType(Subtarget, Alignment);
  const uint64_t BlockBytes = BlockType.getSizeInBits() / 8;
  const uint64_t BlockCount = Size / BlockBytes;
  const uint64_t BytesLeft = Size % BlockBytes;
  SDValue RepMovs =
      emitRepmovs(Subtarget, DAG, dl, Chain, Dst, Src,
                  DAG.getIntPtrConstant(BlockCount, dl), BlockType);

  /// RepMov can process the whole length.
  if (BytesLeft == 0)
    return RepMovs;

  assert(BytesLeft && "We have leftover at this point");

  // Handle the last 1 - 7 bytes.
  SmallVector<SDValue, 4> Results;
  Results.push_back(RepMovs);
  unsigned Offset = Size - BytesLeft;
  EVT DstVT = Dst.getValueType();
  EVT SrcVT = Src.getValueType();
  Results.push_back(DAG.getMemcpy(
      Chain, dl,
      DAG.getNode(ISD::ADD, dl, DstVT, Dst, DAG.getConstant(Offset, dl, DstVT)),
      DAG.getNode(ISD::ADD, dl, SrcVT, Src, DAG.getConstant(Offset, dl, SrcVT)),
      DAG.getConstant(BytesLeft, dl, SizeVT), Alignment, isVolatile,
      /*AlwaysInline*/ true, /*CI=*/nullptr, std::nullopt,
      DstPtrInfo.getWithOffset(Offset), SrcPtrInfo.getWithOffset(Offset)));
  return DAG.getNode(ISD::TokenFactor, dl, MVT::Other, Results);
}

SDValue X86SelectionDAGInfo::EmitTargetCodeForMemcpy(
    SelectionDAG &DAG, const SDLoc &dl, SDValue Chain, SDValue Dst, SDValue Src,
    SDValue Size, Align Alignment, bool isVolatile, bool AlwaysInline,
    MachinePointerInfo DstPtrInfo, MachinePointerInfo SrcPtrInfo) const {
  // If to a segment-relative address space, use the default lowering.
  if (DstPtrInfo.getAddrSpace() >= 256 || SrcPtrInfo.getAddrSpace() >= 256)
    return SDValue();

  // If the base registers conflict with our physical registers, use the default
  // lowering.
  const MCPhysReg ClobberSet[] = {X86::RCX, X86::RSI, X86::RDI,
                                  X86::ECX, X86::ESI, X86::EDI};
  if (isBaseRegConflictPossible(DAG, ClobberSet))
    return SDValue();

  const X86Subtarget &Subtarget =
      DAG.getMachineFunction().getSubtarget<X86Subtarget>();

  // If enabled and available, use fast short rep mov.
  if (UseFSRMForMemcpy && Subtarget.hasFSRM())
    return emitRepmovs(Subtarget, DAG, dl, Chain, Dst, Src, Size, MVT::i8);

  /// Handle constant sizes
  if (ConstantSDNode *ConstantSize = dyn_cast<ConstantSDNode>(Size))
    return emitConstantSizeRepmov(DAG, Subtarget, dl, Chain, Dst, Src,
                                  ConstantSize->getZExtValue(),
                                  Size.getValueType(), Alignment, isVolatile,
                                  AlwaysInline, DstPtrInfo, SrcPtrInfo);

  return SDValue();
}<|MERGE_RESOLUTION|>--- conflicted
+++ resolved
@@ -28,19 +28,6 @@
                      cl::desc("Use fast short rep mov in memcpy lowering"));
 
 bool X86SelectionDAGInfo::isTargetMemoryOpcode(unsigned Opcode) const {
-<<<<<<< HEAD
-  if (Opcode >= X86ISD::FIRST_MEMORY_OPCODE &&
-      Opcode <= X86ISD::LAST_MEMORY_OPCODE)
-    return true;
-  return SelectionDAGTargetInfo::isTargetMemoryOpcode(Opcode);
-}
-
-bool X86SelectionDAGInfo::isTargetStrictFPOpcode(unsigned Opcode) const {
-  if (Opcode >= X86ISD::FIRST_STRICTFP_OPCODE &&
-      Opcode <= X86ISD::LAST_STRICTFP_OPCODE)
-    return true;
-  return SelectionDAGTargetInfo::isTargetStrictFPOpcode(Opcode);
-=======
   return Opcode >= X86ISD::FIRST_MEMORY_OPCODE &&
          Opcode <= X86ISD::LAST_MEMORY_OPCODE;
 }
@@ -48,7 +35,6 @@
 bool X86SelectionDAGInfo::isTargetStrictFPOpcode(unsigned Opcode) const {
   return Opcode >= X86ISD::FIRST_STRICTFP_OPCODE &&
          Opcode <= X86ISD::LAST_STRICTFP_OPCODE;
->>>>>>> 9ae92d70
 }
 
 /// Returns the best type to use with repmovs/repstos depending on alignment.
