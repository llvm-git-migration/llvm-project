--- conflicted
+++ resolved
@@ -18,31 +18,6 @@
 #define DEBUG_TYPE "systemz-selectiondag-info"
 
 bool SystemZSelectionDAGInfo::isTargetMemoryOpcode(unsigned Opcode) const {
-<<<<<<< HEAD
-  if (Opcode >= SystemZISD::FIRST_MEMORY_OPCODE &&
-      Opcode <= SystemZISD::LAST_MEMORY_OPCODE)
-    return true;
-  return SelectionDAGTargetInfo::isTargetMemoryOpcode(Opcode);
-}
-
-bool SystemZSelectionDAGInfo::isTargetStrictFPOpcode(unsigned Opcode) const {
-  switch (static_cast<SystemZISD::NodeType>(Opcode)) {
-  default:
-    break;
-  case SystemZISD::STRICT_FCMP:
-  case SystemZISD::STRICT_FCMPS:
-  case SystemZISD::STRICT_VFCMPE:
-  case SystemZISD::STRICT_VFCMPH:
-  case SystemZISD::STRICT_VFCMPHE:
-  case SystemZISD::STRICT_VFCMPES:
-  case SystemZISD::STRICT_VFCMPHS:
-  case SystemZISD::STRICT_VFCMPHES:
-  case SystemZISD::STRICT_VEXTEND:
-  case SystemZISD::STRICT_VROUND:
-    return true;
-  }
-  return SelectionDAGTargetInfo::isTargetStrictFPOpcode(Opcode);
-=======
   return Opcode >= SystemZISD::FIRST_MEMORY_OPCODE &&
          Opcode <= SystemZISD::LAST_MEMORY_OPCODE;
 }
@@ -50,7 +25,6 @@
 bool SystemZSelectionDAGInfo::isTargetStrictFPOpcode(unsigned Opcode) const {
   return Opcode >= SystemZISD::FIRST_STRICTFP_OPCODE &&
          Opcode <= SystemZISD::LAST_STRICTFP_OPCODE;
->>>>>>> 9ae92d70
 }
 
 static unsigned getMemMemLenAdj(unsigned Op) {
