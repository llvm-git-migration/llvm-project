//===-- SystemZISelLowering.h - SystemZ DAG lowering interface --*- C++ -*-===//
//
// Part of the LLVM Project, under the Apache License v2.0 with LLVM Exceptions.
// See https://llvm.org/LICENSE.txt for license information.
// SPDX-License-Identifier: Apache-2.0 WITH LLVM-exception
//
//===----------------------------------------------------------------------===//
//
// This file defines the interfaces that SystemZ uses to lower LLVM code into a
// selection DAG.
//
//===----------------------------------------------------------------------===//

#ifndef LLVM_LIB_TARGET_SYSTEMZ_SYSTEMZISELLOWERING_H
#define LLVM_LIB_TARGET_SYSTEMZ_SYSTEMZISELLOWERING_H

#include "SystemZ.h"
#include "SystemZInstrInfo.h"
#include "llvm/CodeGen/MachineBasicBlock.h"
#include "llvm/CodeGen/SelectionDAG.h"
#include "llvm/CodeGen/TargetLowering.h"
#include <optional>

namespace llvm {
namespace SystemZISD {
enum NodeType : unsigned {
  FIRST_NUMBER = ISD::BUILTIN_OP_END,

  // Return with a glue operand.  Operand 0 is the chain operand.
  RET_GLUE,

  // Calls a function.  Operand 0 is the chain operand and operand 1
  // is the target address.  The arguments start at operand 2.
  // There is an optional glue operand at the end.
  CALL,
  SIBCALL,

  // TLS calls.  Like regular calls, except operand 1 is the TLS symbol.
  // (The call target is implicitly __tls_get_offset.)
  TLS_GDCALL,
  TLS_LDCALL,

  // Wraps a TargetGlobalAddress that should be loaded using PC-relative
  // accesses (LARL).  Operand 0 is the address.
  PCREL_WRAPPER,

  // Used in cases where an offset is applied to a TargetGlobalAddress.
  // Operand 0 is the full TargetGlobalAddress and operand 1 is a
  // PCREL_WRAPPER for an anchor point.  This is used so that we can
  // cheaply refer to either the full address or the anchor point
  // as a register base.
  PCREL_OFFSET,

  // Integer comparisons.  There are three operands: the two values
  // to compare, and an integer of type SystemZICMP.
  ICMP,

  // Floating-point comparisons.  The two operands are the values to compare.
  FCMP,

  // Test under mask.  The first operand is ANDed with the second operand
  // and the condition codes are set on the result.  The third operand is
  // a boolean that is true if the condition codes need to distinguish
  // between CCMASK_TM_MIXED_MSB_0 and CCMASK_TM_MIXED_MSB_1 (which the
  // register forms do but the memory forms don't).
  TM,

  // Branches if a condition is true.  Operand 0 is the chain operand;
  // operand 1 is the 4-bit condition-code mask, with bit N in
  // big-endian order meaning "branch if CC=N"; operand 2 is the
  // target block and operand 3 is the flag operand.
  BR_CCMASK,

  // Selects between operand 0 and operand 1.  Operand 2 is the
  // mask of condition-code values for which operand 0 should be
  // chosen over operand 1; it has the same form as BR_CCMASK.
  // Operand 3 is the flag operand.
  SELECT_CCMASK,

  // Evaluates to the gap between the stack pointer and the
  // base of the dynamically-allocatable area.
  ADJDYNALLOC,

  // For allocating stack space when using stack clash protector.
  // Allocation is performed by block, and each block is probed.
  PROBED_ALLOCA,

  // Count number of bits set in operand 0 per byte.
  POPCNT,

  // Wrappers around the ISD opcodes of the same name.  The output is GR128.
  // Input operands may be GR64 or GR32, depending on the instruction.
  SMUL_LOHI,
  UMUL_LOHI,
  SDIVREM,
  UDIVREM,

  // Add/subtract with overflow/carry.  These have the same operands as
  // the corresponding standard operations, except with the carry flag
  // replaced by a condition code value.
  SADDO, SSUBO, UADDO, USUBO, ADDCARRY, SUBCARRY,

  // Set the condition code from a boolean value in operand 0.
  // Operand 1 is a mask of all condition-code values that may result of this
  // operation, operand 2 is a mask of condition-code values that may result
  // if the boolean is true.
  // Note that this operation is always optimized away, we will never
  // generate any code for it.
  GET_CCMASK,

  // Use a series of MVCs to copy bytes from one memory location to another.
  // The operands are:
  // - the target address
  // - the source address
  // - the constant length
  //
  // This isn't a memory opcode because we'd need to attach two
  // MachineMemOperands rather than one.
  MVC,

  // Similar to MVC, but for logic operations (AND, OR, XOR).
  NC,
  OC,
  XC,

  // Use CLC to compare two blocks of memory, with the same comments
  // as for MVC.
  CLC,

  // Use MVC to set a block of memory after storing the first byte.
  MEMSET_MVC,

  // Use an MVST-based sequence to implement stpcpy().
  STPCPY,

  // Use a CLST-based sequence to implement strcmp().  The two input operands
  // are the addresses of the strings to compare.
  STRCMP,

  // Use an SRST-based sequence to search a block of memory.  The first
  // operand is the end address, the second is the start, and the third
  // is the character to search for.  CC is set to 1 on success and 2
  // on failure.
  SEARCH_STRING,

  // Store the CC value in bits 29 and 28 of an integer.
  IPM,

  // Transaction begin.  The first operand is the chain, the second
  // the TDB pointer, and the third the immediate control field.
  // Returns CC value and chain.
  TBEGIN,
  TBEGIN_NOFLOAT,

  // Transaction end.  Just the chain operand.  Returns CC value and chain.
  TEND,

  // Create a vector constant by filling byte N of the result with bit
  // 15-N of the single operand.
  BYTE_MASK,

  // Create a vector constant by replicating an element-sized RISBG-style mask.
  // The first operand specifies the starting set bit and the second operand
  // specifies the ending set bit.  Both operands count from the MSB of the
  // element.
  ROTATE_MASK,

  // Replicate a GPR scalar value into all elements of a vector.
  REPLICATE,

  // Create a vector from two i64 GPRs.
  JOIN_DWORDS,

  // Replicate one element of a vector into all elements.  The first operand
  // is the vector and the second is the index of the element to replicate.
  SPLAT,

  // Interleave elements from the high half of operand 0 and the high half
  // of operand 1.
  MERGE_HIGH,

  // Likewise for the low halves.
  MERGE_LOW,

  // Concatenate the vectors in the first two operands, shift them left
  // by the third operand, and take the first half of the result.
  SHL_DOUBLE,

  // Take one element of the first v2i64 operand and the one element of
  // the second v2i64 operand and concatenate them to form a v2i64 result.
  // The third operand is a 4-bit value of the form 0A0B, where A and B
  // are the element selectors for the first operand and second operands
  // respectively.
  PERMUTE_DWORDS,

  // Perform a general vector permute on vector operands 0 and 1.
  // Each byte of operand 2 controls the corresponding byte of the result,
  // in the same way as a byte-level VECTOR_SHUFFLE mask.
  PERMUTE,

  // Pack vector operands 0 and 1 into a single vector with half-sized elements.
  PACK,

  // Likewise, but saturate the result and set CC.  PACKS_CC does signed
  // saturation and PACKLS_CC does unsigned saturation.
  PACKS_CC,
  PACKLS_CC,

  // Unpack the first half of vector operand 0 into double-sized elements.
  // UNPACK_HIGH sign-extends and UNPACKL_HIGH zero-extends.
  UNPACK_HIGH,
  UNPACKL_HIGH,

  // Likewise for the second half.
  UNPACK_LOW,
  UNPACKL_LOW,

  // Shift/rotate each element of vector operand 0 by the number of bits
  // specified by scalar operand 1.
  VSHL_BY_SCALAR,
  VSRL_BY_SCALAR,
  VSRA_BY_SCALAR,
  VROTL_BY_SCALAR,

  // For each element of the output type, sum across all sub-elements of
  // operand 0 belonging to the corresponding element, and add in the
  // rightmost sub-element of the corresponding element of operand 1.
  VSUM,

  // Compute carry/borrow indication for add/subtract.
  VACC, VSCBI,
  // Add/subtract with carry/borrow.
  VAC, VSBI,
  // Compute carry/borrow indication for add/subtract with carry/borrow.
  VACCC, VSBCBI,

  // Compare integer vector operands 0 and 1 to produce the usual 0/-1
  // vector result.  VICMPE is for equality, VICMPH for "signed greater than"
  // and VICMPHL for "unsigned greater than".
  VICMPE,
  VICMPH,
  VICMPHL,

  // Likewise, but also set the condition codes on the result.
  VICMPES,
  VICMPHS,
  VICMPHLS,

  // Compare floating-point vector operands 0 and 1 to produce the usual 0/-1
  // vector result.  VFCMPE is for "ordered and equal", VFCMPH for "ordered and
  // greater than" and VFCMPHE for "ordered and greater than or equal to".
  VFCMPE,
  VFCMPH,
  VFCMPHE,

  // Likewise, but also set the condition codes on the result.
  VFCMPES,
  VFCMPHS,
  VFCMPHES,

  // Test floating-point data class for vectors.
  VFTCI,

  // Extend the even f32 elements of vector operand 0 to produce a vector
  // of f64 elements.
  VEXTEND,

  // Round the f64 elements of vector operand 0 to f32s and store them in the
  // even elements of the result.
  VROUND,

  // AND the two vector operands together and set CC based on the result.
  VTM,

  // i128 high integer comparisons.
  SCMP128HI,
  UCMP128HI,

  // String operations that set CC as a side-effect.
  VFAE_CC,
  VFAEZ_CC,
  VFEE_CC,
  VFEEZ_CC,
  VFENE_CC,
  VFENEZ_CC,
  VISTR_CC,
  VSTRC_CC,
  VSTRCZ_CC,
  VSTRS_CC,
  VSTRSZ_CC,

  // Test Data Class.
  //
  // Operand 0: the value to test
  // Operand 1: the bit mask
  TDC,

  // z/OS XPLINK ADA Entry
  // Wraps a TargetGlobalAddress that should be loaded from a function's
  // AssociatedData Area (ADA). Tha ADA is passed to the function by the
  // caller in the XPLink ABI defined register R5.
  // Operand 0: the GlobalValue/External Symbol
  // Operand 1: the ADA register
  // Operand 2: the offset (0 for the first and 8 for the second element in the
  // function descriptor)
  ADA_ENTRY,

  // Strict variants of scalar floating-point comparisons.
  // Quiet and signaling versions.
<<<<<<< HEAD
  STRICT_FCMP,
=======
  FIRST_STRICTFP_OPCODE,
  STRICT_FCMP = FIRST_STRICTFP_OPCODE,
>>>>>>> 9ae92d70
  STRICT_FCMPS,

  // Strict variants of vector floating-point comparisons.
  // Quiet and signaling versions.
  STRICT_VFCMPE,
  STRICT_VFCMPH,
  STRICT_VFCMPHE,
  STRICT_VFCMPES,
  STRICT_VFCMPHS,
  STRICT_VFCMPHES,

  // Strict variants of VEXTEND and VROUND.
  STRICT_VEXTEND,
  STRICT_VROUND,
  LAST_STRICTFP_OPCODE = STRICT_VROUND,

  // Wrappers around the inner loop of an 8- or 16-bit ATOMIC_SWAP or
  // ATOMIC_LOAD_<op>.
  //
  // Operand 0: the address of the containing 32-bit-aligned field
  // Operand 1: the second operand of <op>, in the high bits of an i32
  //            for everything except ATOMIC_SWAPW
  // Operand 2: how many bits to rotate the i32 left to bring the first
  //            operand into the high bits
  // Operand 3: the negative of operand 2, for rotating the other way
  // Operand 4: the width of the field in bits (8 or 16)
  FIRST_MEMORY_OPCODE,
  ATOMIC_SWAPW = FIRST_MEMORY_OPCODE,
  ATOMIC_LOADW_ADD,
  ATOMIC_LOADW_SUB,
  ATOMIC_LOADW_AND,
  ATOMIC_LOADW_OR,
  ATOMIC_LOADW_XOR,
  ATOMIC_LOADW_NAND,
  ATOMIC_LOADW_MIN,
  ATOMIC_LOADW_MAX,
  ATOMIC_LOADW_UMIN,
  ATOMIC_LOADW_UMAX,

  // A wrapper around the inner loop of an ATOMIC_CMP_SWAP.
  //
  // Operand 0: the address of the containing 32-bit-aligned field
  // Operand 1: the compare value, in the low bits of an i32
  // Operand 2: the swap value, in the low bits of an i32
  // Operand 3: how many bits to rotate the i32 left to bring the first
  //            operand into the high bits
  // Operand 4: the negative of operand 2, for rotating the other way
  // Operand 5: the width of the field in bits (8 or 16)
  ATOMIC_CMP_SWAPW,

  // Atomic compare-and-swap returning CC value.
  // Val, CC, OUTCHAIN = ATOMIC_CMP_SWAP(INCHAIN, ptr, cmp, swap)
  ATOMIC_CMP_SWAP,

  // 128-bit atomic load.
  // Val, OUTCHAIN = ATOMIC_LOAD_128(INCHAIN, ptr)
  ATOMIC_LOAD_128,

  // 128-bit atomic store.
  // OUTCHAIN = ATOMIC_STORE_128(INCHAIN, val, ptr)
  ATOMIC_STORE_128,

  // 128-bit atomic compare-and-swap.
  // Val, CC, OUTCHAIN = ATOMIC_CMP_SWAP(INCHAIN, ptr, cmp, swap)
  ATOMIC_CMP_SWAP_128,

  // Byte swapping load/store.  Same operands as regular load/store.
  LRV, STRV,

  // Element swapping load/store.  Same operands as regular load/store.
  VLER, VSTER,

  // Use STORE CLOCK FAST to store current TOD clock value.
  STCKF,

  // Prefetch from the second operand using the 4-bit control code in
  // the first operand.  The code is 1 for a load prefetch and 2 for
  // a store prefetch.
  PREFETCH,
  LAST_MEMORY_OPCODE = PREFETCH,
};

// Return true if OPCODE is some kind of PC-relative address.
inline bool isPCREL(unsigned Opcode) {
  return Opcode == PCREL_WRAPPER || Opcode == PCREL_OFFSET;
}
} // end namespace SystemZISD

namespace SystemZICMP {
// Describes whether an integer comparison needs to be signed or unsigned,
// or whether either type is OK.
enum {
  Any,
  UnsignedOnly,
  SignedOnly
};
} // end namespace SystemZICMP

class SystemZSubtarget;

class SystemZTargetLowering : public TargetLowering {
public:
  explicit SystemZTargetLowering(const TargetMachine &TM,
                                 const SystemZSubtarget &STI);

  bool useSoftFloat() const override;

  // Override TargetLowering.
  MVT getScalarShiftAmountTy(const DataLayout &, EVT) const override {
    return MVT::i32;
  }
  MVT getVectorIdxTy(const DataLayout &DL) const override {
    // Only the lower 12 bits of an element index are used, so we don't
    // want to clobber the upper 32 bits of a GPR unnecessarily.
    return MVT::i32;
  }
  TargetLoweringBase::LegalizeTypeAction getPreferredVectorAction(MVT VT)
    const override {
    // Widen subvectors to the full width rather than promoting integer
    // elements.  This is better because:
    //
    // (a) it means that we can handle the ABI for passing and returning
    //     sub-128 vectors without having to handle them as legal types.
    //
    // (b) we don't have instructions to extend on load and truncate on store,
    //     so promoting the integers is less efficient.
    //
    // (c) there are no multiplication instructions for the widest integer
    //     type (v2i64).
    if (VT.getScalarSizeInBits() % 8 == 0)
      return TypeWidenVector;
    return TargetLoweringBase::getPreferredVectorAction(VT);
  }
  unsigned
  getNumRegisters(LLVMContext &Context, EVT VT,
                  std::optional<MVT> RegisterVT) const override {
    // i128 inline assembly operand.
    if (VT == MVT::i128 && RegisterVT && *RegisterVT == MVT::Untyped)
      return 1;
    return TargetLowering::getNumRegisters(Context, VT);
  }
  MVT getRegisterTypeForCallingConv(LLVMContext &Context, CallingConv::ID CC,
                                    EVT VT) const override {
    // 128-bit single-element vector types are passed like other vectors,
    // not like their element type.
    if (VT.isVector() && VT.getSizeInBits() == 128 &&
        VT.getVectorNumElements() == 1)
      return MVT::v16i8;
    return TargetLowering::getRegisterTypeForCallingConv(Context, CC, VT);
  }
  bool isCheapToSpeculateCtlz(Type *) const override { return true; }
  bool isCheapToSpeculateCttz(Type *) const override { return true; }
  bool preferZeroCompareBranch() const override { return true; }
  bool isMaskAndCmp0FoldingBeneficial(const Instruction &AndI) const override {
    ConstantInt* Mask = dyn_cast<ConstantInt>(AndI.getOperand(1));
    return Mask && Mask->getValue().isIntN(16);
  }
  bool convertSetCCLogicToBitwiseLogic(EVT VT) const override {
    return VT.isScalarInteger();
  }
  EVT getSetCCResultType(const DataLayout &DL, LLVMContext &,
                         EVT) const override;
  bool isFMAFasterThanFMulAndFAdd(const MachineFunction &MF,
                                  EVT VT) const override;
  bool isFPImmLegal(const APFloat &Imm, EVT VT,
                    bool ForCodeSize) const override;
  bool ShouldShrinkFPConstant(EVT VT) const override {
    // Do not shrink 64-bit FP constpool entries since LDEB is slower than
    // LD, and having the full constant in memory enables reg/mem opcodes.
    return VT != MVT::f64;
  }
  MachineBasicBlock *emitEHSjLjSetJmp(MachineInstr &MI,
                                      MachineBasicBlock *MBB) const;

  MachineBasicBlock *emitEHSjLjLongJmp(MachineInstr &MI,
                                       MachineBasicBlock *MBB) const;

  bool hasInlineStackProbe(const MachineFunction &MF) const override;
  AtomicExpansionKind shouldCastAtomicLoadInIR(LoadInst *LI) const override;
  AtomicExpansionKind shouldCastAtomicStoreInIR(StoreInst *SI) const override;
  AtomicExpansionKind
  shouldExpandAtomicRMWInIR(AtomicRMWInst *RMW) const override;
  bool isLegalICmpImmediate(int64_t Imm) const override;
  bool isLegalAddImmediate(int64_t Imm) const override;
  bool isLegalAddressingMode(const DataLayout &DL, const AddrMode &AM, Type *Ty,
                             unsigned AS,
                             Instruction *I = nullptr) const override;
  bool allowsMisalignedMemoryAccesses(EVT VT, unsigned AS, Align Alignment,
                                      MachineMemOperand::Flags Flags,
                                      unsigned *Fast) const override;
  bool
  findOptimalMemOpLowering(std::vector<EVT> &MemOps, unsigned Limit,
                           const MemOp &Op, unsigned DstAS, unsigned SrcAS,
                           const AttributeList &FuncAttributes) const override;
  EVT getOptimalMemOpType(const MemOp &Op,
                          const AttributeList &FuncAttributes) const override;
  bool isTruncateFree(Type *, Type *) const override;
  bool isTruncateFree(EVT, EVT) const override;

  bool shouldFormOverflowOp(unsigned Opcode, EVT VT,
                            bool MathUsed) const override {
    // Form add and sub with overflow intrinsics regardless of any extra
    // users of the math result.
    return VT == MVT::i32 || VT == MVT::i64;
  }

  bool shouldConsiderGEPOffsetSplit() const override { return true; }

  bool shouldExpandCmpUsingSelects(EVT VT) const override { return true; }

  const char *getTargetNodeName(unsigned Opcode) const override;
  std::pair<unsigned, const TargetRegisterClass *>
  getRegForInlineAsmConstraint(const TargetRegisterInfo *TRI,
                               StringRef Constraint, MVT VT) const override;
  TargetLowering::ConstraintType
  getConstraintType(StringRef Constraint) const override;
  TargetLowering::ConstraintWeight
    getSingleConstraintMatchWeight(AsmOperandInfo &info,
                                   const char *constraint) const override;
  void LowerAsmOperandForConstraint(SDValue Op, StringRef Constraint,
                                    std::vector<SDValue> &Ops,
                                    SelectionDAG &DAG) const override;

  InlineAsm::ConstraintCode
  getInlineAsmMemConstraint(StringRef ConstraintCode) const override {
    if (ConstraintCode.size() == 1) {
      switch(ConstraintCode[0]) {
      default:
        break;
      case 'o':
        return InlineAsm::ConstraintCode::o;
      case 'Q':
        return InlineAsm::ConstraintCode::Q;
      case 'R':
        return InlineAsm::ConstraintCode::R;
      case 'S':
        return InlineAsm::ConstraintCode::S;
      case 'T':
        return InlineAsm::ConstraintCode::T;
      }
    } else if (ConstraintCode.size() == 2 && ConstraintCode[0] == 'Z') {
      switch (ConstraintCode[1]) {
      default:
        break;
      case 'Q':
        return InlineAsm::ConstraintCode::ZQ;
      case 'R':
        return InlineAsm::ConstraintCode::ZR;
      case 'S':
        return InlineAsm::ConstraintCode::ZS;
      case 'T':
        return InlineAsm::ConstraintCode::ZT;
      }
    }
    return TargetLowering::getInlineAsmMemConstraint(ConstraintCode);
  }

  Register getRegisterByName(const char *RegName, LLT VT,
                             const MachineFunction &MF) const override;

  /// If a physical register, this returns the register that receives the
  /// exception address on entry to an EH pad.
  Register
  getExceptionPointerRegister(const Constant *PersonalityFn) const override;

  /// If a physical register, this returns the register that receives the
  /// exception typeid on entry to a landing pad.
  Register
  getExceptionSelectorRegister(const Constant *PersonalityFn) const override;

  /// Override to support customized stack guard loading.
  bool useLoadStackGuardNode(const Module &M) const override { return true; }
  void insertSSPDeclarations(Module &M) const override {
  }

  MachineBasicBlock *
  EmitInstrWithCustomInserter(MachineInstr &MI,
                              MachineBasicBlock *BB) const override;
  SDValue LowerOperation(SDValue Op, SelectionDAG &DAG) const override;
  void LowerOperationWrapper(SDNode *N, SmallVectorImpl<SDValue> &Results,
                             SelectionDAG &DAG) const override;
  void ReplaceNodeResults(SDNode *N, SmallVectorImpl<SDValue>&Results,
                          SelectionDAG &DAG) const override;
  const MCPhysReg *getScratchRegisters(CallingConv::ID CC) const override;
  bool allowTruncateForTailCall(Type *, Type *) const override;
  bool mayBeEmittedAsTailCall(const CallInst *CI) const override;
  bool splitValueIntoRegisterParts(
      SelectionDAG & DAG, const SDLoc &DL, SDValue Val, SDValue *Parts,
      unsigned NumParts, MVT PartVT, std::optional<CallingConv::ID> CC)
      const override;
  SDValue joinRegisterPartsIntoValue(
      SelectionDAG & DAG, const SDLoc &DL, const SDValue *Parts,
      unsigned NumParts, MVT PartVT, EVT ValueVT,
      std::optional<CallingConv::ID> CC) const override;
  SDValue LowerFormalArguments(SDValue Chain, CallingConv::ID CallConv,
                               bool isVarArg,
                               const SmallVectorImpl<ISD::InputArg> &Ins,
                               const SDLoc &DL, SelectionDAG &DAG,
                               SmallVectorImpl<SDValue> &InVals) const override;
  SDValue LowerCall(CallLoweringInfo &CLI,
                    SmallVectorImpl<SDValue> &InVals) const override;

  std::pair<SDValue, SDValue>
  makeExternalCall(SDValue Chain, SelectionDAG &DAG, const char *CalleeName,
                   EVT RetVT, ArrayRef<SDValue> Ops, CallingConv::ID CallConv,
                   bool IsSigned, SDLoc DL, bool DoesNotReturn,
                   bool IsReturnValueUsed) const;

  bool CanLowerReturn(CallingConv::ID CallConv, MachineFunction &MF,
                      bool isVarArg,
                      const SmallVectorImpl<ISD::OutputArg> &Outs,
                      LLVMContext &Context) const override;
  SDValue LowerReturn(SDValue Chain, CallingConv::ID CallConv, bool IsVarArg,
                      const SmallVectorImpl<ISD::OutputArg> &Outs,
                      const SmallVectorImpl<SDValue> &OutVals, const SDLoc &DL,
                      SelectionDAG &DAG) const override;
  SDValue PerformDAGCombine(SDNode *N, DAGCombinerInfo &DCI) const override;

  /// Determine which of the bits specified in Mask are known to be either
  /// zero or one and return them in the KnownZero/KnownOne bitsets.
  void computeKnownBitsForTargetNode(const SDValue Op,
                                     KnownBits &Known,
                                     const APInt &DemandedElts,
                                     const SelectionDAG &DAG,
                                     unsigned Depth = 0) const override;

  /// Determine the number of bits in the operation that are sign bits.
  unsigned ComputeNumSignBitsForTargetNode(SDValue Op,
                                           const APInt &DemandedElts,
                                           const SelectionDAG &DAG,
                                           unsigned Depth) const override;

  bool isGuaranteedNotToBeUndefOrPoisonForTargetNode(
      SDValue Op, const APInt &DemandedElts, const SelectionDAG &DAG,
      bool PoisonOnly, unsigned Depth) const override;

  ISD::NodeType getExtendForAtomicOps() const override {
    return ISD::ANY_EXTEND;
  }
  ISD::NodeType getExtendForAtomicCmpSwapArg() const override {
    return ISD::ZERO_EXTEND;
  }

  bool supportSwiftError() const override {
    return true;
  }

  unsigned getStackProbeSize(const MachineFunction &MF) const;

private:
  const SystemZSubtarget &Subtarget;

  // Implement LowerOperation for individual opcodes.
  SDValue getVectorCmp(SelectionDAG &DAG, unsigned Opcode,
                       const SDLoc &DL, EVT VT,
                       SDValue CmpOp0, SDValue CmpOp1, SDValue Chain) const;
  SDValue lowerVectorSETCC(SelectionDAG &DAG, const SDLoc &DL,
                           EVT VT, ISD::CondCode CC,
                           SDValue CmpOp0, SDValue CmpOp1,
                           SDValue Chain = SDValue(),
                           bool IsSignaling = false) const;
  SDValue lowerSETCC(SDValue Op, SelectionDAG &DAG) const;
  SDValue lowerSTRICT_FSETCC(SDValue Op, SelectionDAG &DAG,
                             bool IsSignaling) const;
  SDValue lowerBR_CC(SDValue Op, SelectionDAG &DAG) const;
  SDValue lowerSELECT_CC(SDValue Op, SelectionDAG &DAG) const;
  SDValue lowerGlobalAddress(GlobalAddressSDNode *Node,
                             SelectionDAG &DAG) const;
  SDValue lowerTLSGetOffset(GlobalAddressSDNode *Node,
                            SelectionDAG &DAG, unsigned Opcode,
                            SDValue GOTOffset) const;
  SDValue lowerThreadPointer(const SDLoc &DL, SelectionDAG &DAG) const;
  SDValue lowerGlobalTLSAddress(GlobalAddressSDNode *Node,
                                SelectionDAG &DAG) const;
  SDValue lowerBlockAddress(BlockAddressSDNode *Node,
                            SelectionDAG &DAG) const;
  SDValue lowerJumpTable(JumpTableSDNode *JT, SelectionDAG &DAG) const;
  SDValue lowerConstantPool(ConstantPoolSDNode *CP, SelectionDAG &DAG) const;
  SDValue lowerFRAMEADDR(SDValue Op, SelectionDAG &DAG) const;
  SDValue lowerRETURNADDR(SDValue Op, SelectionDAG &DAG) const;
  SDValue lowerVASTART(SDValue Op, SelectionDAG &DAG) const;
  SDValue lowerVASTART_ELF(SDValue Op, SelectionDAG &DAG) const;
  SDValue lowerVASTART_XPLINK(SDValue Op, SelectionDAG &DAG) const;
  SDValue lowerVACOPY(SDValue Op, SelectionDAG &DAG) const;
  SDValue lowerDYNAMIC_STACKALLOC(SDValue Op, SelectionDAG &DAG) const;
  SDValue lowerDYNAMIC_STACKALLOC_ELF(SDValue Op, SelectionDAG &DAG) const;
  SDValue lowerDYNAMIC_STACKALLOC_XPLINK(SDValue Op, SelectionDAG &DAG) const;
  SDValue lowerGET_DYNAMIC_AREA_OFFSET(SDValue Op, SelectionDAG &DAG) const;
  SDValue lowerSMUL_LOHI(SDValue Op, SelectionDAG &DAG) const;
  SDValue lowerUMUL_LOHI(SDValue Op, SelectionDAG &DAG) const;
  SDValue lowerSDIVREM(SDValue Op, SelectionDAG &DAG) const;
  SDValue lowerUDIVREM(SDValue Op, SelectionDAG &DAG) const;
  SDValue lowerXALUO(SDValue Op, SelectionDAG &DAG) const;
  SDValue lowerUADDSUBO_CARRY(SDValue Op, SelectionDAG &DAG) const;
  SDValue lowerBITCAST(SDValue Op, SelectionDAG &DAG) const;
  SDValue lowerOR(SDValue Op, SelectionDAG &DAG) const;
  SDValue lowerCTPOP(SDValue Op, SelectionDAG &DAG) const;
  SDValue lowerVECREDUCE_ADD(SDValue Op, SelectionDAG &DAG) const;
  SDValue lowerATOMIC_FENCE(SDValue Op, SelectionDAG &DAG) const;
  SDValue lowerATOMIC_LDST_I128(SDValue Op, SelectionDAG &DAG) const;
  SDValue lowerATOMIC_LOAD_OP(SDValue Op, SelectionDAG &DAG,
                              unsigned Opcode) const;
  SDValue lowerATOMIC_LOAD_SUB(SDValue Op, SelectionDAG &DAG) const;
  SDValue lowerATOMIC_CMP_SWAP(SDValue Op, SelectionDAG &DAG) const;
  SDValue lowerSTACKSAVE(SDValue Op, SelectionDAG &DAG) const;
  SDValue lowerSTACKRESTORE(SDValue Op, SelectionDAG &DAG) const;
  SDValue lowerPREFETCH(SDValue Op, SelectionDAG &DAG) const;
  SDValue lowerINTRINSIC_W_CHAIN(SDValue Op, SelectionDAG &DAG) const;
  SDValue lowerINTRINSIC_WO_CHAIN(SDValue Op, SelectionDAG &DAG) const;
  bool isVectorElementLoad(SDValue Op) const;
  SDValue buildVector(SelectionDAG &DAG, const SDLoc &DL, EVT VT,
                      SmallVectorImpl<SDValue> &Elems) const;
  SDValue lowerBUILD_VECTOR(SDValue Op, SelectionDAG &DAG) const;
  SDValue lowerVECTOR_SHUFFLE(SDValue Op, SelectionDAG &DAG) const;
  SDValue lowerSCALAR_TO_VECTOR(SDValue Op, SelectionDAG &DAG) const;
  SDValue lowerINSERT_VECTOR_ELT(SDValue Op, SelectionDAG &DAG) const;
  SDValue lowerEXTRACT_VECTOR_ELT(SDValue Op, SelectionDAG &DAG) const;
  SDValue lowerSIGN_EXTEND_VECTOR_INREG(SDValue Op, SelectionDAG &DAG) const;
  SDValue lowerZERO_EXTEND_VECTOR_INREG(SDValue Op, SelectionDAG &DAG) const;
  SDValue lowerShift(SDValue Op, SelectionDAG &DAG, unsigned ByScalar) const;
  SDValue lowerIS_FPCLASS(SDValue Op, SelectionDAG &DAG) const;
  SDValue lowerGET_ROUNDING(SDValue Op, SelectionDAG &DAG) const;
  SDValue lowerREADCYCLECOUNTER(SDValue Op, SelectionDAG &DAG) const;

  bool canTreatAsByteVector(EVT VT) const;
  SDValue combineExtract(const SDLoc &DL, EVT ElemVT, EVT VecVT, SDValue OrigOp,
                         unsigned Index, DAGCombinerInfo &DCI,
                         bool Force) const;
  SDValue combineTruncateExtract(const SDLoc &DL, EVT TruncVT, SDValue Op,
                                 DAGCombinerInfo &DCI) const;
  SDValue combineZERO_EXTEND(SDNode *N, DAGCombinerInfo &DCI) const;
  SDValue combineSIGN_EXTEND(SDNode *N, DAGCombinerInfo &DCI) const;
  SDValue combineSIGN_EXTEND_INREG(SDNode *N, DAGCombinerInfo &DCI) const;
  SDValue combineMERGE(SDNode *N, DAGCombinerInfo &DCI) const;
  bool canLoadStoreByteSwapped(EVT VT) const;
  SDValue combineLOAD(SDNode *N, DAGCombinerInfo &DCI) const;
  SDValue combineSTORE(SDNode *N, DAGCombinerInfo &DCI) const;
  SDValue combineVECTOR_SHUFFLE(SDNode *N, DAGCombinerInfo &DCI) const;
  SDValue combineEXTRACT_VECTOR_ELT(SDNode *N, DAGCombinerInfo &DCI) const;
  SDValue combineJOIN_DWORDS(SDNode *N, DAGCombinerInfo &DCI) const;
  SDValue combineFP_ROUND(SDNode *N, DAGCombinerInfo &DCI) const;
  SDValue combineFP_EXTEND(SDNode *N, DAGCombinerInfo &DCI) const;
  SDValue combineINT_TO_FP(SDNode *N, DAGCombinerInfo &DCI) const;
  SDValue combineBSWAP(SDNode *N, DAGCombinerInfo &DCI) const;
  SDValue combineBR_CCMASK(SDNode *N, DAGCombinerInfo &DCI) const;
  SDValue combineSELECT_CCMASK(SDNode *N, DAGCombinerInfo &DCI) const;
  SDValue combineGET_CCMASK(SDNode *N, DAGCombinerInfo &DCI) const;
  SDValue combineIntDIVREM(SDNode *N, DAGCombinerInfo &DCI) const;
  SDValue combineINTRINSIC(SDNode *N, DAGCombinerInfo &DCI) const;

  SDValue unwrapAddress(SDValue N) const override;

  // If the last instruction before MBBI in MBB was some form of COMPARE,
  // try to replace it with a COMPARE AND BRANCH just before MBBI.
  // CCMask and Target are the BRC-like operands for the branch.
  // Return true if the change was made.
  bool convertPrevCompareToBranch(MachineBasicBlock *MBB,
                                  MachineBasicBlock::iterator MBBI,
                                  unsigned CCMask,
                                  MachineBasicBlock *Target) const;

  // Implement EmitInstrWithCustomInserter for individual operation types.
  MachineBasicBlock *emitAdjCallStack(MachineInstr &MI,
                                      MachineBasicBlock *BB) const;
  MachineBasicBlock *emitSelect(MachineInstr &MI, MachineBasicBlock *BB) const;
  MachineBasicBlock *emitCondStore(MachineInstr &MI, MachineBasicBlock *BB,
                                   unsigned StoreOpcode, unsigned STOCOpcode,
                                   bool Invert) const;
  MachineBasicBlock *emitICmp128Hi(MachineInstr &MI, MachineBasicBlock *BB,
                                   bool Unsigned) const;
  MachineBasicBlock *emitPair128(MachineInstr &MI,
                                 MachineBasicBlock *MBB) const;
  MachineBasicBlock *emitExt128(MachineInstr &MI, MachineBasicBlock *MBB,
                                bool ClearEven) const;
  MachineBasicBlock *emitAtomicLoadBinary(MachineInstr &MI,
                                          MachineBasicBlock *BB,
                                          unsigned BinOpcode,
                                          bool Invert = false) const;
  MachineBasicBlock *emitAtomicLoadMinMax(MachineInstr &MI,
                                          MachineBasicBlock *MBB,
                                          unsigned CompareOpcode,
                                          unsigned KeepOldMask) const;
  MachineBasicBlock *emitAtomicCmpSwapW(MachineInstr &MI,
                                        MachineBasicBlock *BB) const;
  MachineBasicBlock *emitMemMemWrapper(MachineInstr &MI, MachineBasicBlock *BB,
                                       unsigned Opcode,
                                       bool IsMemset = false) const;
  MachineBasicBlock *emitStringWrapper(MachineInstr &MI, MachineBasicBlock *BB,
                                       unsigned Opcode) const;
  MachineBasicBlock *emitTransactionBegin(MachineInstr &MI,
                                          MachineBasicBlock *MBB,
                                          unsigned Opcode, bool NoFloat) const;
  MachineBasicBlock *emitLoadAndTestCmp0(MachineInstr &MI,
                                         MachineBasicBlock *MBB,
                                         unsigned Opcode) const;
  MachineBasicBlock *emitProbedAlloca(MachineInstr &MI,
                                      MachineBasicBlock *MBB) const;

  SDValue getBackchainAddress(SDValue SP, SelectionDAG &DAG) const;

  MachineMemOperand::Flags
  getTargetMMOFlags(const Instruction &I) const override;
  const TargetRegisterClass *getRepRegClassFor(MVT VT) const override;

  bool isFullyInternal(const Function *Fn) const;
  void verifyNarrowIntegerArgs_Call(const SmallVectorImpl<ISD::OutputArg> &Outs,
                                    const Function *F, SDValue Callee) const;
  void verifyNarrowIntegerArgs_Ret(const SmallVectorImpl<ISD::OutputArg> &Outs,
                                   const Function *F) const;
  bool verifyNarrowIntegerArgs(const SmallVectorImpl<ISD::OutputArg> &Outs,
                               bool IsInternal) const;
};

struct SystemZVectorConstantInfo {
private:
  APInt IntBits;             // The 128 bits as an integer.
  APInt SplatBits;           // Smallest splat value.
  APInt SplatUndef;          // Bits correspoding to undef operands of the BVN.
  unsigned SplatBitSize = 0;
  bool isFP128 = false;
public:
  unsigned Opcode = 0;
  SmallVector<unsigned, 2> OpVals;
  MVT VecVT;
  SystemZVectorConstantInfo(APInt IntImm);
  SystemZVectorConstantInfo(APFloat FPImm)
      : SystemZVectorConstantInfo(FPImm.bitcastToAPInt()) {
    isFP128 = (&FPImm.getSemantics() == &APFloat::IEEEquad());
  }
  SystemZVectorConstantInfo(BuildVectorSDNode *BVN);
  bool isVectorConstantLegal(const SystemZSubtarget &Subtarget);
};

} // end namespace llvm

#endif<|MERGE_RESOLUTION|>--- conflicted
+++ resolved
@@ -307,12 +307,8 @@
 
   // Strict variants of scalar floating-point comparisons.
   // Quiet and signaling versions.
-<<<<<<< HEAD
-  STRICT_FCMP,
-=======
   FIRST_STRICTFP_OPCODE,
   STRICT_FCMP = FIRST_STRICTFP_OPCODE,
->>>>>>> 9ae92d70
   STRICT_FCMPS,
 
   // Strict variants of vector floating-point comparisons.
