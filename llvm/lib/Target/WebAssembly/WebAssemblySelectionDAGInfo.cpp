--- conflicted
+++ resolved
@@ -21,21 +21,13 @@
 bool WebAssemblySelectionDAGInfo::isTargetMemoryOpcode(unsigned Opcode) const {
   switch (static_cast<WebAssemblyISD::NodeType>(Opcode)) {
   default:
-<<<<<<< HEAD
-    break;
-=======
     return false;
->>>>>>> 9ae92d70
   case WebAssemblyISD::GLOBAL_GET:
   case WebAssemblyISD::GLOBAL_SET:
   case WebAssemblyISD::TABLE_GET:
   case WebAssemblyISD::TABLE_SET:
     return true;
   }
-<<<<<<< HEAD
-  return SelectionDAGTargetInfo::isTargetMemoryOpcode(Opcode);
-=======
->>>>>>> 9ae92d70
 }
 
 SDValue WebAssemblySelectionDAGInfo::EmitTargetCodeForMemcpy(
