--- conflicted
+++ resolved
@@ -492,12 +492,8 @@
   STRICT_VFROUND_NOEXCEPT_VL,
   LAST_STRICTFP_OPCODE = STRICT_VFROUND_NOEXCEPT_VL,
 
-<<<<<<< HEAD
-  TH_LWD,
-=======
   FIRST_MEMORY_OPCODE,
   TH_LWD = FIRST_MEMORY_OPCODE,
->>>>>>> 9ae92d70
   TH_LWUD,
   TH_LDD,
   TH_SWD,
