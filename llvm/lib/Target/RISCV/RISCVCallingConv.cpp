--- conflicted
+++ resolved
@@ -625,7 +625,6 @@
     }
   }
 
-<<<<<<< HEAD
   // Check if there is an available GPRF16 before hitting the stack.
   if ((LocVT == MVT::f16 && Subtarget.hasStdExtZhinxmin())) {
     if (MCRegister Reg = State.AllocateReg(getFastCCArgGPRF16s(ABI))) {
@@ -634,12 +633,8 @@
     }
   }
 
-  if (LocVT == MVT::f16) {
-    unsigned Offset2 = State.AllocateStack(2, Align(2));
-=======
   if (LocVT == MVT::f16 || LocVT == MVT::bf16) {
     int64_t Offset2 = State.AllocateStack(2, Align(2));
->>>>>>> b3d2d503
     State.addLoc(CCValAssign::getMem(ValNo, ValVT, Offset2, LocVT, LocInfo));
     return false;
   }
