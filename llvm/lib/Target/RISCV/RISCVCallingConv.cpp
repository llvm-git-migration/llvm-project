--- conflicted
+++ resolved
@@ -604,6 +604,14 @@
 
   MVT XLenVT = Subtarget.getXLenVT();
 
+  // Check if there is an available GPRF16 before hitting the stack.
+  if ((LocVT == MVT::f16 && Subtarget.hasStdExtZhinxmin())) {
+    if (MCRegister Reg = State.AllocateReg(getFastCCArgGPRF16s(ABI))) {
+      State.addLoc(CCValAssign::getReg(ValNo, ValVT, Reg, LocVT, LocInfo));
+      return false;
+    }
+  }
+
   // Check if there is an available GPR before hitting the stack.
   if ((LocVT == MVT::f32 && Subtarget.hasStdExtZfinx()) ||
       (LocVT == MVT::f64 && Subtarget.is64Bit() &&
@@ -620,35 +628,7 @@
     }
   }
 
-<<<<<<< HEAD
-  // Check if there is an available GPRF16 before hitting the stack.
-  if ((LocVT == MVT::f16 && Subtarget.hasStdExtZhinxmin())) {
-    if (MCRegister Reg = State.AllocateReg(getFastCCArgGPRF16s(ABI))) {
-      State.addLoc(CCValAssign::getReg(ValNo, ValVT, Reg, LocVT, LocInfo));
-      return false;
-    }
-  }
-
-  if (LocVT == MVT::f16 || LocVT == MVT::bf16) {
-    int64_t Offset2 = State.AllocateStack(2, Align(2));
-    State.addLoc(CCValAssign::getMem(ValNo, ValVT, Offset2, LocVT, LocInfo));
-    return false;
-  }
-
-  if (LocVT == MVT::i32 || LocVT == MVT::f32) {
-    int64_t Offset4 = State.AllocateStack(4, Align(4));
-    State.addLoc(CCValAssign::getMem(ValNo, ValVT, Offset4, LocVT, LocInfo));
-    return false;
-  }
-
-  if (LocVT == MVT::i64 || LocVT == MVT::f64) {
-    int64_t Offset5 = State.AllocateStack(8, Align(8));
-    State.addLoc(CCValAssign::getMem(ValNo, ValVT, Offset5, LocVT, LocInfo));
-    return false;
-  }
-=======
   ArrayRef<MCPhysReg> ArgGPRs = getFastCCArgGPRs(ABI);
->>>>>>> ee40ffd1
 
   if (LocVT.isVector()) {
     if (MCRegister Reg = allocateRVVReg(ValVT, ValNo, State, TLI)) {
