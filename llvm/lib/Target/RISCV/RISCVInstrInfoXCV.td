--- conflicted
+++ resolved
@@ -716,7 +716,6 @@
   def : Pat<(bitreverse (XLenVT GPR:$rs)), (CV_BITREV GPR:$rs, 0, 0)>;
 }
 
-<<<<<<< HEAD
 class PatCoreVAluGpr<string intr, string asm> :
   PatGpr<!cast<Intrinsic>("int_riscv_cv_alu_" # intr),
             !cast<RVInst>("CV_" # asm)>;
@@ -762,7 +761,7 @@
   defm SUBRN  : PatCoreVAluGprGprImm<int_riscv_cv_alu_subrn>;
   defm SUBURN : PatCoreVAluGprGprImm<int_riscv_cv_alu_suburn>;
 } // Predicates = [HasVendorXCValu, IsRV32]
-=======
+
 //===----------------------------------------------------------------------===//
 // Patterns for immediate branching operations 
 //===----------------------------------------------------------------------===//
@@ -787,5 +786,4 @@
 
   def : Selectbi<SETEQ>;
   def : Selectbi<SETNE>;
-}
->>>>>>> fb1d7523
+}