--- conflicted
+++ resolved
@@ -198,7 +198,6 @@
     }
 
     switch (Inst.getOpcode()) {
-<<<<<<< HEAD
       default: {
         // Clear the state of all defined registers for instructions that we don't
         // explicitly support.
@@ -217,23 +216,6 @@
                     Inst.getOperand(1).getImm() << 12);
         break;
       }
-=======
-    default: {
-      // Clear the state of all defined registers for instructions that we don't
-      // explicitly support.
-      auto NumDefs = Info->get(Inst.getOpcode()).getNumDefs();
-      for (unsigned I = 0; I < NumDefs; ++I) {
-        auto DefReg = Inst.getOperand(I).getReg();
-        if (isGPR(DefReg))
-          setRegisterState(DefReg, std::nullopt, std::nullopt);
-      }
-      break;
-    }
-    case RISCV::AUIPC:
-      setRegisterState(Inst.getOperand(0).getReg(),
-                  Addr + (Inst.getOperand(1).getImm() << 12), RISCV::AUIPC);
-      break;
->>>>>>> 9e078989
     }
   }
 
@@ -271,7 +253,6 @@
     return false;
   }
 
-<<<<<<< HEAD
   bool evaluateInstruction(const MCInst &Inst, uint64_t Addr, uint64_t Size,
                       uint64_t &Target) const override {
     switch(Inst.getOpcode()) {
@@ -308,26 +289,6 @@
         return true;
       }
     }
-=======
-  // keep track of what kind of instruction was used previously
-  // once we are concretely able to keep track of what kind of instruction was used previously,
-  // we just have to look at the corresponding 
-  // how to output the analysis of the instructions?
-
-  // listen for instruction that gets the upper immediate. cache the value of the upper immediate
-  // now go until the next instruction that shows up with the lower bits and writes to the same register
-  // keep track of all the changes to that register in between
-
-
-  // bool evaluateInst(const MCInst &Inst, uint64_t Addr, uint64_t Size,
-                      // uint64_t &Target) const override {
-    // if we see a function call a branch or a jump, then we cannot guarantee the
-    // location of the program counter since it can be edited after the jump, so
-    // we should discard the cache
-
-    // if the first check passes, then we should wait and look for all the instructions
-    // that will provide the lower 12 bits
->>>>>>> 9e078989
   }
 
   bool isTerminator(const MCInst &Inst) const override {
