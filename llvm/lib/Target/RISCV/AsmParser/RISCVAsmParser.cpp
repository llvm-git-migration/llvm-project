//===-- RISCVAsmParser.cpp - Parse RISC-V assembly to MCInst instructions -===//
//
// Part of the LLVM Project, under the Apache License v2.0 with LLVM Exceptions.
// See https://llvm.org/LICENSE.txt for license information.
// SPDX-License-Identifier: Apache-2.0 WITH LLVM-exception
//
//===----------------------------------------------------------------------===//

#include "MCTargetDesc/RISCVAsmBackend.h"
#include "MCTargetDesc/RISCVBaseInfo.h"
#include "MCTargetDesc/RISCVInstPrinter.h"
#include "MCTargetDesc/RISCVMCExpr.h"
#include "MCTargetDesc/RISCVMCTargetDesc.h"
#include "MCTargetDesc/RISCVMatInt.h"
#include "MCTargetDesc/RISCVTargetStreamer.h"
#include "TargetInfo/RISCVTargetInfo.h"
#include "llvm/ADT/STLExtras.h"
#include "llvm/ADT/SmallBitVector.h"
#include "llvm/ADT/SmallVector.h"
#include "llvm/ADT/Statistic.h"
#include "llvm/ADT/StringExtras.h"
#include "llvm/MC/MCAssembler.h"
#include "llvm/MC/MCContext.h"
#include "llvm/MC/MCExpr.h"
#include "llvm/MC/MCInst.h"
#include "llvm/MC/MCInstBuilder.h"
#include "llvm/MC/MCInstrInfo.h"
#include "llvm/MC/MCObjectFileInfo.h"
#include "llvm/MC/MCParser/MCAsmLexer.h"
#include "llvm/MC/MCParser/MCParsedAsmOperand.h"
#include "llvm/MC/MCParser/MCTargetAsmParser.h"
#include "llvm/MC/MCRegisterInfo.h"
#include "llvm/MC/MCStreamer.h"
#include "llvm/MC/MCSubtargetInfo.h"
#include "llvm/MC/MCValue.h"
#include "llvm/MC/TargetRegistry.h"
#include "llvm/Support/Casting.h"
#include "llvm/Support/CommandLine.h"
#include "llvm/Support/MathExtras.h"
#include "llvm/Support/RISCVAttributes.h"
#include "llvm/TargetParser/RISCVISAInfo.h"

#include <limits>

using namespace llvm;

#define DEBUG_TYPE "riscv-asm-parser"

STATISTIC(RISCVNumInstrsCompressed,
          "Number of RISC-V Compressed instructions emitted");

static cl::opt<bool> AddBuildAttributes("riscv-add-build-attributes",
                                        cl::init(false));

namespace llvm {
extern const SubtargetFeatureKV RISCVFeatureKV[RISCV::NumSubtargetFeatures];
} // namespace llvm

namespace {
struct RISCVOperand;

struct ParserOptionsSet {
  bool IsPicEnabled;
};

class RISCVAsmParser : public MCTargetAsmParser {
  // This tracks the parsing of the 4 operands that make up the vtype portion
  // of vset(i)vli instructions which are separated by commas. The state names
  // represent the next expected operand with Done meaning no other operands are
  // expected.
  enum VTypeState {
    VTypeState_SEW,
    VTypeState_LMUL,
    VTypeState_TailPolicy,
    VTypeState_MaskPolicy,
    VTypeState_Done,
  };

  SmallVector<FeatureBitset, 4> FeatureBitStack;

  SmallVector<ParserOptionsSet, 4> ParserOptionsStack;
  ParserOptionsSet ParserOptions;

  SMLoc getLoc() const { return getParser().getTok().getLoc(); }
  bool isRV64() const { return getSTI().hasFeature(RISCV::Feature64Bit); }
  bool isRVE() const { return getSTI().hasFeature(RISCV::FeatureStdExtE); }
  bool enableExperimentalExtension() const {
    return getSTI().hasFeature(RISCV::Experimental);
  }

  RISCVTargetStreamer &getTargetStreamer() {
    assert(getParser().getStreamer().getTargetStreamer() &&
           "do not have a target streamer");
    MCTargetStreamer &TS = *getParser().getStreamer().getTargetStreamer();
    return static_cast<RISCVTargetStreamer &>(TS);
  }

  unsigned validateTargetOperandClass(MCParsedAsmOperand &Op,
                                      unsigned Kind) override;

  bool generateImmOutOfRangeError(OperandVector &Operands, uint64_t ErrorInfo,
                                  int64_t Lower, int64_t Upper,
                                  const Twine &Msg);
  bool generateImmOutOfRangeError(SMLoc ErrorLoc, int64_t Lower, int64_t Upper,
                                  const Twine &Msg);

  bool MatchAndEmitInstruction(SMLoc IDLoc, unsigned &Opcode,
                               OperandVector &Operands, MCStreamer &Out,
                               uint64_t &ErrorInfo,
                               bool MatchingInlineAsm) override;

  MCRegister matchRegisterNameHelper(StringRef Name) const;
  bool parseRegister(MCRegister &Reg, SMLoc &StartLoc, SMLoc &EndLoc) override;
  ParseStatus tryParseRegister(MCRegister &Reg, SMLoc &StartLoc,
                               SMLoc &EndLoc) override;

  bool ParseInstruction(ParseInstructionInfo &Info, StringRef Name,
                        SMLoc NameLoc, OperandVector &Operands) override;

  ParseStatus parseDirective(AsmToken DirectiveID) override;

  bool parseVTypeToken(const AsmToken &Tok, VTypeState &State, unsigned &Sew,
                       unsigned &Lmul, bool &Fractional, bool &TailAgnostic,
                       bool &MaskAgnostic);
  bool generateVTypeError(SMLoc ErrorLoc);

  // Helper to actually emit an instruction to the MCStreamer. Also, when
  // possible, compression of the instruction is performed.
  void emitToStreamer(MCStreamer &S, const MCInst &Inst);

  // Helper to emit a combination of LUI, ADDI(W), and SLLI instructions that
  // synthesize the desired immedate value into the destination register.
  void emitLoadImm(MCRegister DestReg, int64_t Value, MCStreamer &Out);

  // Helper to emit a combination of AUIPC and SecondOpcode. Used to implement
  // helpers such as emitLoadLocalAddress and emitLoadAddress.
  void emitAuipcInstPair(MCOperand DestReg, MCOperand TmpReg,
                         const MCExpr *Symbol, RISCVMCExpr::VariantKind VKHi,
                         unsigned SecondOpcode, SMLoc IDLoc, MCStreamer &Out);

  // Helper to emit pseudo instruction "lla" used in PC-rel addressing.
  void emitLoadLocalAddress(MCInst &Inst, SMLoc IDLoc, MCStreamer &Out);

  // Helper to emit pseudo instruction "lga" used in GOT-rel addressing.
  void emitLoadGlobalAddress(MCInst &Inst, SMLoc IDLoc, MCStreamer &Out);

  // Helper to emit pseudo instruction "la" used in GOT/PC-rel addressing.
  void emitLoadAddress(MCInst &Inst, SMLoc IDLoc, MCStreamer &Out);

  // Helper to emit pseudo instruction "la.tls.ie" used in initial-exec TLS
  // addressing.
  void emitLoadTLSIEAddress(MCInst &Inst, SMLoc IDLoc, MCStreamer &Out);

  // Helper to emit pseudo instruction "la.tls.gd" used in global-dynamic TLS
  // addressing.
  void emitLoadTLSGDAddress(MCInst &Inst, SMLoc IDLoc, MCStreamer &Out);

  // Helper to emit pseudo load/store instruction with a symbol.
  void emitLoadStoreSymbol(MCInst &Inst, unsigned Opcode, SMLoc IDLoc,
                           MCStreamer &Out, bool HasTmpReg);

  // Helper to emit pseudo sign/zero extend instruction.
  void emitPseudoExtend(MCInst &Inst, bool SignExtend, int64_t Width,
                        SMLoc IDLoc, MCStreamer &Out);

  // Helper to emit pseudo vmsge{u}.vx instruction.
  void emitVMSGE(MCInst &Inst, unsigned Opcode, SMLoc IDLoc, MCStreamer &Out);

  // Checks that a PseudoAddTPRel is using x4/tp in its second input operand.
  // Enforcing this using a restricted register class for the second input
  // operand of PseudoAddTPRel results in a poor diagnostic due to the fact
  // 'add' is an overloaded mnemonic.
  bool checkPseudoAddTPRel(MCInst &Inst, OperandVector &Operands);

  // Checks that a PseudoTLSDESCCall is using x5/t0 in its output operand.
  // Enforcing this using a restricted register class for the output
  // operand of PseudoTLSDESCCall results in a poor diagnostic due to the fact
  // 'jalr' is an overloaded mnemonic.
  bool checkPseudoTLSDESCCall(MCInst &Inst, OperandVector &Operands);

  // Check instruction constraints.
  bool validateInstruction(MCInst &Inst, OperandVector &Operands);

  /// Helper for processing MC instructions that have been successfully matched
  /// by MatchAndEmitInstruction. Modifications to the emitted instructions,
  /// like the expansion of pseudo instructions (e.g., "li"), can be performed
  /// in this method.
  bool processInstruction(MCInst &Inst, SMLoc IDLoc, OperandVector &Operands,
                          MCStreamer &Out);

// Auto-generated instruction matching functions
#define GET_ASSEMBLER_HEADER
#include "RISCVGenAsmMatcher.inc"

  ParseStatus parseCSRSystemRegister(OperandVector &Operands);
  ParseStatus parseFPImm(OperandVector &Operands);
  ParseStatus parseImmediate(OperandVector &Operands);
  ParseStatus parseRegister(OperandVector &Operands, bool AllowParens = false);
  ParseStatus parseMemOpBaseReg(OperandVector &Operands);
  ParseStatus parseZeroOffsetMemOp(OperandVector &Operands);
  ParseStatus parseOperandWithModifier(OperandVector &Operands);
  ParseStatus parseBareSymbol(OperandVector &Operands);
  ParseStatus parseCallSymbol(OperandVector &Operands);
  ParseStatus parsePseudoJumpSymbol(OperandVector &Operands);
  ParseStatus parseJALOffset(OperandVector &Operands);
  ParseStatus parseVTypeI(OperandVector &Operands);
  ParseStatus parseMaskReg(OperandVector &Operands);
  ParseStatus parseInsnDirectiveOpcode(OperandVector &Operands);
  ParseStatus parseInsnCDirectiveOpcode(OperandVector &Operands);
  ParseStatus parseGPRAsFPR(OperandVector &Operands);
  ParseStatus parseGPRAsFPR64(OperandVector &Operands);
  ParseStatus parseGPRPairAsFPR64(OperandVector &Operands);
  template <bool IsRV64Inst> ParseStatus parseGPRPair(OperandVector &Operands);
  ParseStatus parseGPRPair(OperandVector &Operands, bool IsRV64Inst);
  ParseStatus parseFRMArg(OperandVector &Operands);
  ParseStatus parseFenceArg(OperandVector &Operands);
  ParseStatus parseReglist(OperandVector &Operands);
  ParseStatus parseRegReg(OperandVector &Operands);
  ParseStatus parseRetval(OperandVector &Operands);
  ParseStatus parseZcmpStackAdj(OperandVector &Operands,
                                bool ExpectNegative = false);
  ParseStatus parseZcmpNegStackAdj(OperandVector &Operands) {
    return parseZcmpStackAdj(Operands, /*ExpectNegative*/ true);
  }

  bool parseOperand(OperandVector &Operands, StringRef Mnemonic);

  bool parseDirectiveOption();
  bool parseDirectiveAttribute();
  bool parseDirectiveInsn(SMLoc L);
  bool parseDirectiveVariantCC();

  /// Helper to reset target features for a new arch string. It
  /// also records the new arch string that is expanded by RISCVISAInfo
  /// and reports error for invalid arch string.
  bool resetToArch(StringRef Arch, SMLoc Loc, std::string &Result,
                   bool FromOptionDirective);

  void setFeatureBits(uint64_t Feature, StringRef FeatureString) {
    if (!(getSTI().hasFeature(Feature))) {
      MCSubtargetInfo &STI = copySTI();
      setAvailableFeatures(
          ComputeAvailableFeatures(STI.ToggleFeature(FeatureString)));
    }
  }

  void clearFeatureBits(uint64_t Feature, StringRef FeatureString) {
    if (getSTI().hasFeature(Feature)) {
      MCSubtargetInfo &STI = copySTI();
      setAvailableFeatures(
          ComputeAvailableFeatures(STI.ToggleFeature(FeatureString)));
    }
  }

  void pushFeatureBits() {
    assert(FeatureBitStack.size() == ParserOptionsStack.size() &&
           "These two stacks must be kept synchronized");
    FeatureBitStack.push_back(getSTI().getFeatureBits());
    ParserOptionsStack.push_back(ParserOptions);
  }

  bool popFeatureBits() {
    assert(FeatureBitStack.size() == ParserOptionsStack.size() &&
           "These two stacks must be kept synchronized");
    if (FeatureBitStack.empty())
      return true;

    FeatureBitset FeatureBits = FeatureBitStack.pop_back_val();
    copySTI().setFeatureBits(FeatureBits);
    setAvailableFeatures(ComputeAvailableFeatures(FeatureBits));

    ParserOptions = ParserOptionsStack.pop_back_val();

    return false;
  }

  std::unique_ptr<RISCVOperand> defaultMaskRegOp() const;
  std::unique_ptr<RISCVOperand> defaultFRMArgOp() const;
  std::unique_ptr<RISCVOperand> defaultFRMArgLegacyOp() const;

public:
  enum RISCVMatchResultTy {
    Match_Dummy = FIRST_TARGET_MATCH_RESULT_TY,
#define GET_OPERAND_DIAGNOSTIC_TYPES
#include "RISCVGenAsmMatcher.inc"
#undef GET_OPERAND_DIAGNOSTIC_TYPES
  };

  static bool classifySymbolRef(const MCExpr *Expr,
                                RISCVMCExpr::VariantKind &Kind);
  static bool isSymbolDiff(const MCExpr *Expr);

  RISCVAsmParser(const MCSubtargetInfo &STI, MCAsmParser &Parser,
                 const MCInstrInfo &MII, const MCTargetOptions &Options)
      : MCTargetAsmParser(Options, STI, MII) {
    MCAsmParserExtension::Initialize(Parser);

    Parser.addAliasForDirective(".half", ".2byte");
    Parser.addAliasForDirective(".hword", ".2byte");
    Parser.addAliasForDirective(".word", ".4byte");
    Parser.addAliasForDirective(".dword", ".8byte");
    setAvailableFeatures(ComputeAvailableFeatures(STI.getFeatureBits()));

    auto ABIName = StringRef(Options.ABIName);
    if (ABIName.ends_with("f") && !getSTI().hasFeature(RISCV::FeatureStdExtF)) {
      errs() << "Hard-float 'f' ABI can't be used for a target that "
                "doesn't support the F instruction set extension (ignoring "
                "target-abi)\n";
    } else if (ABIName.ends_with("d") &&
               !getSTI().hasFeature(RISCV::FeatureStdExtD)) {
      errs() << "Hard-float 'd' ABI can't be used for a target that "
                "doesn't support the D instruction set extension (ignoring "
                "target-abi)\n";
    }

    // Use computeTargetABI to check if ABIName is valid. If invalid, output
    // error message.
    RISCVABI::computeTargetABI(STI.getTargetTriple(), STI.getFeatureBits(),
                               ABIName);

    const MCObjectFileInfo *MOFI = Parser.getContext().getObjectFileInfo();
    ParserOptions.IsPicEnabled = MOFI->isPositionIndependent();

    if (AddBuildAttributes)
      getTargetStreamer().emitTargetAttributes(STI, /*EmitStackAlign*/ false);
  }
};

/// RISCVOperand - Instances of this class represent a parsed machine
/// instruction
struct RISCVOperand final : public MCParsedAsmOperand {

  enum class KindTy {
    Token,
    Register,
    Immediate,
    FPImmediate,
    SystemRegister,
    VType,
    FRM,
    Fence,
    Rlist,
    Spimm,
    RegReg,
  } Kind;

  struct RegOp {
    MCRegister RegNum;
    bool IsGPRAsFPR;
  };

  struct ImmOp {
    const MCExpr *Val;
    bool IsRV64;
  };

  struct FPImmOp {
    uint64_t Val;
  };

  struct SysRegOp {
    const char *Data;
    unsigned Length;
    unsigned Encoding;
    // FIXME: Add the Encoding parsed fields as needed for checks,
    // e.g.: read/write or user/supervisor/machine privileges.
  };

  struct VTypeOp {
    unsigned Val;
  };

  struct FRMOp {
    RISCVFPRndMode::RoundingMode FRM;
  };

  struct FenceOp {
    unsigned Val;
  };

  struct RlistOp {
    unsigned Val;
  };

  struct SpimmOp {
    unsigned Val;
  };

  struct RegRegOp {
    MCRegister Reg1;
    MCRegister Reg2;
  };

  SMLoc StartLoc, EndLoc;
  union {
    StringRef Tok;
    RegOp Reg;
    ImmOp Imm;
    FPImmOp FPImm;
    struct SysRegOp SysReg;
    struct VTypeOp VType;
    struct FRMOp FRM;
    struct FenceOp Fence;
    struct RlistOp Rlist;
    struct SpimmOp Spimm;
    struct RegRegOp RegReg;
  };

  RISCVOperand(KindTy K) : Kind(K) {}

public:
  RISCVOperand(const RISCVOperand &o) : MCParsedAsmOperand() {
    Kind = o.Kind;
    StartLoc = o.StartLoc;
    EndLoc = o.EndLoc;
    switch (Kind) {
    case KindTy::Register:
      Reg = o.Reg;
      break;
    case KindTy::Immediate:
      Imm = o.Imm;
      break;
    case KindTy::FPImmediate:
      FPImm = o.FPImm;
      break;
    case KindTy::Token:
      Tok = o.Tok;
      break;
    case KindTy::SystemRegister:
      SysReg = o.SysReg;
      break;
    case KindTy::VType:
      VType = o.VType;
      break;
    case KindTy::FRM:
      FRM = o.FRM;
      break;
    case KindTy::Fence:
      Fence = o.Fence;
      break;
    case KindTy::Rlist:
      Rlist = o.Rlist;
      break;
    case KindTy::Spimm:
      Spimm = o.Spimm;
      break;
    case KindTy::RegReg:
      RegReg = o.RegReg;
      break;
    }
  }

  bool isToken() const override { return Kind == KindTy::Token; }
  bool isReg() const override { return Kind == KindTy::Register; }
  bool isV0Reg() const {
    return Kind == KindTy::Register && Reg.RegNum == RISCV::V0;
  }
  bool isAnyReg() const {
    return Kind == KindTy::Register &&
           (RISCVMCRegisterClasses[RISCV::GPRRegClassID].contains(Reg.RegNum) ||
            RISCVMCRegisterClasses[RISCV::FPR64RegClassID].contains(Reg.RegNum) ||
            RISCVMCRegisterClasses[RISCV::VRRegClassID].contains(Reg.RegNum));
  }
  bool isAnyRegC() const {
    return Kind == KindTy::Register &&
           (RISCVMCRegisterClasses[RISCV::GPRCRegClassID].contains(
                Reg.RegNum) ||
            RISCVMCRegisterClasses[RISCV::FPR64CRegClassID].contains(
                Reg.RegNum));
  }
  bool isImm() const override { return Kind == KindTy::Immediate; }
  bool isMem() const override { return false; }
  bool isSystemRegister() const { return Kind == KindTy::SystemRegister; }
  bool isRegReg() const { return Kind == KindTy::RegReg; }
  bool isRlist() const { return Kind == KindTy::Rlist; }
  bool isSpimm() const { return Kind == KindTy::Spimm; }

  bool isGPR() const {
    return Kind == KindTy::Register &&
           RISCVMCRegisterClasses[RISCV::GPRRegClassID].contains(Reg.RegNum);
  }

  bool isGPRF16() const {
    return Kind == KindTy::Register &&
           RISCVMCRegisterClasses[RISCV::GPRF16RegClassID].contains(Reg.RegNum);
  }

  bool isGPRAsFPR() const { return isGPR() && Reg.IsGPRAsFPR; }
<<<<<<< HEAD
  bool isGPRAsFPR16() const { return isGPRF16() && Reg.IsGPRAsFPR; }
=======
  bool isGPRPairAsFPR() const { return isGPRPair() && Reg.IsGPRAsFPR; }
>>>>>>> 5537ae87

  bool isGPRPair() const {
    return Kind == KindTy::Register &&
           RISCVMCRegisterClasses[RISCV::GPRPairRegClassID].contains(
               Reg.RegNum);
  }

  static bool evaluateConstantImm(const MCExpr *Expr, int64_t &Imm,
                                  RISCVMCExpr::VariantKind &VK) {
    if (auto *RE = dyn_cast<RISCVMCExpr>(Expr)) {
      VK = RE->getKind();
      return RE->evaluateAsConstant(Imm);
    }

    if (auto CE = dyn_cast<MCConstantExpr>(Expr)) {
      VK = RISCVMCExpr::VK_RISCV_None;
      Imm = CE->getValue();
      return true;
    }

    return false;
  }

  // True if operand is a symbol with no modifiers, or a constant with no
  // modifiers and isShiftedInt<N-1, 1>(Op).
  template <int N> bool isBareSimmNLsb0() const {
    int64_t Imm;
    RISCVMCExpr::VariantKind VK = RISCVMCExpr::VK_RISCV_None;
    if (!isImm())
      return false;
    bool IsConstantImm = evaluateConstantImm(getImm(), Imm, VK);
    bool IsValid;
    if (!IsConstantImm)
      IsValid = RISCVAsmParser::classifySymbolRef(getImm(), VK);
    else
      IsValid = isShiftedInt<N - 1, 1>(Imm);
    return IsValid && VK == RISCVMCExpr::VK_RISCV_None;
  }

  // Predicate methods for AsmOperands defined in RISCVInstrInfo.td

  bool isBareSymbol() const {
    int64_t Imm;
    RISCVMCExpr::VariantKind VK = RISCVMCExpr::VK_RISCV_None;
    // Must be of 'immediate' type but not a constant.
    if (!isImm() || evaluateConstantImm(getImm(), Imm, VK))
      return false;
    return RISCVAsmParser::classifySymbolRef(getImm(), VK) &&
           VK == RISCVMCExpr::VK_RISCV_None;
  }

  bool isCallSymbol() const {
    int64_t Imm;
    RISCVMCExpr::VariantKind VK = RISCVMCExpr::VK_RISCV_None;
    // Must be of 'immediate' type but not a constant.
    if (!isImm() || evaluateConstantImm(getImm(), Imm, VK))
      return false;
    return RISCVAsmParser::classifySymbolRef(getImm(), VK) &&
           (VK == RISCVMCExpr::VK_RISCV_CALL ||
            VK == RISCVMCExpr::VK_RISCV_CALL_PLT);
  }

  bool isPseudoJumpSymbol() const {
    int64_t Imm;
    RISCVMCExpr::VariantKind VK = RISCVMCExpr::VK_RISCV_None;
    // Must be of 'immediate' type but not a constant.
    if (!isImm() || evaluateConstantImm(getImm(), Imm, VK))
      return false;
    return RISCVAsmParser::classifySymbolRef(getImm(), VK) &&
           VK == RISCVMCExpr::VK_RISCV_CALL;
  }

  bool isTPRelAddSymbol() const {
    int64_t Imm;
    RISCVMCExpr::VariantKind VK = RISCVMCExpr::VK_RISCV_None;
    // Must be of 'immediate' type but not a constant.
    if (!isImm() || evaluateConstantImm(getImm(), Imm, VK))
      return false;
    return RISCVAsmParser::classifySymbolRef(getImm(), VK) &&
           VK == RISCVMCExpr::VK_RISCV_TPREL_ADD;
  }

  bool isTLSDESCCallSymbol() const {
    int64_t Imm;
    RISCVMCExpr::VariantKind VK = RISCVMCExpr::VK_RISCV_None;
    // Must be of 'immediate' type but not a constant.
    if (!isImm() || evaluateConstantImm(getImm(), Imm, VK))
      return false;
    return RISCVAsmParser::classifySymbolRef(getImm(), VK) &&
           VK == RISCVMCExpr::VK_RISCV_TLSDESC_CALL;
  }

  bool isCSRSystemRegister() const { return isSystemRegister(); }

  bool isVTypeImm(unsigned N) const {
    int64_t Imm;
    RISCVMCExpr::VariantKind VK = RISCVMCExpr::VK_RISCV_None;
    if (!isImm())
      return false;
    bool IsConstantImm = evaluateConstantImm(getImm(), Imm, VK);
    return IsConstantImm && isUIntN(N, Imm) && VK == RISCVMCExpr::VK_RISCV_None;
  }

  // If the last operand of the vsetvli/vsetvli instruction is a constant
  // expression, KindTy is Immediate.
  bool isVTypeI10() const {
    if (Kind == KindTy::Immediate)
      return isVTypeImm(10);
    return Kind == KindTy::VType;
  }
  bool isVTypeI11() const {
    if (Kind == KindTy::Immediate)
      return isVTypeImm(11);
    return Kind == KindTy::VType;
  }

  /// Return true if the operand is a valid for the fence instruction e.g.
  /// ('iorw').
  bool isFenceArg() const { return Kind == KindTy::Fence; }

  /// Return true if the operand is a valid floating point rounding mode.
  bool isFRMArg() const { return Kind == KindTy::FRM; }
  bool isFRMArgLegacy() const { return Kind == KindTy::FRM; }
  bool isRTZArg() const { return isFRMArg() && FRM.FRM == RISCVFPRndMode::RTZ; }

  /// Return true if the operand is a valid fli.s floating-point immediate.
  bool isLoadFPImm() const {
    if (isImm())
      return isUImm5();
    if (Kind != KindTy::FPImmediate)
      return false;
    int Idx = RISCVLoadFPImm::getLoadFPImm(
        APFloat(APFloat::IEEEdouble(), APInt(64, getFPConst())));
    // Don't allow decimal version of the minimum value. It is a different value
    // for each supported data type.
    return Idx >= 0 && Idx != 1;
  }

  bool isImmXLenLI() const {
    int64_t Imm;
    RISCVMCExpr::VariantKind VK = RISCVMCExpr::VK_RISCV_None;
    if (!isImm())
      return false;
    bool IsConstantImm = evaluateConstantImm(getImm(), Imm, VK);
    if (VK == RISCVMCExpr::VK_RISCV_LO ||
        VK == RISCVMCExpr::VK_RISCV_PCREL_LO ||
        VK == RISCVMCExpr::VK_RISCV_TLSDESC_LOAD_LO ||
        VK == RISCVMCExpr::VK_RISCV_TLSDESC_ADD_LO)
      return true;
    // Given only Imm, ensuring that the actually specified constant is either
    // a signed or unsigned 64-bit number is unfortunately impossible.
    if (IsConstantImm) {
      return VK == RISCVMCExpr::VK_RISCV_None &&
             (isRV64Imm() || (isInt<32>(Imm) || isUInt<32>(Imm)));
    }

    return RISCVAsmParser::isSymbolDiff(getImm());
  }

  bool isImmXLenLI_Restricted() const {
    int64_t Imm;
    RISCVMCExpr::VariantKind VK = RISCVMCExpr::VK_RISCV_None;
    if (!isImm())
      return false;
    bool IsConstantImm = evaluateConstantImm(getImm(), Imm, VK);
    // 'la imm' supports constant immediates only.
    return IsConstantImm && (VK == RISCVMCExpr::VK_RISCV_None) &&
           (isRV64Imm() || (isInt<32>(Imm) || isUInt<32>(Imm)));
  }

  bool isUImmLog2XLen() const {
    int64_t Imm;
    RISCVMCExpr::VariantKind VK = RISCVMCExpr::VK_RISCV_None;
    if (!isImm())
      return false;
    if (!evaluateConstantImm(getImm(), Imm, VK) ||
        VK != RISCVMCExpr::VK_RISCV_None)
      return false;
    return (isRV64Imm() && isUInt<6>(Imm)) || isUInt<5>(Imm);
  }

  bool isUImmLog2XLenNonZero() const {
    int64_t Imm;
    RISCVMCExpr::VariantKind VK = RISCVMCExpr::VK_RISCV_None;
    if (!isImm())
      return false;
    if (!evaluateConstantImm(getImm(), Imm, VK) ||
        VK != RISCVMCExpr::VK_RISCV_None)
      return false;
    if (Imm == 0)
      return false;
    return (isRV64Imm() && isUInt<6>(Imm)) || isUInt<5>(Imm);
  }

  bool isUImmLog2XLenHalf() const {
    int64_t Imm;
    RISCVMCExpr::VariantKind VK = RISCVMCExpr::VK_RISCV_None;
    if (!isImm())
      return false;
    if (!evaluateConstantImm(getImm(), Imm, VK) ||
        VK != RISCVMCExpr::VK_RISCV_None)
      return false;
    return (isRV64Imm() && isUInt<5>(Imm)) || isUInt<4>(Imm);
  }

  template <unsigned N> bool IsUImm() const {
    int64_t Imm;
    RISCVMCExpr::VariantKind VK = RISCVMCExpr::VK_RISCV_None;
    if (!isImm())
      return false;
    bool IsConstantImm = evaluateConstantImm(getImm(), Imm, VK);
    return IsConstantImm && isUInt<N>(Imm) && VK == RISCVMCExpr::VK_RISCV_None;
  }

  bool isUImm1() const { return IsUImm<1>(); }
  bool isUImm2() const { return IsUImm<2>(); }
  bool isUImm3() const { return IsUImm<3>(); }
  bool isUImm4() const { return IsUImm<4>(); }
  bool isUImm5() const { return IsUImm<5>(); }
  bool isUImm6() const { return IsUImm<6>(); }
  bool isUImm7() const { return IsUImm<7>(); }
  bool isUImm8() const { return IsUImm<8>(); }
  bool isUImm16() const { return IsUImm<16>(); }
  bool isUImm20() const { return IsUImm<20>(); }
  bool isUImm32() const { return IsUImm<32>(); }

  bool isUImm8GE32() const {
    int64_t Imm;
    RISCVMCExpr::VariantKind VK = RISCVMCExpr::VK_RISCV_None;
    if (!isImm())
      return false;
    bool IsConstantImm = evaluateConstantImm(getImm(), Imm, VK);
    return IsConstantImm && isUInt<8>(Imm) && Imm >= 32 &&
           VK == RISCVMCExpr::VK_RISCV_None;
  }

  bool isRnumArg() const {
    int64_t Imm;
    RISCVMCExpr::VariantKind VK = RISCVMCExpr::VK_RISCV_None;
    if (!isImm())
      return false;
    bool IsConstantImm = evaluateConstantImm(getImm(), Imm, VK);
    return IsConstantImm && Imm >= INT64_C(0) && Imm <= INT64_C(10) &&
           VK == RISCVMCExpr::VK_RISCV_None;
  }

  bool isRnumArg_0_7() const {
    int64_t Imm;
    RISCVMCExpr::VariantKind VK = RISCVMCExpr::VK_RISCV_None;
    if (!isImm())
      return false;
    bool IsConstantImm = evaluateConstantImm(getImm(), Imm, VK);
    return IsConstantImm && Imm >= INT64_C(0) && Imm <= INT64_C(7) &&
           VK == RISCVMCExpr::VK_RISCV_None;
  }

  bool isRnumArg_1_10() const {
    int64_t Imm;
    RISCVMCExpr::VariantKind VK = RISCVMCExpr::VK_RISCV_None;
    if (!isImm())
      return false;
    bool IsConstantImm = evaluateConstantImm(getImm(), Imm, VK);
    return IsConstantImm && Imm >= INT64_C(1) && Imm <= INT64_C(10) &&
           VK == RISCVMCExpr::VK_RISCV_None;
  }

  bool isRnumArg_2_14() const {
    int64_t Imm;
    RISCVMCExpr::VariantKind VK = RISCVMCExpr::VK_RISCV_None;
    if (!isImm())
      return false;
    bool IsConstantImm = evaluateConstantImm(getImm(), Imm, VK);
    return IsConstantImm && Imm >= INT64_C(2) && Imm <= INT64_C(14) &&
           VK == RISCVMCExpr::VK_RISCV_None;
  }

  bool isSImm5() const {
    if (!isImm())
      return false;
    RISCVMCExpr::VariantKind VK = RISCVMCExpr::VK_RISCV_None;
    int64_t Imm;
    bool IsConstantImm = evaluateConstantImm(getImm(), Imm, VK);
    return IsConstantImm && isInt<5>(fixImmediateForRV32(Imm, isRV64Imm())) &&
           VK == RISCVMCExpr::VK_RISCV_None;
  }

  bool isSImm6() const {
    if (!isImm())
      return false;
    RISCVMCExpr::VariantKind VK = RISCVMCExpr::VK_RISCV_None;
    int64_t Imm;
    bool IsConstantImm = evaluateConstantImm(getImm(), Imm, VK);
    return IsConstantImm && isInt<6>(fixImmediateForRV32(Imm, isRV64Imm())) &&
           VK == RISCVMCExpr::VK_RISCV_None;
  }

  bool isSImm6NonZero() const {
    if (!isImm())
      return false;
    RISCVMCExpr::VariantKind VK = RISCVMCExpr::VK_RISCV_None;
    int64_t Imm;
    bool IsConstantImm = evaluateConstantImm(getImm(), Imm, VK);
    return IsConstantImm && Imm != 0 &&
           isInt<6>(fixImmediateForRV32(Imm, isRV64Imm())) &&
           VK == RISCVMCExpr::VK_RISCV_None;
  }

  bool isCLUIImm() const {
    if (!isImm())
      return false;
    int64_t Imm;
    RISCVMCExpr::VariantKind VK = RISCVMCExpr::VK_RISCV_None;
    bool IsConstantImm = evaluateConstantImm(getImm(), Imm, VK);
    return IsConstantImm && (Imm != 0) &&
           (isUInt<5>(Imm) || (Imm >= 0xfffe0 && Imm <= 0xfffff)) &&
           VK == RISCVMCExpr::VK_RISCV_None;
  }

  bool isUImm2Lsb0() const {
    if (!isImm())
      return false;
    int64_t Imm;
    RISCVMCExpr::VariantKind VK = RISCVMCExpr::VK_RISCV_None;
    bool IsConstantImm = evaluateConstantImm(getImm(), Imm, VK);
    return IsConstantImm && isShiftedUInt<1, 1>(Imm) &&
           VK == RISCVMCExpr::VK_RISCV_None;
  }

  bool isUImm5Lsb0() const {
    if (!isImm())
      return false;
    int64_t Imm;
    RISCVMCExpr::VariantKind VK = RISCVMCExpr::VK_RISCV_None;
    bool IsConstantImm = evaluateConstantImm(getImm(), Imm, VK);
    return IsConstantImm && isShiftedUInt<4, 1>(Imm) &&
           VK == RISCVMCExpr::VK_RISCV_None;
  }

  bool isUImm6Lsb0() const {
    if (!isImm())
      return false;
    int64_t Imm;
    RISCVMCExpr::VariantKind VK = RISCVMCExpr::VK_RISCV_None;
    bool IsConstantImm = evaluateConstantImm(getImm(), Imm, VK);
    return IsConstantImm && isShiftedUInt<5, 1>(Imm) &&
           VK == RISCVMCExpr::VK_RISCV_None;
  }

  bool isUImm7Lsb00() const {
    if (!isImm())
      return false;
    int64_t Imm;
    RISCVMCExpr::VariantKind VK = RISCVMCExpr::VK_RISCV_None;
    bool IsConstantImm = evaluateConstantImm(getImm(), Imm, VK);
    return IsConstantImm && isShiftedUInt<5, 2>(Imm) &&
           VK == RISCVMCExpr::VK_RISCV_None;
  }

  bool isUImm8Lsb00() const {
    if (!isImm())
      return false;
    int64_t Imm;
    RISCVMCExpr::VariantKind VK = RISCVMCExpr::VK_RISCV_None;
    bool IsConstantImm = evaluateConstantImm(getImm(), Imm, VK);
    return IsConstantImm && isShiftedUInt<6, 2>(Imm) &&
           VK == RISCVMCExpr::VK_RISCV_None;
  }

  bool isUImm8Lsb000() const {
    if (!isImm())
      return false;
    int64_t Imm;
    RISCVMCExpr::VariantKind VK = RISCVMCExpr::VK_RISCV_None;
    bool IsConstantImm = evaluateConstantImm(getImm(), Imm, VK);
    return IsConstantImm && isShiftedUInt<5, 3>(Imm) &&
           VK == RISCVMCExpr::VK_RISCV_None;
  }

  bool isSImm9Lsb0() const { return isBareSimmNLsb0<9>(); }

  bool isUImm9Lsb000() const {
    if (!isImm())
      return false;
    int64_t Imm;
    RISCVMCExpr::VariantKind VK = RISCVMCExpr::VK_RISCV_None;
    bool IsConstantImm = evaluateConstantImm(getImm(), Imm, VK);
    return IsConstantImm && isShiftedUInt<6, 3>(Imm) &&
           VK == RISCVMCExpr::VK_RISCV_None;
  }

  bool isUImm10Lsb00NonZero() const {
    if (!isImm())
      return false;
    int64_t Imm;
    RISCVMCExpr::VariantKind VK = RISCVMCExpr::VK_RISCV_None;
    bool IsConstantImm = evaluateConstantImm(getImm(), Imm, VK);
    return IsConstantImm && isShiftedUInt<8, 2>(Imm) && (Imm != 0) &&
           VK == RISCVMCExpr::VK_RISCV_None;
  }

  // If this a RV32 and the immediate is a uimm32, sign extend it to 32 bits.
  // This allows writing 'addi a0, a0, 0xffffffff'.
  static int64_t fixImmediateForRV32(int64_t Imm, bool IsRV64Imm) {
    if (IsRV64Imm || !isUInt<32>(Imm))
      return Imm;
    return SignExtend64<32>(Imm);
  }

  bool isSImm12() const {
    RISCVMCExpr::VariantKind VK = RISCVMCExpr::VK_RISCV_None;
    int64_t Imm;
    bool IsValid;
    if (!isImm())
      return false;
    bool IsConstantImm = evaluateConstantImm(getImm(), Imm, VK);
    if (!IsConstantImm)
      IsValid = RISCVAsmParser::classifySymbolRef(getImm(), VK);
    else
      IsValid = isInt<12>(fixImmediateForRV32(Imm, isRV64Imm()));
    return IsValid && ((IsConstantImm && VK == RISCVMCExpr::VK_RISCV_None) ||
                       VK == RISCVMCExpr::VK_RISCV_LO ||
                       VK == RISCVMCExpr::VK_RISCV_PCREL_LO ||
                       VK == RISCVMCExpr::VK_RISCV_TPREL_LO ||
                       VK == RISCVMCExpr::VK_RISCV_TLSDESC_LOAD_LO ||
                       VK == RISCVMCExpr::VK_RISCV_TLSDESC_ADD_LO);
  }

  bool isSImm12Lsb0() const { return isBareSimmNLsb0<12>(); }

  bool isSImm12Lsb00000() const {
    if (!isImm())
      return false;
    RISCVMCExpr::VariantKind VK = RISCVMCExpr::VK_RISCV_None;
    int64_t Imm;
    bool IsConstantImm = evaluateConstantImm(getImm(), Imm, VK);
    return IsConstantImm && isShiftedInt<7, 5>(Imm) &&
           VK == RISCVMCExpr::VK_RISCV_None;
  }

  bool isSImm13Lsb0() const { return isBareSimmNLsb0<13>(); }

  bool isSImm10Lsb0000NonZero() const {
    if (!isImm())
      return false;
    int64_t Imm;
    RISCVMCExpr::VariantKind VK = RISCVMCExpr::VK_RISCV_None;
    bool IsConstantImm = evaluateConstantImm(getImm(), Imm, VK);
    return IsConstantImm && (Imm != 0) && isShiftedInt<6, 4>(Imm) &&
           VK == RISCVMCExpr::VK_RISCV_None;
  }

  bool isUImm20LUI() const {
    RISCVMCExpr::VariantKind VK = RISCVMCExpr::VK_RISCV_None;
    int64_t Imm;
    bool IsValid;
    if (!isImm())
      return false;
    bool IsConstantImm = evaluateConstantImm(getImm(), Imm, VK);
    if (!IsConstantImm) {
      IsValid = RISCVAsmParser::classifySymbolRef(getImm(), VK);
      return IsValid && (VK == RISCVMCExpr::VK_RISCV_HI ||
                         VK == RISCVMCExpr::VK_RISCV_TPREL_HI);
    } else {
      return isUInt<20>(Imm) && (VK == RISCVMCExpr::VK_RISCV_None ||
                                 VK == RISCVMCExpr::VK_RISCV_HI ||
                                 VK == RISCVMCExpr::VK_RISCV_TPREL_HI);
    }
  }

  bool isUImm20AUIPC() const {
    RISCVMCExpr::VariantKind VK = RISCVMCExpr::VK_RISCV_None;
    int64_t Imm;
    bool IsValid;
    if (!isImm())
      return false;
    bool IsConstantImm = evaluateConstantImm(getImm(), Imm, VK);
    if (!IsConstantImm) {
      IsValid = RISCVAsmParser::classifySymbolRef(getImm(), VK);
      return IsValid && (VK == RISCVMCExpr::VK_RISCV_PCREL_HI ||
                         VK == RISCVMCExpr::VK_RISCV_GOT_HI ||
                         VK == RISCVMCExpr::VK_RISCV_TLS_GOT_HI ||
                         VK == RISCVMCExpr::VK_RISCV_TLS_GD_HI ||
                         VK == RISCVMCExpr::VK_RISCV_TLSDESC_HI);
    }

    return isUInt<20>(Imm) && (VK == RISCVMCExpr::VK_RISCV_None ||
                               VK == RISCVMCExpr::VK_RISCV_PCREL_HI ||
                               VK == RISCVMCExpr::VK_RISCV_GOT_HI ||
                               VK == RISCVMCExpr::VK_RISCV_TLS_GOT_HI ||
                               VK == RISCVMCExpr::VK_RISCV_TLS_GD_HI ||
                               VK == RISCVMCExpr::VK_RISCV_TLSDESC_HI);
  }

  bool isSImm21Lsb0JAL() const { return isBareSimmNLsb0<21>(); }

  bool isImmZero() const {
    if (!isImm())
      return false;
    int64_t Imm;
    RISCVMCExpr::VariantKind VK = RISCVMCExpr::VK_RISCV_None;
    bool IsConstantImm = evaluateConstantImm(getImm(), Imm, VK);
    return IsConstantImm && (Imm == 0) && VK == RISCVMCExpr::VK_RISCV_None;
  }

  bool isSImm5Plus1() const {
    if (!isImm())
      return false;
    RISCVMCExpr::VariantKind VK = RISCVMCExpr::VK_RISCV_None;
    int64_t Imm;
    bool IsConstantImm = evaluateConstantImm(getImm(), Imm, VK);
    return IsConstantImm &&
           isInt<5>(fixImmediateForRV32(Imm, isRV64Imm()) - 1) &&
           VK == RISCVMCExpr::VK_RISCV_None;
  }

  /// getStartLoc - Gets location of the first token of this operand
  SMLoc getStartLoc() const override { return StartLoc; }
  /// getEndLoc - Gets location of the last token of this operand
  SMLoc getEndLoc() const override { return EndLoc; }
  /// True if this operand is for an RV64 instruction
  bool isRV64Imm() const {
    assert(Kind == KindTy::Immediate && "Invalid type access!");
    return Imm.IsRV64;
  }

  MCRegister getReg() const override {
    assert(Kind == KindTy::Register && "Invalid type access!");
    return Reg.RegNum;
  }

  StringRef getSysReg() const {
    assert(Kind == KindTy::SystemRegister && "Invalid type access!");
    return StringRef(SysReg.Data, SysReg.Length);
  }

  const MCExpr *getImm() const {
    assert(Kind == KindTy::Immediate && "Invalid type access!");
    return Imm.Val;
  }

  uint64_t getFPConst() const {
    assert(Kind == KindTy::FPImmediate && "Invalid type access!");
    return FPImm.Val;
  }

  StringRef getToken() const {
    assert(Kind == KindTy::Token && "Invalid type access!");
    return Tok;
  }

  unsigned getVType() const {
    assert(Kind == KindTy::VType && "Invalid type access!");
    return VType.Val;
  }

  RISCVFPRndMode::RoundingMode getFRM() const {
    assert(Kind == KindTy::FRM && "Invalid type access!");
    return FRM.FRM;
  }

  unsigned getFence() const {
    assert(Kind == KindTy::Fence && "Invalid type access!");
    return Fence.Val;
  }

  void print(raw_ostream &OS) const override {
    auto RegName = [](MCRegister Reg) {
      if (Reg)
        return RISCVInstPrinter::getRegisterName(Reg);
      else
        return "noreg";
    };

    switch (Kind) {
    case KindTy::Immediate:
      OS << *getImm();
      break;
    case KindTy::FPImmediate:
      break;
    case KindTy::Register:
      OS << "<register " << RegName(getReg()) << ">";
      break;
    case KindTy::Token:
      OS << "'" << getToken() << "'";
      break;
    case KindTy::SystemRegister:
      OS << "<sysreg: " << getSysReg() << '>';
      break;
    case KindTy::VType:
      OS << "<vtype: ";
      RISCVVType::printVType(getVType(), OS);
      OS << '>';
      break;
    case KindTy::FRM:
      OS << "<frm: ";
      roundingModeToString(getFRM());
      OS << '>';
      break;
    case KindTy::Fence:
      OS << "<fence: ";
      OS << getFence();
      OS << '>';
      break;
    case KindTy::Rlist:
      OS << "<rlist: ";
      RISCVZC::printRlist(Rlist.Val, OS);
      OS << '>';
      break;
    case KindTy::Spimm:
      OS << "<Spimm: ";
      OS << Spimm.Val;
      OS << '>';
      break;
    case KindTy::RegReg:
      OS << "<RegReg:  Reg1 " << RegName(RegReg.Reg1);
      OS << " Reg2 " << RegName(RegReg.Reg2);
      break;
    }
  }

  static std::unique_ptr<RISCVOperand> createToken(StringRef Str, SMLoc S) {
    auto Op = std::make_unique<RISCVOperand>(KindTy::Token);
    Op->Tok = Str;
    Op->StartLoc = S;
    Op->EndLoc = S;
    return Op;
  }

  static std::unique_ptr<RISCVOperand>
  createReg(MCRegister Reg, SMLoc S, SMLoc E, bool IsGPRAsFPR = false) {
    auto Op = std::make_unique<RISCVOperand>(KindTy::Register);
    Op->Reg.RegNum = Reg.id();
    Op->Reg.IsGPRAsFPR = IsGPRAsFPR;
    Op->StartLoc = S;
    Op->EndLoc = E;
    return Op;
  }

  static std::unique_ptr<RISCVOperand> createImm(const MCExpr *Val, SMLoc S,
                                                 SMLoc E, bool IsRV64) {
    auto Op = std::make_unique<RISCVOperand>(KindTy::Immediate);
    Op->Imm.Val = Val;
    Op->Imm.IsRV64 = IsRV64;
    Op->StartLoc = S;
    Op->EndLoc = E;
    return Op;
  }

  static std::unique_ptr<RISCVOperand> createFPImm(uint64_t Val, SMLoc S) {
    auto Op = std::make_unique<RISCVOperand>(KindTy::FPImmediate);
    Op->FPImm.Val = Val;
    Op->StartLoc = S;
    Op->EndLoc = S;
    return Op;
  }

  static std::unique_ptr<RISCVOperand> createSysReg(StringRef Str, SMLoc S,
                                                    unsigned Encoding) {
    auto Op = std::make_unique<RISCVOperand>(KindTy::SystemRegister);
    Op->SysReg.Data = Str.data();
    Op->SysReg.Length = Str.size();
    Op->SysReg.Encoding = Encoding;
    Op->StartLoc = S;
    Op->EndLoc = S;
    return Op;
  }

  static std::unique_ptr<RISCVOperand>
  createFRMArg(RISCVFPRndMode::RoundingMode FRM, SMLoc S) {
    auto Op = std::make_unique<RISCVOperand>(KindTy::FRM);
    Op->FRM.FRM = FRM;
    Op->StartLoc = S;
    Op->EndLoc = S;
    return Op;
  }

  static std::unique_ptr<RISCVOperand> createFenceArg(unsigned Val, SMLoc S) {
    auto Op = std::make_unique<RISCVOperand>(KindTy::Fence);
    Op->Fence.Val = Val;
    Op->StartLoc = S;
    Op->EndLoc = S;
    return Op;
  }

  static std::unique_ptr<RISCVOperand> createVType(unsigned VTypeI, SMLoc S) {
    auto Op = std::make_unique<RISCVOperand>(KindTy::VType);
    Op->VType.Val = VTypeI;
    Op->StartLoc = S;
    Op->EndLoc = S;
    return Op;
  }

  static std::unique_ptr<RISCVOperand> createRlist(unsigned RlistEncode,
                                                   SMLoc S) {
    auto Op = std::make_unique<RISCVOperand>(KindTy::Rlist);
    Op->Rlist.Val = RlistEncode;
    Op->StartLoc = S;
    return Op;
  }

  static std::unique_ptr<RISCVOperand> createRegReg(MCRegister Reg1,
                                                    MCRegister Reg2, SMLoc S) {
    auto Op = std::make_unique<RISCVOperand>(KindTy::RegReg);
    Op->RegReg.Reg1 = Reg1.id();
    Op->RegReg.Reg2 = Reg2.id();
    Op->StartLoc = S;
    Op->EndLoc = S;
    return Op;
  }

  static std::unique_ptr<RISCVOperand> createSpimm(unsigned Spimm, SMLoc S) {
    auto Op = std::make_unique<RISCVOperand>(KindTy::Spimm);
    Op->Spimm.Val = Spimm;
    Op->StartLoc = S;
    return Op;
  }

  static void addExpr(MCInst &Inst, const MCExpr *Expr, bool IsRV64Imm) {
    assert(Expr && "Expr shouldn't be null!");
    int64_t Imm = 0;
    RISCVMCExpr::VariantKind VK = RISCVMCExpr::VK_RISCV_None;
    bool IsConstant = evaluateConstantImm(Expr, Imm, VK);

    if (IsConstant)
      Inst.addOperand(
          MCOperand::createImm(fixImmediateForRV32(Imm, IsRV64Imm)));
    else
      Inst.addOperand(MCOperand::createExpr(Expr));
  }

  // Used by the TableGen Code
  void addRegOperands(MCInst &Inst, unsigned N) const {
    assert(N == 1 && "Invalid number of operands!");
    Inst.addOperand(MCOperand::createReg(getReg()));
  }

  void addImmOperands(MCInst &Inst, unsigned N) const {
    assert(N == 1 && "Invalid number of operands!");
    addExpr(Inst, getImm(), isRV64Imm());
  }

  void addFPImmOperands(MCInst &Inst, unsigned N) const {
    assert(N == 1 && "Invalid number of operands!");
    if (isImm()) {
      addExpr(Inst, getImm(), isRV64Imm());
      return;
    }

    int Imm = RISCVLoadFPImm::getLoadFPImm(
        APFloat(APFloat::IEEEdouble(), APInt(64, getFPConst())));
    Inst.addOperand(MCOperand::createImm(Imm));
  }

  void addFenceArgOperands(MCInst &Inst, unsigned N) const {
    assert(N == 1 && "Invalid number of operands!");
    Inst.addOperand(MCOperand::createImm(Fence.Val));
  }

  void addCSRSystemRegisterOperands(MCInst &Inst, unsigned N) const {
    assert(N == 1 && "Invalid number of operands!");
    Inst.addOperand(MCOperand::createImm(SysReg.Encoding));
  }

  // Support non-canonical syntax:
  // "vsetivli rd, uimm, 0xabc" or "vsetvli rd, rs1, 0xabc"
  // "vsetivli rd, uimm, (0xc << N)" or "vsetvli rd, rs1, (0xc << N)"
  void addVTypeIOperands(MCInst &Inst, unsigned N) const {
    assert(N == 1 && "Invalid number of operands!");
    int64_t Imm = 0;
    if (Kind == KindTy::Immediate) {
      RISCVMCExpr::VariantKind VK = RISCVMCExpr::VK_RISCV_None;
      [[maybe_unused]] bool IsConstantImm =
          evaluateConstantImm(getImm(), Imm, VK);
      assert(IsConstantImm && "Invalid VTypeI Operand!");
    } else {
      Imm = getVType();
    }
    Inst.addOperand(MCOperand::createImm(Imm));
  }

  void addRlistOperands(MCInst &Inst, unsigned N) const {
    assert(N == 1 && "Invalid number of operands!");
    Inst.addOperand(MCOperand::createImm(Rlist.Val));
  }

  void addRegRegOperands(MCInst &Inst, unsigned N) const {
    assert(N == 2 && "Invalid number of operands!");
    Inst.addOperand(MCOperand::createReg(RegReg.Reg1));
    Inst.addOperand(MCOperand::createReg(RegReg.Reg2));
  }

  void addSpimmOperands(MCInst &Inst, unsigned N) const {
    assert(N == 1 && "Invalid number of operands!");
    Inst.addOperand(MCOperand::createImm(Spimm.Val));
  }

  void addFRMArgOperands(MCInst &Inst, unsigned N) const {
    assert(N == 1 && "Invalid number of operands!");
    Inst.addOperand(MCOperand::createImm(getFRM()));
  }
};
} // end anonymous namespace.

#define GET_REGISTER_MATCHER
#define GET_SUBTARGET_FEATURE_NAME
#define GET_MATCHER_IMPLEMENTATION
#define GET_MNEMONIC_SPELL_CHECKER
#include "RISCVGenAsmMatcher.inc"

static MCRegister convertFPR64ToFPR16(MCRegister Reg) {
  assert(Reg >= RISCV::F0_D && Reg <= RISCV::F31_D && "Invalid register");
  return Reg - RISCV::F0_D + RISCV::F0_H;
}

static MCRegister convertFPR64ToFPR32(MCRegister Reg) {
  assert(Reg >= RISCV::F0_D && Reg <= RISCV::F31_D && "Invalid register");
  return Reg - RISCV::F0_D + RISCV::F0_F;
}

static MCRegister convertVRToVRMx(const MCRegisterInfo &RI, MCRegister Reg,
                                  unsigned Kind) {
  unsigned RegClassID;
  if (Kind == MCK_VRM2)
    RegClassID = RISCV::VRM2RegClassID;
  else if (Kind == MCK_VRM4)
    RegClassID = RISCV::VRM4RegClassID;
  else if (Kind == MCK_VRM8)
    RegClassID = RISCV::VRM8RegClassID;
  else
    return MCRegister();
  return RI.getMatchingSuperReg(Reg, RISCV::sub_vrm1_0,
                                &RISCVMCRegisterClasses[RegClassID]);
}

unsigned RISCVAsmParser::validateTargetOperandClass(MCParsedAsmOperand &AsmOp,
                                                    unsigned Kind) {
  RISCVOperand &Op = static_cast<RISCVOperand &>(AsmOp);
  if (!Op.isReg())
    return Match_InvalidOperand;

  MCRegister Reg = Op.getReg();
  bool IsRegFPR64 =
      RISCVMCRegisterClasses[RISCV::FPR64RegClassID].contains(Reg);
  bool IsRegFPR64C =
      RISCVMCRegisterClasses[RISCV::FPR64CRegClassID].contains(Reg);
  bool IsRegVR = RISCVMCRegisterClasses[RISCV::VRRegClassID].contains(Reg);

  // As the parser couldn't differentiate an FPR32 from an FPR64, coerce the
  // register from FPR64 to FPR32 or FPR64C to FPR32C if necessary.
  if ((IsRegFPR64 && Kind == MCK_FPR32) ||
      (IsRegFPR64C && Kind == MCK_FPR32C)) {
    Op.Reg.RegNum = convertFPR64ToFPR32(Reg);
    return Match_Success;
  }
  // As the parser couldn't differentiate an FPR16 from an FPR64, coerce the
  // register from FPR64 to FPR16 if necessary.
  if (IsRegFPR64 && Kind == MCK_FPR16) {
    Op.Reg.RegNum = convertFPR64ToFPR16(Reg);
    return Match_Success;
  }
<<<<<<< HEAD
  if (Kind == MCK_GPRAsFPR16 && Op.isGPRAsFPR()) {
    Op.Reg.RegNum = Reg - RISCV::X0 + RISCV::X0_H;
    return Match_Success;
  }
=======

  // There are some GPRF64AsFPR instructions that have no RV32 equivalent. We
  // reject them at parsing thinking we should match as GPRPairAsFPR for RV32.
  // So we explicitly accept them here for RV32 to allow the generic code to
  // report that the instruction requires RV64.
  if (RISCVMCRegisterClasses[RISCV::GPRRegClassID].contains(Reg) &&
      Kind == MCK_GPRF64AsFPR && STI->hasFeature(RISCV::FeatureStdExtZdinx) &&
      !isRV64())
    return Match_Success;

>>>>>>> 5537ae87
  // As the parser couldn't differentiate an VRM2/VRM4/VRM8 from an VR, coerce
  // the register from VR to VRM2/VRM4/VRM8 if necessary.
  if (IsRegVR && (Kind == MCK_VRM2 || Kind == MCK_VRM4 || Kind == MCK_VRM8)) {
    Op.Reg.RegNum = convertVRToVRMx(*getContext().getRegisterInfo(), Reg, Kind);
    if (Op.Reg.RegNum == 0)
      return Match_InvalidOperand;
    return Match_Success;
  }
  return Match_InvalidOperand;
}

bool RISCVAsmParser::generateImmOutOfRangeError(
    SMLoc ErrorLoc, int64_t Lower, int64_t Upper,
    const Twine &Msg = "immediate must be an integer in the range") {
  return Error(ErrorLoc, Msg + " [" + Twine(Lower) + ", " + Twine(Upper) + "]");
}

bool RISCVAsmParser::generateImmOutOfRangeError(
    OperandVector &Operands, uint64_t ErrorInfo, int64_t Lower, int64_t Upper,
    const Twine &Msg = "immediate must be an integer in the range") {
  SMLoc ErrorLoc = ((RISCVOperand &)*Operands[ErrorInfo]).getStartLoc();
  return generateImmOutOfRangeError(ErrorLoc, Lower, Upper, Msg);
}

bool RISCVAsmParser::MatchAndEmitInstruction(SMLoc IDLoc, unsigned &Opcode,
                                             OperandVector &Operands,
                                             MCStreamer &Out,
                                             uint64_t &ErrorInfo,
                                             bool MatchingInlineAsm) {
  MCInst Inst;
  FeatureBitset MissingFeatures;

  auto Result = MatchInstructionImpl(Operands, Inst, ErrorInfo, MissingFeatures,
                                     MatchingInlineAsm);
  switch (Result) {
  default:
    break;
  case Match_Success:
    if (validateInstruction(Inst, Operands))
      return true;
    return processInstruction(Inst, IDLoc, Operands, Out);
  case Match_MissingFeature: {
    assert(MissingFeatures.any() && "Unknown missing features!");
    bool FirstFeature = true;
    std::string Msg = "instruction requires the following:";
    for (unsigned i = 0, e = MissingFeatures.size(); i != e; ++i) {
      if (MissingFeatures[i]) {
        Msg += FirstFeature ? " " : ", ";
        Msg += getSubtargetFeatureName(i);
        FirstFeature = false;
      }
    }
    return Error(IDLoc, Msg);
  }
  case Match_MnemonicFail: {
    FeatureBitset FBS = ComputeAvailableFeatures(getSTI().getFeatureBits());
    std::string Suggestion = RISCVMnemonicSpellCheck(
        ((RISCVOperand &)*Operands[0]).getToken(), FBS, 0);
    return Error(IDLoc, "unrecognized instruction mnemonic" + Suggestion);
  }
  case Match_InvalidOperand: {
    SMLoc ErrorLoc = IDLoc;
    if (ErrorInfo != ~0ULL) {
      if (ErrorInfo >= Operands.size())
        return Error(ErrorLoc, "too few operands for instruction");

      ErrorLoc = ((RISCVOperand &)*Operands[ErrorInfo]).getStartLoc();
      if (ErrorLoc == SMLoc())
        ErrorLoc = IDLoc;
    }
    return Error(ErrorLoc, "invalid operand for instruction");
  }
  }

  // Handle the case when the error message is of specific type
  // other than the generic Match_InvalidOperand, and the
  // corresponding operand is missing.
  if (Result > FIRST_TARGET_MATCH_RESULT_TY) {
    SMLoc ErrorLoc = IDLoc;
    if (ErrorInfo != ~0ULL && ErrorInfo >= Operands.size())
      return Error(ErrorLoc, "too few operands for instruction");
  }

  switch (Result) {
  default:
    break;
  case Match_InvalidImmXLenLI:
    if (isRV64()) {
      SMLoc ErrorLoc = ((RISCVOperand &)*Operands[ErrorInfo]).getStartLoc();
      return Error(ErrorLoc, "operand must be a constant 64-bit integer");
    }
    return generateImmOutOfRangeError(Operands, ErrorInfo,
                                      std::numeric_limits<int32_t>::min(),
                                      std::numeric_limits<uint32_t>::max());
  case Match_InvalidImmXLenLI_Restricted:
    if (isRV64()) {
      SMLoc ErrorLoc = ((RISCVOperand &)*Operands[ErrorInfo]).getStartLoc();
      return Error(ErrorLoc, "operand either must be a constant 64-bit integer "
                             "or a bare symbol name");
    }
    return generateImmOutOfRangeError(
        Operands, ErrorInfo, std::numeric_limits<int32_t>::min(),
        std::numeric_limits<uint32_t>::max(),
        "operand either must be a bare symbol name or an immediate integer in "
        "the range");
  case Match_InvalidImmZero: {
    SMLoc ErrorLoc = ((RISCVOperand &)*Operands[ErrorInfo]).getStartLoc();
    return Error(ErrorLoc, "immediate must be zero");
  }
  case Match_InvalidUImmLog2XLen:
    if (isRV64())
      return generateImmOutOfRangeError(Operands, ErrorInfo, 0, (1 << 6) - 1);
    return generateImmOutOfRangeError(Operands, ErrorInfo, 0, (1 << 5) - 1);
  case Match_InvalidUImmLog2XLenNonZero:
    if (isRV64())
      return generateImmOutOfRangeError(Operands, ErrorInfo, 1, (1 << 6) - 1);
    return generateImmOutOfRangeError(Operands, ErrorInfo, 1, (1 << 5) - 1);
  case Match_InvalidUImm1:
    return generateImmOutOfRangeError(Operands, ErrorInfo, 0, (1 << 1) - 1);
  case Match_InvalidUImm2:
    return generateImmOutOfRangeError(Operands, ErrorInfo, 0, (1 << 2) - 1);
  case Match_InvalidUImm2Lsb0:
    return generateImmOutOfRangeError(Operands, ErrorInfo, 0, 2,
                                      "immediate must be one of");
  case Match_InvalidUImm3:
    return generateImmOutOfRangeError(Operands, ErrorInfo, 0, (1 << 3) - 1);
  case Match_InvalidUImm4:
    return generateImmOutOfRangeError(Operands, ErrorInfo, 0, (1 << 4) - 1);
  case Match_InvalidUImm5:
    return generateImmOutOfRangeError(Operands, ErrorInfo, 0, (1 << 5) - 1);
  case Match_InvalidUImm6:
    return generateImmOutOfRangeError(Operands, ErrorInfo, 0, (1 << 6) - 1);
  case Match_InvalidUImm7:
    return generateImmOutOfRangeError(Operands, ErrorInfo, 0, (1 << 7) - 1);
  case Match_InvalidUImm8:
    return generateImmOutOfRangeError(Operands, ErrorInfo, 0, (1 << 8) - 1);
  case Match_InvalidUImm8GE32:
    return generateImmOutOfRangeError(Operands, ErrorInfo, 32, (1 << 8) - 1);
  case Match_InvalidSImm5:
    return generateImmOutOfRangeError(Operands, ErrorInfo, -(1 << 4),
                                      (1 << 4) - 1);
  case Match_InvalidSImm6:
    return generateImmOutOfRangeError(Operands, ErrorInfo, -(1 << 5),
                                      (1 << 5) - 1);
  case Match_InvalidSImm6NonZero:
    return generateImmOutOfRangeError(
        Operands, ErrorInfo, -(1 << 5), (1 << 5) - 1,
        "immediate must be non-zero in the range");
  case Match_InvalidCLUIImm:
    return generateImmOutOfRangeError(
        Operands, ErrorInfo, 1, (1 << 5) - 1,
        "immediate must be in [0xfffe0, 0xfffff] or");
  case Match_InvalidUImm5Lsb0:
    return generateImmOutOfRangeError(
        Operands, ErrorInfo, 0, (1 << 5) - 2,
        "immediate must be a multiple of 2 bytes in the range");
  case Match_InvalidUImm6Lsb0:
    return generateImmOutOfRangeError(
        Operands, ErrorInfo, 0, (1 << 6) - 2,
        "immediate must be a multiple of 2 bytes in the range");
  case Match_InvalidUImm7Lsb00:
    return generateImmOutOfRangeError(
        Operands, ErrorInfo, 0, (1 << 7) - 4,
        "immediate must be a multiple of 4 bytes in the range");
  case Match_InvalidUImm8Lsb00:
    return generateImmOutOfRangeError(
        Operands, ErrorInfo, 0, (1 << 8) - 4,
        "immediate must be a multiple of 4 bytes in the range");
  case Match_InvalidUImm8Lsb000:
    return generateImmOutOfRangeError(
        Operands, ErrorInfo, 0, (1 << 8) - 8,
        "immediate must be a multiple of 8 bytes in the range");
  case Match_InvalidSImm9Lsb0:
    return generateImmOutOfRangeError(
        Operands, ErrorInfo, -(1 << 8), (1 << 8) - 2,
        "immediate must be a multiple of 2 bytes in the range");
  case Match_InvalidUImm9Lsb000:
    return generateImmOutOfRangeError(
        Operands, ErrorInfo, 0, (1 << 9) - 8,
        "immediate must be a multiple of 8 bytes in the range");
  case Match_InvalidUImm10Lsb00NonZero:
    return generateImmOutOfRangeError(
        Operands, ErrorInfo, 4, (1 << 10) - 4,
        "immediate must be a multiple of 4 bytes in the range");
  case Match_InvalidSImm10Lsb0000NonZero:
    return generateImmOutOfRangeError(
        Operands, ErrorInfo, -(1 << 9), (1 << 9) - 16,
        "immediate must be a multiple of 16 bytes and non-zero in the range");
  case Match_InvalidSImm12:
    return generateImmOutOfRangeError(
        Operands, ErrorInfo, -(1 << 11), (1 << 11) - 1,
        "operand must be a symbol with %lo/%pcrel_lo/%tprel_lo modifier or an "
        "integer in the range");
  case Match_InvalidSImm12Lsb0:
    return generateImmOutOfRangeError(
        Operands, ErrorInfo, -(1 << 11), (1 << 11) - 2,
        "immediate must be a multiple of 2 bytes in the range");
  case Match_InvalidSImm12Lsb00000:
    return generateImmOutOfRangeError(
        Operands, ErrorInfo, -(1 << 11), (1 << 11) - 32,
        "immediate must be a multiple of 32 bytes in the range");
  case Match_InvalidSImm13Lsb0:
    return generateImmOutOfRangeError(
        Operands, ErrorInfo, -(1 << 12), (1 << 12) - 2,
        "immediate must be a multiple of 2 bytes in the range");
  case Match_InvalidUImm20LUI:
    return generateImmOutOfRangeError(Operands, ErrorInfo, 0, (1 << 20) - 1,
                                      "operand must be a symbol with "
                                      "%hi/%tprel_hi modifier or an integer in "
                                      "the range");
  case Match_InvalidUImm20:
    return generateImmOutOfRangeError(Operands, ErrorInfo, 0, (1 << 20) - 1);
  case Match_InvalidUImm20AUIPC:
    return generateImmOutOfRangeError(
        Operands, ErrorInfo, 0, (1 << 20) - 1,
        "operand must be a symbol with a "
        "%pcrel_hi/%got_pcrel_hi/%tls_ie_pcrel_hi/%tls_gd_pcrel_hi modifier or "
        "an integer in the range");
  case Match_InvalidSImm21Lsb0JAL:
    return generateImmOutOfRangeError(
        Operands, ErrorInfo, -(1 << 20), (1 << 20) - 2,
        "immediate must be a multiple of 2 bytes in the range");
  case Match_InvalidCSRSystemRegister: {
    return generateImmOutOfRangeError(Operands, ErrorInfo, 0, (1 << 12) - 1,
                                      "operand must be a valid system register "
                                      "name or an integer in the range");
  }
  case Match_InvalidLoadFPImm: {
    SMLoc ErrorLoc = ((RISCVOperand &)*Operands[ErrorInfo]).getStartLoc();
    return Error(ErrorLoc, "operand must be a valid floating-point constant");
  }
  case Match_InvalidBareSymbol: {
    SMLoc ErrorLoc = ((RISCVOperand &)*Operands[ErrorInfo]).getStartLoc();
    return Error(ErrorLoc, "operand must be a bare symbol name");
  }
  case Match_InvalidPseudoJumpSymbol: {
    SMLoc ErrorLoc = ((RISCVOperand &)*Operands[ErrorInfo]).getStartLoc();
    return Error(ErrorLoc, "operand must be a valid jump target");
  }
  case Match_InvalidCallSymbol: {
    SMLoc ErrorLoc = ((RISCVOperand &)*Operands[ErrorInfo]).getStartLoc();
    return Error(ErrorLoc, "operand must be a bare symbol name");
  }
  case Match_InvalidTPRelAddSymbol: {
    SMLoc ErrorLoc = ((RISCVOperand &)*Operands[ErrorInfo]).getStartLoc();
    return Error(ErrorLoc, "operand must be a symbol with %tprel_add modifier");
  }
  case Match_InvalidTLSDESCCallSymbol: {
    SMLoc ErrorLoc = ((RISCVOperand &)*Operands[ErrorInfo]).getStartLoc();
    return Error(ErrorLoc,
                 "operand must be a symbol with %tlsdesc_call modifier");
  }
  case Match_InvalidRTZArg: {
    SMLoc ErrorLoc = ((RISCVOperand &)*Operands[ErrorInfo]).getStartLoc();
    return Error(ErrorLoc, "operand must be 'rtz' floating-point rounding mode");
  }
  case Match_InvalidVTypeI: {
    SMLoc ErrorLoc = ((RISCVOperand &)*Operands[ErrorInfo]).getStartLoc();
    return generateVTypeError(ErrorLoc);
  }
  case Match_InvalidVMaskRegister: {
    SMLoc ErrorLoc = ((RISCVOperand &)*Operands[ErrorInfo]).getStartLoc();
    return Error(ErrorLoc, "operand must be v0.t");
  }
  case Match_InvalidSImm5Plus1: {
    return generateImmOutOfRangeError(Operands, ErrorInfo, -(1 << 4) + 1,
                                      (1 << 4),
                                      "immediate must be in the range");
  }
  case Match_InvalidRlist: {
    SMLoc ErrorLoc = ((RISCVOperand &)*Operands[ErrorInfo]).getStartLoc();
    return Error(
        ErrorLoc,
        "operand must be {ra [, s0[-sN]]} or {x1 [, x8[-x9][, x18[-xN]]]}");
  }
  case Match_InvalidStackAdj: {
    SMLoc ErrorLoc = ((RISCVOperand &)*Operands[ErrorInfo]).getStartLoc();
    return Error(
        ErrorLoc,
        "stack adjustment is invalid for this instruction and register list; "
        "refer to Zc spec for a detailed range of stack adjustment");
  }
  case Match_InvalidRnumArg: {
    return generateImmOutOfRangeError(Operands, ErrorInfo, 0, 10);
  }
  case Match_InvalidRegReg: {
    SMLoc ErrorLoc = ((RISCVOperand &)*Operands[ErrorInfo]).getStartLoc();
    return Error(ErrorLoc, "operands must be register and register");
  }
  }

  llvm_unreachable("Unknown match type detected!");
}

// Attempts to match Name as a register (either using the default name or
// alternative ABI names), returning the matching register. Upon failure,
// returns a non-valid MCRegister. If IsRVE, then registers x16-x31 will be
// rejected.
MCRegister RISCVAsmParser::matchRegisterNameHelper(StringRef Name) const {
  MCRegister Reg = MatchRegisterName(Name);
  // The 16-/32- and 64-bit FPRs have the same asm name. Check that the initial
  // match always matches the 64-bit variant, and not the 16/32-bit one.
  assert(!(Reg >= RISCV::F0_H && Reg <= RISCV::F31_H));
  assert(!(Reg >= RISCV::F0_F && Reg <= RISCV::F31_F));
  // The default FPR register class is based on the tablegen enum ordering.
  static_assert(RISCV::F0_D < RISCV::F0_H, "FPR matching must be updated");
  static_assert(RISCV::F0_D < RISCV::F0_F, "FPR matching must be updated");
  if (!Reg)
    Reg = MatchRegisterAltName(Name);
  if (isRVE() && Reg >= RISCV::X16 && Reg <= RISCV::X31)
    Reg = MCRegister();
  return Reg;
}

bool RISCVAsmParser::parseRegister(MCRegister &Reg, SMLoc &StartLoc,
                                   SMLoc &EndLoc) {
  if (!tryParseRegister(Reg, StartLoc, EndLoc).isSuccess())
    return Error(StartLoc, "invalid register name");
  return false;
}

ParseStatus RISCVAsmParser::tryParseRegister(MCRegister &Reg, SMLoc &StartLoc,
                                             SMLoc &EndLoc) {
  const AsmToken &Tok = getParser().getTok();
  StartLoc = Tok.getLoc();
  EndLoc = Tok.getEndLoc();
  StringRef Name = getLexer().getTok().getIdentifier();

  Reg = matchRegisterNameHelper(Name);
  if (!Reg)
    return ParseStatus::NoMatch;

  getParser().Lex(); // Eat identifier token.
  return ParseStatus::Success;
}

ParseStatus RISCVAsmParser::parseRegister(OperandVector &Operands,
                                          bool AllowParens) {
  SMLoc FirstS = getLoc();
  bool HadParens = false;
  AsmToken LParen;

  // If this is an LParen and a parenthesised register name is allowed, parse it
  // atomically.
  if (AllowParens && getLexer().is(AsmToken::LParen)) {
    AsmToken Buf[2];
    size_t ReadCount = getLexer().peekTokens(Buf);
    if (ReadCount == 2 && Buf[1].getKind() == AsmToken::RParen) {
      HadParens = true;
      LParen = getParser().getTok();
      getParser().Lex(); // Eat '('
    }
  }

  switch (getLexer().getKind()) {
  default:
    if (HadParens)
      getLexer().UnLex(LParen);
    return ParseStatus::NoMatch;
  case AsmToken::Identifier:
    StringRef Name = getLexer().getTok().getIdentifier();
    MCRegister Reg = matchRegisterNameHelper(Name);

    if (!Reg) {
      if (HadParens)
        getLexer().UnLex(LParen);
      return ParseStatus::NoMatch;
    }
    if (HadParens)
      Operands.push_back(RISCVOperand::createToken("(", FirstS));
    SMLoc S = getLoc();
    SMLoc E = SMLoc::getFromPointer(S.getPointer() + Name.size());
    getLexer().Lex();
    Operands.push_back(RISCVOperand::createReg(Reg, S, E));
  }

  if (HadParens) {
    getParser().Lex(); // Eat ')'
    Operands.push_back(RISCVOperand::createToken(")", getLoc()));
  }

  return ParseStatus::Success;
}

ParseStatus RISCVAsmParser::parseInsnDirectiveOpcode(OperandVector &Operands) {
  SMLoc S = getLoc();
  SMLoc E;
  const MCExpr *Res;

  switch (getLexer().getKind()) {
  default:
    return ParseStatus::NoMatch;
  case AsmToken::LParen:
  case AsmToken::Minus:
  case AsmToken::Plus:
  case AsmToken::Exclaim:
  case AsmToken::Tilde:
  case AsmToken::Integer:
  case AsmToken::String: {
    if (getParser().parseExpression(Res, E))
      return ParseStatus::Failure;

    auto *CE = dyn_cast<MCConstantExpr>(Res);
    if (CE) {
      int64_t Imm = CE->getValue();
      if (isUInt<7>(Imm)) {
        Operands.push_back(RISCVOperand::createImm(Res, S, E, isRV64()));
        return ParseStatus::Success;
      }
    }

    break;
  }
  case AsmToken::Identifier: {
    StringRef Identifier;
    if (getParser().parseIdentifier(Identifier))
      return ParseStatus::Failure;

    auto Opcode = RISCVInsnOpcode::lookupRISCVOpcodeByName(Identifier);
    if (Opcode) {
      assert(isUInt<7>(Opcode->Value) && (Opcode->Value & 0x3) == 3 &&
             "Unexpected opcode");
      Res = MCConstantExpr::create(Opcode->Value, getContext());
      E = SMLoc::getFromPointer(S.getPointer() + Identifier.size());
      Operands.push_back(RISCVOperand::createImm(Res, S, E, isRV64()));
      return ParseStatus::Success;
    }

    break;
  }
  case AsmToken::Percent:
    break;
  }

  return generateImmOutOfRangeError(
      S, 0, 127,
      "opcode must be a valid opcode name or an immediate in the range");
}

ParseStatus RISCVAsmParser::parseInsnCDirectiveOpcode(OperandVector &Operands) {
  SMLoc S = getLoc();
  SMLoc E;
  const MCExpr *Res;

  switch (getLexer().getKind()) {
  default:
    return ParseStatus::NoMatch;
  case AsmToken::LParen:
  case AsmToken::Minus:
  case AsmToken::Plus:
  case AsmToken::Exclaim:
  case AsmToken::Tilde:
  case AsmToken::Integer:
  case AsmToken::String: {
    if (getParser().parseExpression(Res, E))
      return ParseStatus::Failure;

    auto *CE = dyn_cast<MCConstantExpr>(Res);
    if (CE) {
      int64_t Imm = CE->getValue();
      if (Imm >= 0 && Imm <= 2) {
        Operands.push_back(RISCVOperand::createImm(Res, S, E, isRV64()));
        return ParseStatus::Success;
      }
    }

    break;
  }
  case AsmToken::Identifier: {
    StringRef Identifier;
    if (getParser().parseIdentifier(Identifier))
      return ParseStatus::Failure;

    unsigned Opcode;
    if (Identifier == "C0")
      Opcode = 0;
    else if (Identifier == "C1")
      Opcode = 1;
    else if (Identifier == "C2")
      Opcode = 2;
    else
      break;

    Res = MCConstantExpr::create(Opcode, getContext());
    E = SMLoc::getFromPointer(S.getPointer() + Identifier.size());
    Operands.push_back(RISCVOperand::createImm(Res, S, E, isRV64()));
    return ParseStatus::Success;
  }
  case AsmToken::Percent: {
    // Discard operand with modifier.
    break;
  }
  }

  return generateImmOutOfRangeError(
      S, 0, 2,
      "opcode must be a valid opcode name or an immediate in the range");
}

ParseStatus RISCVAsmParser::parseCSRSystemRegister(OperandVector &Operands) {
  SMLoc S = getLoc();
  const MCExpr *Res;

  switch (getLexer().getKind()) {
  default:
    return ParseStatus::NoMatch;
  case AsmToken::LParen:
  case AsmToken::Minus:
  case AsmToken::Plus:
  case AsmToken::Exclaim:
  case AsmToken::Tilde:
  case AsmToken::Integer:
  case AsmToken::String: {
    if (getParser().parseExpression(Res))
      return ParseStatus::Failure;

    auto *CE = dyn_cast<MCConstantExpr>(Res);
    if (CE) {
      int64_t Imm = CE->getValue();
      if (isUInt<12>(Imm)) {
        auto Range = RISCVSysReg::lookupSysRegByEncoding(Imm);
        // Accept an immediate representing a named Sys Reg if it satisfies the
        // the required features.
        for (auto &Reg : Range) {
          if (Reg.haveRequiredFeatures(STI->getFeatureBits())) {
            Operands.push_back(RISCVOperand::createSysReg(Reg.Name, S, Imm));
            return ParseStatus::Success;
          }
        }
        // Accept an immediate representing an un-named Sys Reg if the range is
        // valid, regardless of the required features.
        Operands.push_back(RISCVOperand::createSysReg("", S, Imm));
        return ParseStatus::Success;
      }
    }

    return generateImmOutOfRangeError(S, 0, (1 << 12) - 1);
  }
  case AsmToken::Identifier: {
    StringRef Identifier;
    if (getParser().parseIdentifier(Identifier))
      return ParseStatus::Failure;

    const auto *SysReg = RISCVSysReg::lookupSysRegByName(Identifier);
    if (!SysReg)
      SysReg = RISCVSysReg::lookupSysRegByAltName(Identifier);
    if (!SysReg)
      if ((SysReg = RISCVSysReg::lookupSysRegByDeprecatedName(Identifier)))
        Warning(S, "'" + Identifier + "' is a deprecated alias for '" +
                       SysReg->Name + "'");

    // Accept a named Sys Reg if the required features are present.
    if (SysReg) {
      const auto &FeatureBits = getSTI().getFeatureBits();
      if (!SysReg->haveRequiredFeatures(FeatureBits)) {
        const auto *Feature = llvm::find_if(RISCVFeatureKV, [&](auto Feature) {
          return SysReg->FeaturesRequired[Feature.Value];
        });
        auto ErrorMsg = std::string("system register '") + SysReg->Name + "' ";
        if (SysReg->isRV32Only && FeatureBits[RISCV::Feature64Bit]) {
          ErrorMsg += "is RV32 only";
          if (Feature != std::end(RISCVFeatureKV))
            ErrorMsg += " and ";
        }
        if (Feature != std::end(RISCVFeatureKV)) {
          ErrorMsg +=
              "requires '" + std::string(Feature->Key) + "' to be enabled";
        }

        return Error(S, ErrorMsg);
      }
      Operands.push_back(
          RISCVOperand::createSysReg(Identifier, S, SysReg->Encoding));
      return ParseStatus::Success;
    }

    return generateImmOutOfRangeError(S, 0, (1 << 12) - 1,
                                      "operand must be a valid system register "
                                      "name or an integer in the range");
  }
  case AsmToken::Percent: {
    // Discard operand with modifier.
    return generateImmOutOfRangeError(S, 0, (1 << 12) - 1);
  }
  }

  return ParseStatus::NoMatch;
}

ParseStatus RISCVAsmParser::parseFPImm(OperandVector &Operands) {
  SMLoc S = getLoc();

  // Parse special floats (inf/nan/min) representation.
  if (getTok().is(AsmToken::Identifier)) {
    StringRef Identifier = getTok().getIdentifier();
    if (Identifier.compare_insensitive("inf") == 0) {
      Operands.push_back(
          RISCVOperand::createImm(MCConstantExpr::create(30, getContext()), S,
                                  getTok().getEndLoc(), isRV64()));
    } else if (Identifier.compare_insensitive("nan") == 0) {
      Operands.push_back(
          RISCVOperand::createImm(MCConstantExpr::create(31, getContext()), S,
                                  getTok().getEndLoc(), isRV64()));
    } else if (Identifier.compare_insensitive("min") == 0) {
      Operands.push_back(
          RISCVOperand::createImm(MCConstantExpr::create(1, getContext()), S,
                                  getTok().getEndLoc(), isRV64()));
    } else {
      return TokError("invalid floating point literal");
    }

    Lex(); // Eat the token.

    return ParseStatus::Success;
  }

  // Handle negation, as that still comes through as a separate token.
  bool IsNegative = parseOptionalToken(AsmToken::Minus);

  const AsmToken &Tok = getTok();
  if (!Tok.is(AsmToken::Real))
    return TokError("invalid floating point immediate");

  // Parse FP representation.
  APFloat RealVal(APFloat::IEEEdouble());
  auto StatusOrErr =
      RealVal.convertFromString(Tok.getString(), APFloat::rmTowardZero);
  if (errorToBool(StatusOrErr.takeError()))
    return TokError("invalid floating point representation");

  if (IsNegative)
    RealVal.changeSign();

  Operands.push_back(RISCVOperand::createFPImm(
      RealVal.bitcastToAPInt().getZExtValue(), S));

  Lex(); // Eat the token.

  return ParseStatus::Success;
}

ParseStatus RISCVAsmParser::parseImmediate(OperandVector &Operands) {
  SMLoc S = getLoc();
  SMLoc E;
  const MCExpr *Res;

  switch (getLexer().getKind()) {
  default:
    return ParseStatus::NoMatch;
  case AsmToken::LParen:
  case AsmToken::Dot:
  case AsmToken::Minus:
  case AsmToken::Plus:
  case AsmToken::Exclaim:
  case AsmToken::Tilde:
  case AsmToken::Integer:
  case AsmToken::String:
  case AsmToken::Identifier:
    if (getParser().parseExpression(Res, E))
      return ParseStatus::Failure;
    break;
  case AsmToken::Percent:
    return parseOperandWithModifier(Operands);
  }

  Operands.push_back(RISCVOperand::createImm(Res, S, E, isRV64()));
  return ParseStatus::Success;
}

ParseStatus RISCVAsmParser::parseOperandWithModifier(OperandVector &Operands) {
  SMLoc S = getLoc();
  SMLoc E;

  if (parseToken(AsmToken::Percent, "expected '%' for operand modifier"))
    return ParseStatus::Failure;

  if (getLexer().getKind() != AsmToken::Identifier)
    return Error(getLoc(), "expected valid identifier for operand modifier");
  StringRef Identifier = getParser().getTok().getIdentifier();
  RISCVMCExpr::VariantKind VK = RISCVMCExpr::getVariantKindForName(Identifier);
  if (VK == RISCVMCExpr::VK_RISCV_Invalid)
    return Error(getLoc(), "unrecognized operand modifier");

  getParser().Lex(); // Eat the identifier
  if (parseToken(AsmToken::LParen, "expected '('"))
    return ParseStatus::Failure;

  const MCExpr *SubExpr;
  if (getParser().parseParenExpression(SubExpr, E))
    return ParseStatus::Failure;

  const MCExpr *ModExpr = RISCVMCExpr::create(SubExpr, VK, getContext());
  Operands.push_back(RISCVOperand::createImm(ModExpr, S, E, isRV64()));
  return ParseStatus::Success;
}

ParseStatus RISCVAsmParser::parseBareSymbol(OperandVector &Operands) {
  SMLoc S = getLoc();
  const MCExpr *Res;

  if (getLexer().getKind() != AsmToken::Identifier)
    return ParseStatus::NoMatch;

  StringRef Identifier;
  AsmToken Tok = getLexer().getTok();

  if (getParser().parseIdentifier(Identifier))
    return ParseStatus::Failure;

  SMLoc E = SMLoc::getFromPointer(S.getPointer() + Identifier.size());

  if (Identifier.consume_back("@plt"))
    return Error(getLoc(), "'@plt' operand not valid for instruction");

  MCSymbol *Sym = getContext().getOrCreateSymbol(Identifier);

  if (Sym->isVariable()) {
    const MCExpr *V = Sym->getVariableValue(/*SetUsed=*/false);
    if (!isa<MCSymbolRefExpr>(V)) {
      getLexer().UnLex(Tok); // Put back if it's not a bare symbol.
      return ParseStatus::NoMatch;
    }
    Res = V;
  } else
    Res = MCSymbolRefExpr::create(Sym, MCSymbolRefExpr::VK_None, getContext());

  MCBinaryExpr::Opcode Opcode;
  switch (getLexer().getKind()) {
  default:
    Operands.push_back(RISCVOperand::createImm(Res, S, E, isRV64()));
    return ParseStatus::Success;
  case AsmToken::Plus:
    Opcode = MCBinaryExpr::Add;
    getLexer().Lex();
    break;
  case AsmToken::Minus:
    Opcode = MCBinaryExpr::Sub;
    getLexer().Lex();
    break;
  }

  const MCExpr *Expr;
  if (getParser().parseExpression(Expr, E))
    return ParseStatus::Failure;
  Res = MCBinaryExpr::create(Opcode, Res, Expr, getContext());
  Operands.push_back(RISCVOperand::createImm(Res, S, E, isRV64()));
  return ParseStatus::Success;
}

ParseStatus RISCVAsmParser::parseCallSymbol(OperandVector &Operands) {
  SMLoc S = getLoc();
  const MCExpr *Res;

  if (getLexer().getKind() != AsmToken::Identifier)
    return ParseStatus::NoMatch;

  // Avoid parsing the register in `call rd, foo` as a call symbol.
  if (getLexer().peekTok().getKind() != AsmToken::EndOfStatement)
    return ParseStatus::NoMatch;

  StringRef Identifier;
  if (getParser().parseIdentifier(Identifier))
    return ParseStatus::Failure;

  SMLoc E = SMLoc::getFromPointer(S.getPointer() + Identifier.size());

  RISCVMCExpr::VariantKind Kind = RISCVMCExpr::VK_RISCV_CALL_PLT;
  (void)Identifier.consume_back("@plt");

  MCSymbol *Sym = getContext().getOrCreateSymbol(Identifier);
  Res = MCSymbolRefExpr::create(Sym, MCSymbolRefExpr::VK_None, getContext());
  Res = RISCVMCExpr::create(Res, Kind, getContext());
  Operands.push_back(RISCVOperand::createImm(Res, S, E, isRV64()));
  return ParseStatus::Success;
}

ParseStatus RISCVAsmParser::parsePseudoJumpSymbol(OperandVector &Operands) {
  SMLoc S = getLoc();
  SMLoc E;
  const MCExpr *Res;

  if (getParser().parseExpression(Res, E))
    return ParseStatus::Failure;

  if (Res->getKind() != MCExpr::ExprKind::SymbolRef ||
      cast<MCSymbolRefExpr>(Res)->getKind() ==
          MCSymbolRefExpr::VariantKind::VK_PLT)
    return Error(S, "operand must be a valid jump target");

  Res = RISCVMCExpr::create(Res, RISCVMCExpr::VK_RISCV_CALL, getContext());
  Operands.push_back(RISCVOperand::createImm(Res, S, E, isRV64()));
  return ParseStatus::Success;
}

ParseStatus RISCVAsmParser::parseJALOffset(OperandVector &Operands) {
  // Parsing jal operands is fiddly due to the `jal foo` and `jal ra, foo`
  // both being acceptable forms. When parsing `jal ra, foo` this function
  // will be called for the `ra` register operand in an attempt to match the
  // single-operand alias. parseJALOffset must fail for this case. It would
  // seem logical to try parse the operand using parseImmediate and return
  // NoMatch if the next token is a comma (meaning we must be parsing a jal in
  // the second form rather than the first). We can't do this as there's no
  // way of rewinding the lexer state. Instead, return NoMatch if this operand
  // is an identifier and is followed by a comma.
  if (getLexer().is(AsmToken::Identifier) &&
      getLexer().peekTok().is(AsmToken::Comma))
    return ParseStatus::NoMatch;

  return parseImmediate(Operands);
}

bool RISCVAsmParser::parseVTypeToken(const AsmToken &Tok, VTypeState &State,
                                     unsigned &Sew, unsigned &Lmul,
                                     bool &Fractional, bool &TailAgnostic,
                                     bool &MaskAgnostic) {
  if (Tok.isNot(AsmToken::Identifier))
    return true;

  StringRef Identifier = Tok.getIdentifier();

  switch (State) {
  case VTypeState_SEW:
    if (!Identifier.consume_front("e"))
      break;
    if (Identifier.getAsInteger(10, Sew))
      break;
    if (!RISCVVType::isValidSEW(Sew))
      break;
    State = VTypeState_LMUL;
    return false;
  case VTypeState_LMUL: {
    if (!Identifier.consume_front("m"))
      break;
    Fractional = Identifier.consume_front("f");
    if (Identifier.getAsInteger(10, Lmul))
      break;
    if (!RISCVVType::isValidLMUL(Lmul, Fractional))
      break;

    if (Fractional) {
      unsigned ELEN = STI->hasFeature(RISCV::FeatureStdExtZve64x) ? 64 : 32;
      unsigned MinLMUL = ELEN / 8;
      if (Lmul > MinLMUL)
        Warning(Tok.getLoc(),
                "use of vtype encodings with LMUL < SEWMIN/ELEN == mf" +
                    Twine(MinLMUL) + " is reserved");
    }

    State = VTypeState_TailPolicy;
    return false;
  }
  case VTypeState_TailPolicy:
    if (Identifier == "ta")
      TailAgnostic = true;
    else if (Identifier == "tu")
      TailAgnostic = false;
    else
      break;
    State = VTypeState_MaskPolicy;
    return false;
  case VTypeState_MaskPolicy:
    if (Identifier == "ma")
      MaskAgnostic = true;
    else if (Identifier == "mu")
      MaskAgnostic = false;
    else
      break;
    State = VTypeState_Done;
    return false;
  case VTypeState_Done:
    // Extra token?
    break;
  }

  return true;
}

ParseStatus RISCVAsmParser::parseVTypeI(OperandVector &Operands) {
  SMLoc S = getLoc();

  unsigned Sew = 0;
  unsigned Lmul = 0;
  bool Fractional = false;
  bool TailAgnostic = false;
  bool MaskAgnostic = false;

  VTypeState State = VTypeState_SEW;
  SMLoc SEWLoc = S;

  if (parseVTypeToken(getTok(), State, Sew, Lmul, Fractional, TailAgnostic,
                      MaskAgnostic))
    return ParseStatus::NoMatch;

  getLexer().Lex();

  while (parseOptionalToken(AsmToken::Comma)) {
    if (parseVTypeToken(getTok(), State, Sew, Lmul, Fractional, TailAgnostic,
                        MaskAgnostic))
      break;

    getLexer().Lex();
  }

  if (getLexer().is(AsmToken::EndOfStatement) && State == VTypeState_Done) {
    RISCVII::VLMUL VLMUL = RISCVVType::encodeLMUL(Lmul, Fractional);
    if (Fractional) {
      unsigned ELEN = STI->hasFeature(RISCV::FeatureStdExtZve64x) ? 64 : 32;
      unsigned MaxSEW = ELEN / Lmul;
      // If MaxSEW < 8, we should have printed warning about reserved LMUL.
      if (MaxSEW >= 8 && Sew > MaxSEW)
        Warning(SEWLoc,
                "use of vtype encodings with SEW > " + Twine(MaxSEW) +
                    " and LMUL == mf" + Twine(Lmul) +
                    " may not be compatible with all RVV implementations");
    }

    unsigned VTypeI =
        RISCVVType::encodeVTYPE(VLMUL, Sew, TailAgnostic, MaskAgnostic);
    Operands.push_back(RISCVOperand::createVType(VTypeI, S));
    return ParseStatus::Success;
  }

  return generateVTypeError(S);
}

bool RISCVAsmParser::generateVTypeError(SMLoc ErrorLoc) {
  return Error(
      ErrorLoc,
      "operand must be "
      "e[8|16|32|64],m[1|2|4|8|f2|f4|f8],[ta|tu],[ma|mu]");
}

ParseStatus RISCVAsmParser::parseMaskReg(OperandVector &Operands) {
  if (getLexer().isNot(AsmToken::Identifier))
    return ParseStatus::NoMatch;

  StringRef Name = getLexer().getTok().getIdentifier();
  if (!Name.consume_back(".t"))
    return Error(getLoc(), "expected '.t' suffix");
  MCRegister Reg = matchRegisterNameHelper(Name);

  if (!Reg)
    return ParseStatus::NoMatch;
  if (Reg != RISCV::V0)
    return ParseStatus::NoMatch;
  SMLoc S = getLoc();
  SMLoc E = SMLoc::getFromPointer(S.getPointer() + Name.size());
  getLexer().Lex();
  Operands.push_back(RISCVOperand::createReg(Reg, S, E));
  return ParseStatus::Success;
}

ParseStatus RISCVAsmParser::parseGPRAsFPR64(OperandVector &Operands) {
  if (!isRV64() || getSTI().hasFeature(RISCV::FeatureStdExtF))
    return ParseStatus::NoMatch;

  return parseGPRAsFPR(Operands);
}

ParseStatus RISCVAsmParser::parseGPRAsFPR(OperandVector &Operands) {
  if (getLexer().isNot(AsmToken::Identifier))
    return ParseStatus::NoMatch;

  StringRef Name = getLexer().getTok().getIdentifier();
  MCRegister Reg = matchRegisterNameHelper(Name);

  if (!Reg)
    return ParseStatus::NoMatch;
  SMLoc S = getLoc();
  SMLoc E = SMLoc::getFromPointer(S.getPointer() + Name.size());
  getLexer().Lex();
  Operands.push_back(RISCVOperand::createReg(
      Reg, S, E, !getSTI().hasFeature(RISCV::FeatureStdExtF)));
  return ParseStatus::Success;
}

ParseStatus RISCVAsmParser::parseGPRPairAsFPR64(OperandVector &Operands) {
  if (isRV64() || getSTI().hasFeature(RISCV::FeatureStdExtF))
    return ParseStatus::NoMatch;

  if (getLexer().isNot(AsmToken::Identifier))
    return ParseStatus::NoMatch;

  StringRef Name = getLexer().getTok().getIdentifier();
  MCRegister Reg = matchRegisterNameHelper(Name);

  if (!Reg)
    return ParseStatus::NoMatch;

  if (!RISCVMCRegisterClasses[RISCV::GPRRegClassID].contains(Reg))
    return ParseStatus::NoMatch;

  if ((Reg - RISCV::X0) & 1) {
    // Only report the even register error if we have at least Zfinx so we know
    // some FP is enabled. We already checked F earlier.
    if (getSTI().hasFeature(RISCV::FeatureStdExtZfinx))
      return TokError("double precision floating point operands must use even "
                      "numbered X register");
    return ParseStatus::NoMatch;
  }

  SMLoc S = getLoc();
  SMLoc E = SMLoc::getFromPointer(S.getPointer() + Name.size());
  getLexer().Lex();

  const MCRegisterInfo *RI = getContext().getRegisterInfo();
  MCRegister Pair = RI->getMatchingSuperReg(
      Reg, RISCV::sub_gpr_even,
      &RISCVMCRegisterClasses[RISCV::GPRPairRegClassID]);
  Operands.push_back(RISCVOperand::createReg(Pair, S, E, /*isGPRAsFPR=*/true));
  return ParseStatus::Success;
}

template <bool IsRV64>
ParseStatus RISCVAsmParser::parseGPRPair(OperandVector &Operands) {
  return parseGPRPair(Operands, IsRV64);
}

ParseStatus RISCVAsmParser::parseGPRPair(OperandVector &Operands,
                                         bool IsRV64Inst) {
  // If this is not an RV64 GPRPair instruction, don't parse as a GPRPair on
  // RV64 as it will prevent matching the RV64 version of the same instruction
  // that doesn't use a GPRPair.
  // If this is an RV64 GPRPair instruction, there is no RV32 version so we can
  // still parse as a pair.
  if (!IsRV64Inst && isRV64())
    return ParseStatus::NoMatch;

  if (getLexer().isNot(AsmToken::Identifier))
    return ParseStatus::NoMatch;

  StringRef Name = getLexer().getTok().getIdentifier();
  MCRegister Reg = matchRegisterNameHelper(Name);

  if (!Reg)
    return ParseStatus::NoMatch;

  if (!RISCVMCRegisterClasses[RISCV::GPRRegClassID].contains(Reg))
    return ParseStatus::NoMatch;

  if ((Reg - RISCV::X0) & 1)
    return TokError("register must be even");

  SMLoc S = getLoc();
  SMLoc E = SMLoc::getFromPointer(S.getPointer() + Name.size());
  getLexer().Lex();

  const MCRegisterInfo *RI = getContext().getRegisterInfo();
  MCRegister Pair = RI->getMatchingSuperReg(
      Reg, RISCV::sub_gpr_even,
      &RISCVMCRegisterClasses[RISCV::GPRPairRegClassID]);
  Operands.push_back(RISCVOperand::createReg(Pair, S, E));
  return ParseStatus::Success;
}

ParseStatus RISCVAsmParser::parseFRMArg(OperandVector &Operands) {
  if (getLexer().isNot(AsmToken::Identifier))
    return TokError(
        "operand must be a valid floating point rounding mode mnemonic");

  StringRef Str = getLexer().getTok().getIdentifier();
  RISCVFPRndMode::RoundingMode FRM = RISCVFPRndMode::stringToRoundingMode(Str);

  if (FRM == RISCVFPRndMode::Invalid)
    return TokError(
        "operand must be a valid floating point rounding mode mnemonic");

  Operands.push_back(RISCVOperand::createFRMArg(FRM, getLoc()));
  Lex(); // Eat identifier token.
  return ParseStatus::Success;
}

ParseStatus RISCVAsmParser::parseFenceArg(OperandVector &Operands) {
  const AsmToken &Tok = getLexer().getTok();

  if (Tok.is(AsmToken::Integer)) {
    if (Tok.getIntVal() != 0)
      goto ParseFail;

    Operands.push_back(RISCVOperand::createFenceArg(0, getLoc()));
    Lex();
    return ParseStatus::Success;
  }

  if (Tok.is(AsmToken::Identifier)) {
    StringRef Str = Tok.getIdentifier();

    // Letters must be unique, taken from 'iorw', and in ascending order. This
    // holds as long as each individual character is one of 'iorw' and is
    // greater than the previous character.
    unsigned Imm = 0;
    bool Valid = true;
    char Prev = '\0';
    for (char c : Str) {
      switch (c) {
      default:
        Valid = false;
        break;
      case 'i':
        Imm |= RISCVFenceField::I;
        break;
      case 'o':
        Imm |= RISCVFenceField::O;
        break;
      case 'r':
        Imm |= RISCVFenceField::R;
        break;
      case 'w':
        Imm |= RISCVFenceField::W;
        break;
      }

      if (c <= Prev) {
        Valid = false;
        break;
      }
      Prev = c;
    }

    if (!Valid)
      goto ParseFail;

    Operands.push_back(RISCVOperand::createFenceArg(Imm, getLoc()));
    Lex();
    return ParseStatus::Success;
  }

ParseFail:
  return TokError("operand must be formed of letters selected in-order from "
                  "'iorw' or be 0");
}

ParseStatus RISCVAsmParser::parseMemOpBaseReg(OperandVector &Operands) {
  if (parseToken(AsmToken::LParen, "expected '('"))
    return ParseStatus::Failure;
  Operands.push_back(RISCVOperand::createToken("(", getLoc()));

  if (!parseRegister(Operands).isSuccess())
    return Error(getLoc(), "expected register");

  if (parseToken(AsmToken::RParen, "expected ')'"))
    return ParseStatus::Failure;
  Operands.push_back(RISCVOperand::createToken(")", getLoc()));

  return ParseStatus::Success;
}

ParseStatus RISCVAsmParser::parseZeroOffsetMemOp(OperandVector &Operands) {
  // Atomic operations such as lr.w, sc.w, and amo*.w accept a "memory operand"
  // as one of their register operands, such as `(a0)`. This just denotes that
  // the register (in this case `a0`) contains a memory address.
  //
  // Normally, we would be able to parse these by putting the parens into the
  // instruction string. However, GNU as also accepts a zero-offset memory
  // operand (such as `0(a0)`), and ignores the 0. Normally this would be parsed
  // with parseImmediate followed by parseMemOpBaseReg, but these instructions
  // do not accept an immediate operand, and we do not want to add a "dummy"
  // operand that is silently dropped.
  //
  // Instead, we use this custom parser. This will: allow (and discard) an
  // offset if it is zero; require (and discard) parentheses; and add only the
  // parsed register operand to `Operands`.
  //
  // These operands are printed with RISCVInstPrinter::printZeroOffsetMemOp,
  // which will only print the register surrounded by parentheses (which GNU as
  // also uses as its canonical representation for these operands).
  std::unique_ptr<RISCVOperand> OptionalImmOp;

  if (getLexer().isNot(AsmToken::LParen)) {
    // Parse an Integer token. We do not accept arbritrary constant expressions
    // in the offset field (because they may include parens, which complicates
    // parsing a lot).
    int64_t ImmVal;
    SMLoc ImmStart = getLoc();
    if (getParser().parseIntToken(ImmVal,
                                  "expected '(' or optional integer offset"))
      return ParseStatus::Failure;

    // Create a RISCVOperand for checking later (so the error messages are
    // nicer), but we don't add it to Operands.
    SMLoc ImmEnd = getLoc();
    OptionalImmOp =
        RISCVOperand::createImm(MCConstantExpr::create(ImmVal, getContext()),
                                ImmStart, ImmEnd, isRV64());
  }

  if (parseToken(AsmToken::LParen,
                 OptionalImmOp ? "expected '(' after optional integer offset"
                               : "expected '(' or optional integer offset"))
    return ParseStatus::Failure;

  if (!parseRegister(Operands).isSuccess())
    return Error(getLoc(), "expected register");

  if (parseToken(AsmToken::RParen, "expected ')'"))
    return ParseStatus::Failure;

  // Deferred Handling of non-zero offsets. This makes the error messages nicer.
  if (OptionalImmOp && !OptionalImmOp->isImmZero())
    return Error(
        OptionalImmOp->getStartLoc(), "optional integer offset must be 0",
        SMRange(OptionalImmOp->getStartLoc(), OptionalImmOp->getEndLoc()));

  return ParseStatus::Success;
}

ParseStatus RISCVAsmParser::parseRegReg(OperandVector &Operands) {
  // RR : a2(a1)
  if (getLexer().getKind() != AsmToken::Identifier)
    return ParseStatus::NoMatch;

  StringRef RegName = getLexer().getTok().getIdentifier();
  MCRegister Reg = matchRegisterNameHelper(RegName);
  if (!Reg)
    return Error(getLoc(), "invalid register");
  getLexer().Lex();

  if (parseToken(AsmToken::LParen, "expected '(' or invalid operand"))
    return ParseStatus::Failure;

  if (getLexer().getKind() != AsmToken::Identifier)
    return Error(getLoc(), "expected register");

  StringRef Reg2Name = getLexer().getTok().getIdentifier();
  MCRegister Reg2 = matchRegisterNameHelper(Reg2Name);
  if (!Reg2)
    return Error(getLoc(), "invalid register");
  getLexer().Lex();

  if (parseToken(AsmToken::RParen, "expected ')'"))
    return ParseStatus::Failure;

  Operands.push_back(RISCVOperand::createRegReg(Reg, Reg2, getLoc()));

  return ParseStatus::Success;
}

ParseStatus RISCVAsmParser::parseReglist(OperandVector &Operands) {
  // Rlist: {ra [, s0[-sN]]}
  // XRlist: {x1 [, x8[-x9][, x18[-xN]]]}
  SMLoc S = getLoc();

  if (parseToken(AsmToken::LCurly, "register list must start with '{'"))
    return ParseStatus::Failure;

  bool IsEABI = isRVE();

  if (getLexer().isNot(AsmToken::Identifier))
    return Error(getLoc(), "register list must start from 'ra' or 'x1'");

  StringRef RegName = getLexer().getTok().getIdentifier();
  MCRegister RegStart = matchRegisterNameHelper(RegName);
  MCRegister RegEnd;
  if (RegStart != RISCV::X1)
    return Error(getLoc(), "register list must start from 'ra' or 'x1'");
  getLexer().Lex();

  // parse case like ,s0
  if (parseOptionalToken(AsmToken::Comma)) {
    if (getLexer().isNot(AsmToken::Identifier))
      return Error(getLoc(), "invalid register");
    StringRef RegName = getLexer().getTok().getIdentifier();
    RegStart = matchRegisterNameHelper(RegName);
    if (!RegStart)
      return Error(getLoc(), "invalid register");
    if (RegStart != RISCV::X8)
      return Error(getLoc(),
                   "continuous register list must start from 's0' or 'x8'");
    getLexer().Lex(); // eat reg
  }

  // parse case like -s1
  if (parseOptionalToken(AsmToken::Minus)) {
    StringRef EndName = getLexer().getTok().getIdentifier();
    // FIXME: the register mapping and checks of EABI is wrong
    RegEnd = matchRegisterNameHelper(EndName);
    if (!RegEnd)
      return Error(getLoc(), "invalid register");
    if (IsEABI && RegEnd != RISCV::X9)
      return Error(getLoc(), "contiguous register list of EABI can only be "
                             "'s0-s1' or 'x8-x9' pair");
    getLexer().Lex();
  }

  if (!IsEABI) {
    // parse extra part like ', x18[-x20]' for XRegList
    if (parseOptionalToken(AsmToken::Comma)) {
      if (RegEnd != RISCV::X9)
        return Error(
            getLoc(),
            "first contiguous registers pair of register list must be 'x8-x9'");

      // parse ', x18' for extra part
      if (getLexer().isNot(AsmToken::Identifier))
        return Error(getLoc(), "invalid register");
      StringRef EndName = getLexer().getTok().getIdentifier();
      if (MatchRegisterName(EndName) != RISCV::X18)
        return Error(getLoc(),
                     "second contiguous registers pair of register list "
                     "must start from 'x18'");
      getLexer().Lex();

      // parse '-x20' for extra part
      if (parseOptionalToken(AsmToken::Minus)) {
        if (getLexer().isNot(AsmToken::Identifier))
          return Error(getLoc(), "invalid register");
        EndName = getLexer().getTok().getIdentifier();
        if (!MatchRegisterName(EndName))
          return Error(getLoc(), "invalid register");
        getLexer().Lex();
      }
      RegEnd = MatchRegisterName(EndName);
    }
  }

  if (RegEnd == RISCV::X26)
    return Error(getLoc(), "invalid register list, {ra, s0-s10} or {x1, x8-x9, "
                           "x18-x26} is not supported");

  if (parseToken(AsmToken::RCurly, "register list must end with '}'"))
    return ParseStatus::Failure;

  if (!RegEnd)
    RegEnd = RegStart;

  auto Encode = RISCVZC::encodeRlist(RegEnd, IsEABI);
  if (Encode == RISCVZC::INVALID_RLIST)
    return Error(S, "invalid register list");
  Operands.push_back(RISCVOperand::createRlist(Encode, S));

  return ParseStatus::Success;
}

ParseStatus RISCVAsmParser::parseZcmpStackAdj(OperandVector &Operands,
                                              bool ExpectNegative) {
  bool Negative = parseOptionalToken(AsmToken::Minus);

  SMLoc S = getLoc();
  int64_t StackAdjustment = getLexer().getTok().getIntVal();
  unsigned Spimm = 0;
  unsigned RlistVal = static_cast<RISCVOperand *>(Operands[1].get())->Rlist.Val;

  if (Negative != ExpectNegative ||
      !RISCVZC::getSpimm(RlistVal, Spimm, StackAdjustment, isRV64()))
    return ParseStatus::NoMatch;
  Operands.push_back(RISCVOperand::createSpimm(Spimm << 4, S));
  getLexer().Lex();
  return ParseStatus::Success;
}

/// Looks at a token type and creates the relevant operand from this
/// information, adding to Operands. If operand was parsed, returns false, else
/// true.
bool RISCVAsmParser::parseOperand(OperandVector &Operands, StringRef Mnemonic) {
  // Check if the current operand has a custom associated parser, if so, try to
  // custom parse the operand, or fallback to the general approach.
  ParseStatus Result =
      MatchOperandParserImpl(Operands, Mnemonic, /*ParseForAllFeatures=*/true);
  if (Result.isSuccess())
    return false;
  if (Result.isFailure())
    return true;

  // Attempt to parse token as a register.
  if (parseRegister(Operands, true).isSuccess())
    return false;

  // Attempt to parse token as an immediate
  if (parseImmediate(Operands).isSuccess()) {
    // Parse memory base register if present
    if (getLexer().is(AsmToken::LParen))
      return !parseMemOpBaseReg(Operands).isSuccess();
    return false;
  }

  // Finally we have exhausted all options and must declare defeat.
  Error(getLoc(), "unknown operand");
  return true;
}

bool RISCVAsmParser::ParseInstruction(ParseInstructionInfo &Info,
                                      StringRef Name, SMLoc NameLoc,
                                      OperandVector &Operands) {
  // Ensure that if the instruction occurs when relaxation is enabled,
  // relocations are forced for the file. Ideally this would be done when there
  // is enough information to reliably determine if the instruction itself may
  // cause relaxations. Unfortunately instruction processing stage occurs in the
  // same pass as relocation emission, so it's too late to set a 'sticky bit'
  // for the entire file.
  if (getSTI().hasFeature(RISCV::FeatureRelax)) {
    auto *Assembler = getTargetStreamer().getStreamer().getAssemblerPtr();
    if (Assembler != nullptr) {
      RISCVAsmBackend &MAB =
          static_cast<RISCVAsmBackend &>(Assembler->getBackend());
      MAB.setForceRelocs();
    }
  }

  // First operand is token for instruction
  Operands.push_back(RISCVOperand::createToken(Name, NameLoc));

  // If there are no more operands, then finish
  if (getLexer().is(AsmToken::EndOfStatement)) {
    getParser().Lex(); // Consume the EndOfStatement.
    return false;
  }

  // Parse first operand
  if (parseOperand(Operands, Name))
    return true;

  // Parse until end of statement, consuming commas between operands
  while (parseOptionalToken(AsmToken::Comma)) {
    // Parse next operand
    if (parseOperand(Operands, Name))
      return true;
  }

  if (getParser().parseEOL("unexpected token")) {
    getParser().eatToEndOfStatement();
    return true;
  }
  return false;
}

bool RISCVAsmParser::classifySymbolRef(const MCExpr *Expr,
                                       RISCVMCExpr::VariantKind &Kind) {
  Kind = RISCVMCExpr::VK_RISCV_None;

  if (const RISCVMCExpr *RE = dyn_cast<RISCVMCExpr>(Expr)) {
    Kind = RE->getKind();
    Expr = RE->getSubExpr();
  }

  MCValue Res;
  MCFixup Fixup;
  if (Expr->evaluateAsRelocatable(Res, nullptr, &Fixup))
    return Res.getRefKind() == RISCVMCExpr::VK_RISCV_None;
  return false;
}

bool RISCVAsmParser::isSymbolDiff(const MCExpr *Expr) {
  MCValue Res;
  MCFixup Fixup;
  if (Expr->evaluateAsRelocatable(Res, nullptr, &Fixup)) {
    return Res.getRefKind() == RISCVMCExpr::VK_RISCV_None && Res.getSymA() &&
           Res.getSymB();
  }
  return false;
}

ParseStatus RISCVAsmParser::parseDirective(AsmToken DirectiveID) {
  StringRef IDVal = DirectiveID.getString();

  if (IDVal == ".option")
    return parseDirectiveOption();
  if (IDVal == ".attribute")
    return parseDirectiveAttribute();
  if (IDVal == ".insn")
    return parseDirectiveInsn(DirectiveID.getLoc());
  if (IDVal == ".variant_cc")
    return parseDirectiveVariantCC();

  return ParseStatus::NoMatch;
}

bool RISCVAsmParser::resetToArch(StringRef Arch, SMLoc Loc, std::string &Result,
                                 bool FromOptionDirective) {
  for (auto &Feature : RISCVFeatureKV)
    if (llvm::RISCVISAInfo::isSupportedExtensionFeature(Feature.Key))
      clearFeatureBits(Feature.Value, Feature.Key);

  auto ParseResult = llvm::RISCVISAInfo::parseArchString(
      Arch, /*EnableExperimentalExtension=*/true,
      /*ExperimentalExtensionVersionCheck=*/true);
  if (!ParseResult) {
    std::string Buffer;
    raw_string_ostream OutputErrMsg(Buffer);
    handleAllErrors(ParseResult.takeError(), [&](llvm::StringError &ErrMsg) {
      OutputErrMsg << "invalid arch name '" << Arch << "', "
                   << ErrMsg.getMessage();
    });

    return Error(Loc, OutputErrMsg.str());
  }
  auto &ISAInfo = *ParseResult;

  for (auto &Feature : RISCVFeatureKV)
    if (ISAInfo->hasExtension(Feature.Key))
      setFeatureBits(Feature.Value, Feature.Key);

  if (FromOptionDirective) {
    if (ISAInfo->getXLen() == 32 && isRV64())
      return Error(Loc, "bad arch string switching from rv64 to rv32");
    else if (ISAInfo->getXLen() == 64 && !isRV64())
      return Error(Loc, "bad arch string switching from rv32 to rv64");
  }

  if (ISAInfo->getXLen() == 32)
    clearFeatureBits(RISCV::Feature64Bit, "64bit");
  else if (ISAInfo->getXLen() == 64)
    setFeatureBits(RISCV::Feature64Bit, "64bit");
  else
    return Error(Loc, "bad arch string " + Arch);

  Result = ISAInfo->toString();
  return false;
}

bool RISCVAsmParser::parseDirectiveOption() {
  MCAsmParser &Parser = getParser();
  // Get the option token.
  AsmToken Tok = Parser.getTok();

  // At the moment only identifiers are supported.
  if (parseToken(AsmToken::Identifier, "expected identifier"))
    return true;

  StringRef Option = Tok.getIdentifier();

  if (Option == "push") {
    if (Parser.parseEOL())
      return true;

    getTargetStreamer().emitDirectiveOptionPush();
    pushFeatureBits();
    return false;
  }

  if (Option == "pop") {
    SMLoc StartLoc = Parser.getTok().getLoc();
    if (Parser.parseEOL())
      return true;

    getTargetStreamer().emitDirectiveOptionPop();
    if (popFeatureBits())
      return Error(StartLoc, ".option pop with no .option push");

    return false;
  }

  if (Option == "arch") {
    SmallVector<RISCVOptionArchArg> Args;
    do {
      if (Parser.parseComma())
        return true;

      RISCVOptionArchArgType Type;
      if (parseOptionalToken(AsmToken::Plus))
        Type = RISCVOptionArchArgType::Plus;
      else if (parseOptionalToken(AsmToken::Minus))
        Type = RISCVOptionArchArgType::Minus;
      else if (!Args.empty())
        return Error(Parser.getTok().getLoc(),
                     "unexpected token, expected + or -");
      else
        Type = RISCVOptionArchArgType::Full;

      if (Parser.getTok().isNot(AsmToken::Identifier))
        return Error(Parser.getTok().getLoc(),
                     "unexpected token, expected identifier");

      StringRef Arch = Parser.getTok().getString();
      SMLoc Loc = Parser.getTok().getLoc();
      Parser.Lex();

      if (Type == RISCVOptionArchArgType::Full) {
        std::string Result;
        if (resetToArch(Arch, Loc, Result, true))
          return true;

        Args.emplace_back(Type, Result);
        break;
      }

      if (isDigit(Arch.back()))
        return Error(
            Loc, "extension version number parsing not currently implemented");

      std::string Feature = RISCVISAInfo::getTargetFeatureForExtension(Arch);
      if (!enableExperimentalExtension() &&
          StringRef(Feature).starts_with("experimental-"))
        return Error(Loc, "unexpected experimental extensions");
      auto Ext = llvm::lower_bound(RISCVFeatureKV, Feature);
      if (Ext == std::end(RISCVFeatureKV) || StringRef(Ext->Key) != Feature)
        return Error(Loc, "unknown extension feature");

      Args.emplace_back(Type, Arch.str());

      if (Type == RISCVOptionArchArgType::Plus) {
        FeatureBitset OldFeatureBits = STI->getFeatureBits();

        setFeatureBits(Ext->Value, Ext->Key);
        auto ParseResult = RISCVFeatures::parseFeatureBits(isRV64(), STI->getFeatureBits());
        if (!ParseResult) {
          copySTI().setFeatureBits(OldFeatureBits);
          setAvailableFeatures(ComputeAvailableFeatures(OldFeatureBits));

          std::string Buffer;
          raw_string_ostream OutputErrMsg(Buffer);
          handleAllErrors(ParseResult.takeError(), [&](llvm::StringError &ErrMsg) {
            OutputErrMsg << ErrMsg.getMessage();
          });

          return Error(Loc, OutputErrMsg.str());
        }
      } else {
        assert(Type == RISCVOptionArchArgType::Minus);
        // It is invalid to disable an extension that there are other enabled
        // extensions depend on it.
        // TODO: Make use of RISCVISAInfo to handle this
        for (auto &Feature : RISCVFeatureKV) {
          if (getSTI().hasFeature(Feature.Value) &&
              Feature.Implies.test(Ext->Value))
            return Error(Loc, Twine("can't disable ") + Ext->Key +
                                  " extension; " + Feature.Key +
                                  " extension requires " + Ext->Key +
                                  " extension");
        }

        clearFeatureBits(Ext->Value, Ext->Key);
      }
    } while (Parser.getTok().isNot(AsmToken::EndOfStatement));

    if (Parser.parseEOL())
      return true;

    getTargetStreamer().emitDirectiveOptionArch(Args);
    return false;
  }

  if (Option == "rvc") {
    if (Parser.parseEOL())
      return true;

    getTargetStreamer().emitDirectiveOptionRVC();
    setFeatureBits(RISCV::FeatureStdExtC, "c");
    return false;
  }

  if (Option == "norvc") {
    if (Parser.parseEOL())
      return true;

    getTargetStreamer().emitDirectiveOptionNoRVC();
    clearFeatureBits(RISCV::FeatureStdExtC, "c");
    clearFeatureBits(RISCV::FeatureStdExtZca, "zca");
    return false;
  }

  if (Option == "pic") {
    if (Parser.parseEOL())
      return true;

    getTargetStreamer().emitDirectiveOptionPIC();
    ParserOptions.IsPicEnabled = true;
    return false;
  }

  if (Option == "nopic") {
    if (Parser.parseEOL())
      return true;

    getTargetStreamer().emitDirectiveOptionNoPIC();
    ParserOptions.IsPicEnabled = false;
    return false;
  }

  if (Option == "relax") {
    if (Parser.parseEOL())
      return true;

    getTargetStreamer().emitDirectiveOptionRelax();
    setFeatureBits(RISCV::FeatureRelax, "relax");
    return false;
  }

  if (Option == "norelax") {
    if (Parser.parseEOL())
      return true;

    getTargetStreamer().emitDirectiveOptionNoRelax();
    clearFeatureBits(RISCV::FeatureRelax, "relax");
    return false;
  }

  // Unknown option.
  Warning(Parser.getTok().getLoc(), "unknown option, expected 'push', 'pop', "
                                    "'rvc', 'norvc', 'arch', 'relax' or "
                                    "'norelax'");
  Parser.eatToEndOfStatement();
  return false;
}

/// parseDirectiveAttribute
///  ::= .attribute expression ',' ( expression | "string" )
///  ::= .attribute identifier ',' ( expression | "string" )
bool RISCVAsmParser::parseDirectiveAttribute() {
  MCAsmParser &Parser = getParser();
  int64_t Tag;
  SMLoc TagLoc;
  TagLoc = Parser.getTok().getLoc();
  if (Parser.getTok().is(AsmToken::Identifier)) {
    StringRef Name = Parser.getTok().getIdentifier();
    std::optional<unsigned> Ret =
        ELFAttrs::attrTypeFromString(Name, RISCVAttrs::getRISCVAttributeTags());
    if (!Ret)
      return Error(TagLoc, "attribute name not recognised: " + Name);
    Tag = *Ret;
    Parser.Lex();
  } else {
    const MCExpr *AttrExpr;

    TagLoc = Parser.getTok().getLoc();
    if (Parser.parseExpression(AttrExpr))
      return true;

    const MCConstantExpr *CE = dyn_cast<MCConstantExpr>(AttrExpr);
    if (check(!CE, TagLoc, "expected numeric constant"))
      return true;

    Tag = CE->getValue();
  }

  if (Parser.parseComma())
    return true;

  StringRef StringValue;
  int64_t IntegerValue = 0;
  bool IsIntegerValue = true;

  // RISC-V attributes have a string value if the tag number is odd
  // and an integer value if the tag number is even.
  if (Tag % 2)
    IsIntegerValue = false;

  SMLoc ValueExprLoc = Parser.getTok().getLoc();
  if (IsIntegerValue) {
    const MCExpr *ValueExpr;
    if (Parser.parseExpression(ValueExpr))
      return true;

    const MCConstantExpr *CE = dyn_cast<MCConstantExpr>(ValueExpr);
    if (!CE)
      return Error(ValueExprLoc, "expected numeric constant");
    IntegerValue = CE->getValue();
  } else {
    if (Parser.getTok().isNot(AsmToken::String))
      return Error(Parser.getTok().getLoc(), "expected string constant");

    StringValue = Parser.getTok().getStringContents();
    Parser.Lex();
  }

  if (Parser.parseEOL())
    return true;

  if (IsIntegerValue)
    getTargetStreamer().emitAttribute(Tag, IntegerValue);
  else if (Tag != RISCVAttrs::ARCH)
    getTargetStreamer().emitTextAttribute(Tag, StringValue);
  else {
    std::string Result;
    if (resetToArch(StringValue, ValueExprLoc, Result, false))
      return true;

    // Then emit the arch string.
    getTargetStreamer().emitTextAttribute(Tag, Result);
  }

  return false;
}

bool isValidInsnFormat(StringRef Format, bool AllowC) {
  return StringSwitch<bool>(Format)
      .Cases("r", "r4", "i", "b", "sb", "u", "j", "uj", "s", true)
      .Cases("cr", "ci", "ciw", "css", "cl", "cs", "ca", "cb", "cj", AllowC)
      .Default(false);
}

/// parseDirectiveInsn
/// ::= .insn [ format encoding, (operands (, operands)*) ]
/// ::= .insn [ length, value ]
/// ::= .insn [ value ]
bool RISCVAsmParser::parseDirectiveInsn(SMLoc L) {
  MCAsmParser &Parser = getParser();

  bool AllowC = getSTI().hasFeature(RISCV::FeatureStdExtC) ||
                getSTI().hasFeature(RISCV::FeatureStdExtZca);

  // Expect instruction format as identifier.
  StringRef Format;
  SMLoc ErrorLoc = Parser.getTok().getLoc();
  if (Parser.parseIdentifier(Format)) {
    // Try parsing .insn [length], value
    int64_t Length = 0;
    int64_t Value = 0;
    if (Parser.parseIntToken(
            Value, "expected instruction format or an integer constant"))
      return true;
    if (Parser.parseOptionalToken(AsmToken::Comma)) {
      Length = Value;
      if (Parser.parseIntToken(Value, "expected an integer constant"))
        return true;
    }

    // TODO: Add support for long instructions
    int64_t RealLength = (Value & 3) == 3 ? 4 : 2;
    if (!isUIntN(RealLength * 8, Value))
      return Error(ErrorLoc, "invalid operand for instruction");
    if (RealLength == 2 && !AllowC)
      return Error(ErrorLoc, "compressed instructions are not allowed");
    if (Length != 0 && Length != RealLength)
      return Error(ErrorLoc, "instruction length mismatch");

    if (getParser().parseEOL("invalid operand for instruction")) {
      getParser().eatToEndOfStatement();
      return true;
    }

    emitToStreamer(getStreamer(), MCInstBuilder(RealLength == 2 ? RISCV::Insn16
                                                                : RISCV::Insn32)
                                      .addImm(Value));
    return false;
  }

  if (!isValidInsnFormat(Format, AllowC))
    return Error(ErrorLoc, "invalid instruction format");

  std::string FormatName = (".insn_" + Format).str();

  ParseInstructionInfo Info;
  SmallVector<std::unique_ptr<MCParsedAsmOperand>, 8> Operands;

  if (ParseInstruction(Info, FormatName, L, Operands))
    return true;

  unsigned Opcode;
  uint64_t ErrorInfo;
  return MatchAndEmitInstruction(L, Opcode, Operands, Parser.getStreamer(),
                                 ErrorInfo,
                                 /*MatchingInlineAsm=*/false);
}

/// parseDirectiveVariantCC
///  ::= .variant_cc symbol
bool RISCVAsmParser::parseDirectiveVariantCC() {
  StringRef Name;
  if (getParser().parseIdentifier(Name))
    return TokError("expected symbol name");
  if (parseEOL())
    return true;
  getTargetStreamer().emitDirectiveVariantCC(
      *getContext().getOrCreateSymbol(Name));
  return false;
}

void RISCVAsmParser::emitToStreamer(MCStreamer &S, const MCInst &Inst) {
  MCInst CInst;
  bool Res = RISCVRVC::compress(CInst, Inst, getSTI());
  if (Res)
    ++RISCVNumInstrsCompressed;
  S.emitInstruction((Res ? CInst : Inst), getSTI());
}

void RISCVAsmParser::emitLoadImm(MCRegister DestReg, int64_t Value,
                                 MCStreamer &Out) {
  SmallVector<MCInst, 8> Seq;
  RISCVMatInt::generateMCInstSeq(Value, getSTI(), DestReg, Seq);

  for (MCInst &Inst : Seq) {
    emitToStreamer(Out, Inst);
  }
}

void RISCVAsmParser::emitAuipcInstPair(MCOperand DestReg, MCOperand TmpReg,
                                       const MCExpr *Symbol,
                                       RISCVMCExpr::VariantKind VKHi,
                                       unsigned SecondOpcode, SMLoc IDLoc,
                                       MCStreamer &Out) {
  // A pair of instructions for PC-relative addressing; expands to
  //   TmpLabel: AUIPC TmpReg, VKHi(symbol)
  //             OP DestReg, TmpReg, %pcrel_lo(TmpLabel)
  MCContext &Ctx = getContext();

  MCSymbol *TmpLabel = Ctx.createNamedTempSymbol("pcrel_hi");
  Out.emitLabel(TmpLabel);

  const RISCVMCExpr *SymbolHi = RISCVMCExpr::create(Symbol, VKHi, Ctx);
  emitToStreamer(
      Out, MCInstBuilder(RISCV::AUIPC).addOperand(TmpReg).addExpr(SymbolHi));

  const MCExpr *RefToLinkTmpLabel =
      RISCVMCExpr::create(MCSymbolRefExpr::create(TmpLabel, Ctx),
                          RISCVMCExpr::VK_RISCV_PCREL_LO, Ctx);

  emitToStreamer(Out, MCInstBuilder(SecondOpcode)
                          .addOperand(DestReg)
                          .addOperand(TmpReg)
                          .addExpr(RefToLinkTmpLabel));
}

void RISCVAsmParser::emitLoadLocalAddress(MCInst &Inst, SMLoc IDLoc,
                                          MCStreamer &Out) {
  // The load local address pseudo-instruction "lla" is used in PC-relative
  // addressing of local symbols:
  //   lla rdest, symbol
  // expands to
  //   TmpLabel: AUIPC rdest, %pcrel_hi(symbol)
  //             ADDI rdest, rdest, %pcrel_lo(TmpLabel)
  MCOperand DestReg = Inst.getOperand(0);
  const MCExpr *Symbol = Inst.getOperand(1).getExpr();
  emitAuipcInstPair(DestReg, DestReg, Symbol, RISCVMCExpr::VK_RISCV_PCREL_HI,
                    RISCV::ADDI, IDLoc, Out);
}

void RISCVAsmParser::emitLoadGlobalAddress(MCInst &Inst, SMLoc IDLoc,
                                           MCStreamer &Out) {
  // The load global address pseudo-instruction "lga" is used in GOT-indirect
  // addressing of global symbols:
  //   lga rdest, symbol
  // expands to
  //   TmpLabel: AUIPC rdest, %got_pcrel_hi(symbol)
  //             Lx rdest, %pcrel_lo(TmpLabel)(rdest)
  MCOperand DestReg = Inst.getOperand(0);
  const MCExpr *Symbol = Inst.getOperand(1).getExpr();
  unsigned SecondOpcode = isRV64() ? RISCV::LD : RISCV::LW;
  emitAuipcInstPair(DestReg, DestReg, Symbol, RISCVMCExpr::VK_RISCV_GOT_HI,
                    SecondOpcode, IDLoc, Out);
}

void RISCVAsmParser::emitLoadAddress(MCInst &Inst, SMLoc IDLoc,
                                     MCStreamer &Out) {
  // The load address pseudo-instruction "la" is used in PC-relative and
  // GOT-indirect addressing of global symbols:
  //   la rdest, symbol
  // is an alias for either (for non-PIC)
  //   lla rdest, symbol
  // or (for PIC)
  //   lga rdest, symbol
  if (ParserOptions.IsPicEnabled)
    emitLoadGlobalAddress(Inst, IDLoc, Out);
  else
    emitLoadLocalAddress(Inst, IDLoc, Out);
}

void RISCVAsmParser::emitLoadTLSIEAddress(MCInst &Inst, SMLoc IDLoc,
                                          MCStreamer &Out) {
  // The load TLS IE address pseudo-instruction "la.tls.ie" is used in
  // initial-exec TLS model addressing of global symbols:
  //   la.tls.ie rdest, symbol
  // expands to
  //   TmpLabel: AUIPC rdest, %tls_ie_pcrel_hi(symbol)
  //             Lx rdest, %pcrel_lo(TmpLabel)(rdest)
  MCOperand DestReg = Inst.getOperand(0);
  const MCExpr *Symbol = Inst.getOperand(1).getExpr();
  unsigned SecondOpcode = isRV64() ? RISCV::LD : RISCV::LW;
  emitAuipcInstPair(DestReg, DestReg, Symbol, RISCVMCExpr::VK_RISCV_TLS_GOT_HI,
                    SecondOpcode, IDLoc, Out);
}

void RISCVAsmParser::emitLoadTLSGDAddress(MCInst &Inst, SMLoc IDLoc,
                                          MCStreamer &Out) {
  // The load TLS GD address pseudo-instruction "la.tls.gd" is used in
  // global-dynamic TLS model addressing of global symbols:
  //   la.tls.gd rdest, symbol
  // expands to
  //   TmpLabel: AUIPC rdest, %tls_gd_pcrel_hi(symbol)
  //             ADDI rdest, rdest, %pcrel_lo(TmpLabel)
  MCOperand DestReg = Inst.getOperand(0);
  const MCExpr *Symbol = Inst.getOperand(1).getExpr();
  emitAuipcInstPair(DestReg, DestReg, Symbol, RISCVMCExpr::VK_RISCV_TLS_GD_HI,
                    RISCV::ADDI, IDLoc, Out);
}

void RISCVAsmParser::emitLoadStoreSymbol(MCInst &Inst, unsigned Opcode,
                                         SMLoc IDLoc, MCStreamer &Out,
                                         bool HasTmpReg) {
  // The load/store pseudo-instruction does a pc-relative load with
  // a symbol.
  //
  // The expansion looks like this
  //
  //   TmpLabel: AUIPC tmp, %pcrel_hi(symbol)
  //             [S|L]X    rd, %pcrel_lo(TmpLabel)(tmp)
  unsigned DestRegOpIdx = HasTmpReg ? 1 : 0;
  MCOperand DestReg = Inst.getOperand(DestRegOpIdx);
  unsigned SymbolOpIdx = HasTmpReg ? 2 : 1;
  MCOperand TmpReg = Inst.getOperand(0);
  const MCExpr *Symbol = Inst.getOperand(SymbolOpIdx).getExpr();
  emitAuipcInstPair(DestReg, TmpReg, Symbol, RISCVMCExpr::VK_RISCV_PCREL_HI,
                    Opcode, IDLoc, Out);
}

void RISCVAsmParser::emitPseudoExtend(MCInst &Inst, bool SignExtend,
                                      int64_t Width, SMLoc IDLoc,
                                      MCStreamer &Out) {
  // The sign/zero extend pseudo-instruction does two shifts, with the shift
  // amounts dependent on the XLEN.
  //
  // The expansion looks like this
  //
  //    SLLI rd, rs, XLEN - Width
  //    SR[A|R]I rd, rd, XLEN - Width
  MCOperand DestReg = Inst.getOperand(0);
  MCOperand SourceReg = Inst.getOperand(1);

  unsigned SecondOpcode = SignExtend ? RISCV::SRAI : RISCV::SRLI;
  int64_t ShAmt = (isRV64() ? 64 : 32) - Width;

  assert(ShAmt > 0 && "Shift amount must be non-zero.");

  emitToStreamer(Out, MCInstBuilder(RISCV::SLLI)
                          .addOperand(DestReg)
                          .addOperand(SourceReg)
                          .addImm(ShAmt));

  emitToStreamer(Out, MCInstBuilder(SecondOpcode)
                          .addOperand(DestReg)
                          .addOperand(DestReg)
                          .addImm(ShAmt));
}

void RISCVAsmParser::emitVMSGE(MCInst &Inst, unsigned Opcode, SMLoc IDLoc,
                               MCStreamer &Out) {
  if (Inst.getNumOperands() == 3) {
    // unmasked va >= x
    //
    //  pseudoinstruction: vmsge{u}.vx vd, va, x
    //  expansion: vmslt{u}.vx vd, va, x; vmnand.mm vd, vd, vd
    emitToStreamer(Out, MCInstBuilder(Opcode)
                            .addOperand(Inst.getOperand(0))
                            .addOperand(Inst.getOperand(1))
                            .addOperand(Inst.getOperand(2))
                            .addReg(MCRegister())
                            .setLoc(IDLoc));
    emitToStreamer(Out, MCInstBuilder(RISCV::VMNAND_MM)
                            .addOperand(Inst.getOperand(0))
                            .addOperand(Inst.getOperand(0))
                            .addOperand(Inst.getOperand(0))
                            .setLoc(IDLoc));
  } else if (Inst.getNumOperands() == 4) {
    // masked va >= x, vd != v0
    //
    //  pseudoinstruction: vmsge{u}.vx vd, va, x, v0.t
    //  expansion: vmslt{u}.vx vd, va, x, v0.t; vmxor.mm vd, vd, v0
    assert(Inst.getOperand(0).getReg() != RISCV::V0 &&
           "The destination register should not be V0.");
    emitToStreamer(Out, MCInstBuilder(Opcode)
                            .addOperand(Inst.getOperand(0))
                            .addOperand(Inst.getOperand(1))
                            .addOperand(Inst.getOperand(2))
                            .addOperand(Inst.getOperand(3))
                            .setLoc(IDLoc));
    emitToStreamer(Out, MCInstBuilder(RISCV::VMXOR_MM)
                            .addOperand(Inst.getOperand(0))
                            .addOperand(Inst.getOperand(0))
                            .addReg(RISCV::V0)
                            .setLoc(IDLoc));
  } else if (Inst.getNumOperands() == 5 &&
             Inst.getOperand(0).getReg() == RISCV::V0) {
    // masked va >= x, vd == v0
    //
    //  pseudoinstruction: vmsge{u}.vx vd, va, x, v0.t, vt
    //  expansion: vmslt{u}.vx vt, va, x;  vmandn.mm vd, vd, vt
    assert(Inst.getOperand(0).getReg() == RISCV::V0 &&
           "The destination register should be V0.");
    assert(Inst.getOperand(1).getReg() != RISCV::V0 &&
           "The temporary vector register should not be V0.");
    emitToStreamer(Out, MCInstBuilder(Opcode)
                            .addOperand(Inst.getOperand(1))
                            .addOperand(Inst.getOperand(2))
                            .addOperand(Inst.getOperand(3))
                            .addReg(MCRegister())
                            .setLoc(IDLoc));
    emitToStreamer(Out, MCInstBuilder(RISCV::VMANDN_MM)
                            .addOperand(Inst.getOperand(0))
                            .addOperand(Inst.getOperand(0))
                            .addOperand(Inst.getOperand(1))
                            .setLoc(IDLoc));
  } else if (Inst.getNumOperands() == 5) {
    // masked va >= x, any vd
    //
    // pseudoinstruction: vmsge{u}.vx vd, va, x, v0.t, vt
    // expansion: vmslt{u}.vx vt, va, x; vmandn.mm vt, v0, vt;
    //            vmandn.mm vd, vd, v0;  vmor.mm vd, vt, vd
    assert(Inst.getOperand(1).getReg() != RISCV::V0 &&
           "The temporary vector register should not be V0.");
    emitToStreamer(Out, MCInstBuilder(Opcode)
                            .addOperand(Inst.getOperand(1))
                            .addOperand(Inst.getOperand(2))
                            .addOperand(Inst.getOperand(3))
                            .addReg(MCRegister())
                            .setLoc(IDLoc));
    emitToStreamer(Out, MCInstBuilder(RISCV::VMANDN_MM)
                            .addOperand(Inst.getOperand(1))
                            .addReg(RISCV::V0)
                            .addOperand(Inst.getOperand(1))
                            .setLoc(IDLoc));
    emitToStreamer(Out, MCInstBuilder(RISCV::VMANDN_MM)
                            .addOperand(Inst.getOperand(0))
                            .addOperand(Inst.getOperand(0))
                            .addReg(RISCV::V0)
                            .setLoc(IDLoc));
    emitToStreamer(Out, MCInstBuilder(RISCV::VMOR_MM)
                            .addOperand(Inst.getOperand(0))
                            .addOperand(Inst.getOperand(1))
                            .addOperand(Inst.getOperand(0))
                            .setLoc(IDLoc));
  }
}

bool RISCVAsmParser::checkPseudoAddTPRel(MCInst &Inst,
                                         OperandVector &Operands) {
  assert(Inst.getOpcode() == RISCV::PseudoAddTPRel && "Invalid instruction");
  assert(Inst.getOperand(2).isReg() && "Unexpected second operand kind");
  if (Inst.getOperand(2).getReg() != RISCV::X4) {
    SMLoc ErrorLoc = ((RISCVOperand &)*Operands[3]).getStartLoc();
    return Error(ErrorLoc, "the second input operand must be tp/x4 when using "
                           "%tprel_add modifier");
  }

  return false;
}

bool RISCVAsmParser::checkPseudoTLSDESCCall(MCInst &Inst,
                                            OperandVector &Operands) {
  assert(Inst.getOpcode() == RISCV::PseudoTLSDESCCall && "Invalid instruction");
  assert(Inst.getOperand(0).isReg() && "Unexpected operand kind");
  if (Inst.getOperand(0).getReg() != RISCV::X5) {
    SMLoc ErrorLoc = ((RISCVOperand &)*Operands[3]).getStartLoc();
    return Error(ErrorLoc, "the output operand must be t0/x5 when using "
                           "%tlsdesc_call modifier");
  }

  return false;
}

std::unique_ptr<RISCVOperand> RISCVAsmParser::defaultMaskRegOp() const {
  return RISCVOperand::createReg(MCRegister(), llvm::SMLoc(), llvm::SMLoc());
}

std::unique_ptr<RISCVOperand> RISCVAsmParser::defaultFRMArgOp() const {
  return RISCVOperand::createFRMArg(RISCVFPRndMode::RoundingMode::DYN,
                                    llvm::SMLoc());
}

std::unique_ptr<RISCVOperand> RISCVAsmParser::defaultFRMArgLegacyOp() const {
  return RISCVOperand::createFRMArg(RISCVFPRndMode::RoundingMode::RNE,
                                    llvm::SMLoc());
}

bool RISCVAsmParser::validateInstruction(MCInst &Inst,
                                         OperandVector &Operands) {
  unsigned Opcode = Inst.getOpcode();

  if (Opcode == RISCV::PseudoVMSGEU_VX_M_T ||
      Opcode == RISCV::PseudoVMSGE_VX_M_T) {
    MCRegister DestReg = Inst.getOperand(0).getReg();
    MCRegister TempReg = Inst.getOperand(1).getReg();
    if (DestReg == TempReg) {
      SMLoc Loc = Operands.back()->getStartLoc();
      return Error(Loc, "the temporary vector register cannot be the same as "
                        "the destination register");
    }
  }

  if (Opcode == RISCV::TH_LDD || Opcode == RISCV::TH_LWUD ||
      Opcode == RISCV::TH_LWD) {
    MCRegister Rd1 = Inst.getOperand(0).getReg();
    MCRegister Rd2 = Inst.getOperand(1).getReg();
    MCRegister Rs1 = Inst.getOperand(2).getReg();
    // The encoding with rd1 == rd2 == rs1 is reserved for XTHead load pair.
    if (Rs1 == Rd1 && Rs1 == Rd2) {
      SMLoc Loc = Operands[1]->getStartLoc();
      return Error(Loc, "rs1, rd1, and rd2 cannot all be the same");
    }
  }

  if (Opcode == RISCV::CM_MVSA01) {
    MCRegister Rd1 = Inst.getOperand(0).getReg();
    MCRegister Rd2 = Inst.getOperand(1).getReg();
    if (Rd1 == Rd2) {
      SMLoc Loc = Operands[1]->getStartLoc();
      return Error(Loc, "rs1 and rs2 must be different");
    }
  }

  bool IsTHeadMemPair32 = (Opcode == RISCV::TH_LWD ||
                           Opcode == RISCV::TH_LWUD || Opcode == RISCV::TH_SWD);
  bool IsTHeadMemPair64 = (Opcode == RISCV::TH_LDD || Opcode == RISCV::TH_SDD);
  // The last operand of XTHeadMemPair instructions must be constant 3 or 4
  // depending on the data width.
  if (IsTHeadMemPair32 && Inst.getOperand(4).getImm() != 3) {
    SMLoc Loc = Operands.back()->getStartLoc();
    return Error(Loc, "operand must be constant 3");
  } else if (IsTHeadMemPair64 && Inst.getOperand(4).getImm() != 4) {
    SMLoc Loc = Operands.back()->getStartLoc();
    return Error(Loc, "operand must be constant 4");
  }

  const MCInstrDesc &MCID = MII.get(Opcode);
  if (!(MCID.TSFlags & RISCVII::ConstraintMask))
    return false;

  if (Opcode == RISCV::VC_V_XVW || Opcode == RISCV::VC_V_IVW ||
      Opcode == RISCV::VC_V_FVW || Opcode == RISCV::VC_V_VVW) {
    // Operands Opcode, Dst, uimm, Dst, Rs2, Rs1 for VC_V_XVW.
    MCRegister VCIXDst = Inst.getOperand(0).getReg();
    SMLoc VCIXDstLoc = Operands[2]->getStartLoc();
    if (MCID.TSFlags & RISCVII::VS1Constraint) {
      MCRegister VCIXRs1 = Inst.getOperand(Inst.getNumOperands() - 1).getReg();
      if (VCIXDst == VCIXRs1)
        return Error(VCIXDstLoc, "the destination vector register group cannot"
                                 " overlap the source vector register group");
    }
    if (MCID.TSFlags & RISCVII::VS2Constraint) {
      MCRegister VCIXRs2 = Inst.getOperand(Inst.getNumOperands() - 2).getReg();
      if (VCIXDst == VCIXRs2)
        return Error(VCIXDstLoc, "the destination vector register group cannot"
                                 " overlap the source vector register group");
    }
    return false;
  }

  MCRegister DestReg = Inst.getOperand(0).getReg();
  unsigned Offset = 0;
  int TiedOp = MCID.getOperandConstraint(1, MCOI::TIED_TO);
  if (TiedOp == 0)
    Offset = 1;

  // Operands[1] will be the first operand, DestReg.
  SMLoc Loc = Operands[1]->getStartLoc();
  if (MCID.TSFlags & RISCVII::VS2Constraint) {
    MCRegister CheckReg = Inst.getOperand(Offset + 1).getReg();
    if (DestReg == CheckReg)
      return Error(Loc, "the destination vector register group cannot overlap"
                        " the source vector register group");
  }
  if ((MCID.TSFlags & RISCVII::VS1Constraint) && Inst.getOperand(Offset + 2).isReg()) {
    MCRegister CheckReg = Inst.getOperand(Offset + 2).getReg();
    if (DestReg == CheckReg)
      return Error(Loc, "the destination vector register group cannot overlap"
                        " the source vector register group");
  }
  if ((MCID.TSFlags & RISCVII::VMConstraint) && (DestReg == RISCV::V0)) {
    // vadc, vsbc are special cases. These instructions have no mask register.
    // The destination register could not be V0.
    if (Opcode == RISCV::VADC_VVM || Opcode == RISCV::VADC_VXM ||
        Opcode == RISCV::VADC_VIM || Opcode == RISCV::VSBC_VVM ||
        Opcode == RISCV::VSBC_VXM || Opcode == RISCV::VFMERGE_VFM ||
        Opcode == RISCV::VMERGE_VIM || Opcode == RISCV::VMERGE_VVM ||
        Opcode == RISCV::VMERGE_VXM)
      return Error(Loc, "the destination vector register group cannot be V0");

    // Regardless masked or unmasked version, the number of operands is the
    // same. For example, "viota.m v0, v2" is "viota.m v0, v2, NoRegister"
    // actually. We need to check the last operand to ensure whether it is
    // masked or not.
    MCRegister CheckReg = Inst.getOperand(Inst.getNumOperands() - 1).getReg();
    assert((CheckReg == RISCV::V0 || !CheckReg) &&
           "Unexpected register for mask operand");

    if (DestReg == CheckReg)
      return Error(Loc, "the destination vector register group cannot overlap"
                        " the mask register");
  }
  return false;
}

bool RISCVAsmParser::processInstruction(MCInst &Inst, SMLoc IDLoc,
                                        OperandVector &Operands,
                                        MCStreamer &Out) {
  Inst.setLoc(IDLoc);

  switch (Inst.getOpcode()) {
  default:
    break;
  case RISCV::PseudoLLAImm:
  case RISCV::PseudoLAImm:
  case RISCV::PseudoLI: {
    MCRegister Reg = Inst.getOperand(0).getReg();
    const MCOperand &Op1 = Inst.getOperand(1);
    if (Op1.isExpr()) {
      // We must have li reg, %lo(sym) or li reg, %pcrel_lo(sym) or similar.
      // Just convert to an addi. This allows compatibility with gas.
      emitToStreamer(Out, MCInstBuilder(RISCV::ADDI)
                              .addReg(Reg)
                              .addReg(RISCV::X0)
                              .addExpr(Op1.getExpr()));
      return false;
    }
    int64_t Imm = Inst.getOperand(1).getImm();
    // On RV32 the immediate here can either be a signed or an unsigned
    // 32-bit number. Sign extension has to be performed to ensure that Imm
    // represents the expected signed 64-bit number.
    if (!isRV64())
      Imm = SignExtend64<32>(Imm);
    emitLoadImm(Reg, Imm, Out);
    return false;
  }
  case RISCV::PseudoLLA:
    emitLoadLocalAddress(Inst, IDLoc, Out);
    return false;
  case RISCV::PseudoLGA:
    emitLoadGlobalAddress(Inst, IDLoc, Out);
    return false;
  case RISCV::PseudoLA:
    emitLoadAddress(Inst, IDLoc, Out);
    return false;
  case RISCV::PseudoLA_TLS_IE:
    emitLoadTLSIEAddress(Inst, IDLoc, Out);
    return false;
  case RISCV::PseudoLA_TLS_GD:
    emitLoadTLSGDAddress(Inst, IDLoc, Out);
    return false;
  case RISCV::PseudoLB:
    emitLoadStoreSymbol(Inst, RISCV::LB, IDLoc, Out, /*HasTmpReg=*/false);
    return false;
  case RISCV::PseudoLBU:
    emitLoadStoreSymbol(Inst, RISCV::LBU, IDLoc, Out, /*HasTmpReg=*/false);
    return false;
  case RISCV::PseudoLH:
    emitLoadStoreSymbol(Inst, RISCV::LH, IDLoc, Out, /*HasTmpReg=*/false);
    return false;
  case RISCV::PseudoLHU:
    emitLoadStoreSymbol(Inst, RISCV::LHU, IDLoc, Out, /*HasTmpReg=*/false);
    return false;
  case RISCV::PseudoLW:
    emitLoadStoreSymbol(Inst, RISCV::LW, IDLoc, Out, /*HasTmpReg=*/false);
    return false;
  case RISCV::PseudoLWU:
    emitLoadStoreSymbol(Inst, RISCV::LWU, IDLoc, Out, /*HasTmpReg=*/false);
    return false;
  case RISCV::PseudoLD:
    emitLoadStoreSymbol(Inst, RISCV::LD, IDLoc, Out, /*HasTmpReg=*/false);
    return false;
  case RISCV::PseudoFLH:
    emitLoadStoreSymbol(Inst, RISCV::FLH, IDLoc, Out, /*HasTmpReg=*/true);
    return false;
  case RISCV::PseudoFLW:
    emitLoadStoreSymbol(Inst, RISCV::FLW, IDLoc, Out, /*HasTmpReg=*/true);
    return false;
  case RISCV::PseudoFLD:
    emitLoadStoreSymbol(Inst, RISCV::FLD, IDLoc, Out, /*HasTmpReg=*/true);
    return false;
  case RISCV::PseudoSB:
    emitLoadStoreSymbol(Inst, RISCV::SB, IDLoc, Out, /*HasTmpReg=*/true);
    return false;
  case RISCV::PseudoSH:
    emitLoadStoreSymbol(Inst, RISCV::SH, IDLoc, Out, /*HasTmpReg=*/true);
    return false;
  case RISCV::PseudoSW:
    emitLoadStoreSymbol(Inst, RISCV::SW, IDLoc, Out, /*HasTmpReg=*/true);
    return false;
  case RISCV::PseudoSD:
    emitLoadStoreSymbol(Inst, RISCV::SD, IDLoc, Out, /*HasTmpReg=*/true);
    return false;
  case RISCV::PseudoFSH:
    emitLoadStoreSymbol(Inst, RISCV::FSH, IDLoc, Out, /*HasTmpReg=*/true);
    return false;
  case RISCV::PseudoFSW:
    emitLoadStoreSymbol(Inst, RISCV::FSW, IDLoc, Out, /*HasTmpReg=*/true);
    return false;
  case RISCV::PseudoFSD:
    emitLoadStoreSymbol(Inst, RISCV::FSD, IDLoc, Out, /*HasTmpReg=*/true);
    return false;
  case RISCV::PseudoAddTPRel:
    if (checkPseudoAddTPRel(Inst, Operands))
      return true;
    break;
  case RISCV::PseudoTLSDESCCall:
    if (checkPseudoTLSDESCCall(Inst, Operands))
      return true;
    break;
  case RISCV::PseudoSEXT_B:
    emitPseudoExtend(Inst, /*SignExtend=*/true, /*Width=*/8, IDLoc, Out);
    return false;
  case RISCV::PseudoSEXT_H:
    emitPseudoExtend(Inst, /*SignExtend=*/true, /*Width=*/16, IDLoc, Out);
    return false;
  case RISCV::PseudoZEXT_H:
    emitPseudoExtend(Inst, /*SignExtend=*/false, /*Width=*/16, IDLoc, Out);
    return false;
  case RISCV::PseudoZEXT_W:
    emitPseudoExtend(Inst, /*SignExtend=*/false, /*Width=*/32, IDLoc, Out);
    return false;
  case RISCV::PseudoVMSGEU_VX:
  case RISCV::PseudoVMSGEU_VX_M:
  case RISCV::PseudoVMSGEU_VX_M_T:
    emitVMSGE(Inst, RISCV::VMSLTU_VX, IDLoc, Out);
    return false;
  case RISCV::PseudoVMSGE_VX:
  case RISCV::PseudoVMSGE_VX_M:
  case RISCV::PseudoVMSGE_VX_M_T:
    emitVMSGE(Inst, RISCV::VMSLT_VX, IDLoc, Out);
    return false;
  case RISCV::PseudoVMSGE_VI:
  case RISCV::PseudoVMSLT_VI: {
    // These instructions are signed and so is immediate so we can subtract one
    // and change the opcode.
    int64_t Imm = Inst.getOperand(2).getImm();
    unsigned Opc = Inst.getOpcode() == RISCV::PseudoVMSGE_VI ? RISCV::VMSGT_VI
                                                             : RISCV::VMSLE_VI;
    emitToStreamer(Out, MCInstBuilder(Opc)
                            .addOperand(Inst.getOperand(0))
                            .addOperand(Inst.getOperand(1))
                            .addImm(Imm - 1)
                            .addOperand(Inst.getOperand(3))
                            .setLoc(IDLoc));
    return false;
  }
  case RISCV::PseudoVMSGEU_VI:
  case RISCV::PseudoVMSLTU_VI: {
    int64_t Imm = Inst.getOperand(2).getImm();
    // Unsigned comparisons are tricky because the immediate is signed. If the
    // immediate is 0 we can't just subtract one. vmsltu.vi v0, v1, 0 is always
    // false, but vmsle.vi v0, v1, -1 is always true. Instead we use
    // vmsne v0, v1, v1 which is always false.
    if (Imm == 0) {
      unsigned Opc = Inst.getOpcode() == RISCV::PseudoVMSGEU_VI
                         ? RISCV::VMSEQ_VV
                         : RISCV::VMSNE_VV;
      emitToStreamer(Out, MCInstBuilder(Opc)
                              .addOperand(Inst.getOperand(0))
                              .addOperand(Inst.getOperand(1))
                              .addOperand(Inst.getOperand(1))
                              .addOperand(Inst.getOperand(3))
                              .setLoc(IDLoc));
    } else {
      // Other immediate values can subtract one like signed.
      unsigned Opc = Inst.getOpcode() == RISCV::PseudoVMSGEU_VI
                         ? RISCV::VMSGTU_VI
                         : RISCV::VMSLEU_VI;
      emitToStreamer(Out, MCInstBuilder(Opc)
                              .addOperand(Inst.getOperand(0))
                              .addOperand(Inst.getOperand(1))
                              .addImm(Imm - 1)
                              .addOperand(Inst.getOperand(3))
                              .setLoc(IDLoc));
    }

    return false;
  }
  }

  emitToStreamer(Out, Inst);
  return false;
}

extern "C" LLVM_EXTERNAL_VISIBILITY void LLVMInitializeRISCVAsmParser() {
  RegisterMCAsmParser<RISCVAsmParser> X(getTheRISCV32Target());
  RegisterMCAsmParser<RISCVAsmParser> Y(getTheRISCV64Target());
}<|MERGE_RESOLUTION|>--- conflicted
+++ resolved
@@ -486,11 +486,8 @@
   }
 
   bool isGPRAsFPR() const { return isGPR() && Reg.IsGPRAsFPR; }
-<<<<<<< HEAD
   bool isGPRAsFPR16() const { return isGPRF16() && Reg.IsGPRAsFPR; }
-=======
   bool isGPRPairAsFPR() const { return isGPRPair() && Reg.IsGPRAsFPR; }
->>>>>>> 5537ae87
 
   bool isGPRPair() const {
     return Kind == KindTy::Register &&
@@ -1351,12 +1348,10 @@
     Op.Reg.RegNum = convertFPR64ToFPR16(Reg);
     return Match_Success;
   }
-<<<<<<< HEAD
   if (Kind == MCK_GPRAsFPR16 && Op.isGPRAsFPR()) {
     Op.Reg.RegNum = Reg - RISCV::X0 + RISCV::X0_H;
     return Match_Success;
   }
-=======
 
   // There are some GPRF64AsFPR instructions that have no RV32 equivalent. We
   // reject them at parsing thinking we should match as GPRPairAsFPR for RV32.
@@ -1367,7 +1362,6 @@
       !isRV64())
     return Match_Success;
 
->>>>>>> 5537ae87
   // As the parser couldn't differentiate an VRM2/VRM4/VRM8 from an VR, coerce
   // the register from VR to VRM2/VRM4/VRM8 if necessary.
   if (IsRegVR && (Kind == MCK_VRM2 || Kind == MCK_VRM4 || Kind == MCK_VRM8)) {
