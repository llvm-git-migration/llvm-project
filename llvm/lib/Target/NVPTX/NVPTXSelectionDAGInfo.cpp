--- conflicted
+++ resolved
@@ -14,13 +14,6 @@
 NVPTXSelectionDAGInfo::~NVPTXSelectionDAGInfo() = default;
 
 bool NVPTXSelectionDAGInfo::isTargetMemoryOpcode(unsigned Opcode) const {
-<<<<<<< HEAD
-  if (Opcode >= NVPTXISD::FIRST_MEMORY_OPCODE &&
-      Opcode <= NVPTXISD::LAST_MEMORY_OPCODE)
-    return true;
-  return SelectionDAGTargetInfo::isTargetMemoryOpcode(Opcode);
-=======
   return Opcode >= NVPTXISD::FIRST_MEMORY_OPCODE &&
          Opcode <= NVPTXISD::LAST_MEMORY_OPCODE;
->>>>>>> 9ae92d70
 }