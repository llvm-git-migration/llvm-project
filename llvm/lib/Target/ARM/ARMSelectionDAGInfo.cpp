//===-- ARMSelectionDAGInfo.cpp - ARM SelectionDAG Info -------------------===//
//
// Part of the LLVM Project, under the Apache License v2.0 with LLVM Exceptions.
// See https://llvm.org/LICENSE.txt for license information.
// SPDX-License-Identifier: Apache-2.0 WITH LLVM-exception
//
//===----------------------------------------------------------------------===//
//
// This file implements the ARMSelectionDAGInfo class.
//
//===----------------------------------------------------------------------===//

#include "ARMTargetTransformInfo.h"
#include "llvm/CodeGen/SelectionDAG.h"
#include "llvm/Support/CommandLine.h"
using namespace llvm;

#define DEBUG_TYPE "arm-selectiondag-info"

cl::opt<TPLoop::MemTransfer> EnableMemtransferTPLoop(
    "arm-memtransfer-tploop", cl::Hidden,
    cl::desc("Control conversion of memcpy to "
             "Tail predicated loops (WLSTP)"),
    cl::init(TPLoop::ForceDisabled),
    cl::values(clEnumValN(TPLoop::ForceDisabled, "force-disabled",
                          "Don't convert memcpy to TP loop."),
               clEnumValN(TPLoop::ForceEnabled, "force-enabled",
                          "Always convert memcpy to TP loop."),
               clEnumValN(TPLoop::Allow, "allow",
                          "Allow (may be subject to certain conditions) "
                          "conversion of memcpy to TP loop.")));

bool ARMSelectionDAGInfo::isTargetMemoryOpcode(unsigned Opcode) const {
<<<<<<< HEAD
  if (Opcode >= ARMISD::FIRST_MEMORY_OPCODE &&
      Opcode <= ARMISD::LAST_MEMORY_OPCODE)
    return true;
  return SelectionDAGTargetInfo::isTargetMemoryOpcode(Opcode);
=======
  return Opcode >= ARMISD::FIRST_MEMORY_OPCODE &&
         Opcode <= ARMISD::LAST_MEMORY_OPCODE;
>>>>>>> 9ae92d70
}

// Emit, if possible, a specialized version of the given Libcall. Typically this
// means selecting the appropriately aligned version, but we also convert memset
// of 0 into memclr.
SDValue ARMSelectionDAGInfo::EmitSpecializedLibcall(
    SelectionDAG &DAG, const SDLoc &dl, SDValue Chain, SDValue Dst, SDValue Src,
    SDValue Size, unsigned Align, RTLIB::Libcall LC) const {
  const ARMSubtarget &Subtarget =
      DAG.getMachineFunction().getSubtarget<ARMSubtarget>();
  const ARMTargetLowering *TLI = Subtarget.getTargetLowering();

  // Only use a specialized AEABI function if the default version of this
  // Libcall is an AEABI function.
  if (std::strncmp(TLI->getLibcallName(LC), "__aeabi", 7) != 0)
    return SDValue();

  // Translate RTLIB::Libcall to AEABILibcall. We only do this in order to be
  // able to translate memset to memclr and use the value to index the function
  // name array.
  enum {
    AEABI_MEMCPY = 0,
    AEABI_MEMMOVE,
    AEABI_MEMSET,
    AEABI_MEMCLR
  } AEABILibcall;
  switch (LC) {
  case RTLIB::MEMCPY:
    AEABILibcall = AEABI_MEMCPY;
    break;
  case RTLIB::MEMMOVE:
    AEABILibcall = AEABI_MEMMOVE;
    break;
  case RTLIB::MEMSET:
    AEABILibcall = AEABI_MEMSET;
    if (isNullConstant(Src))
      AEABILibcall = AEABI_MEMCLR;
    break;
  default:
    return SDValue();
  }

  // Choose the most-aligned libcall variant that we can
  enum {
    ALIGN1 = 0,
    ALIGN4,
    ALIGN8
  } AlignVariant;
  if ((Align & 7) == 0)
    AlignVariant = ALIGN8;
  else if ((Align & 3) == 0)
    AlignVariant = ALIGN4;
  else
    AlignVariant = ALIGN1;

  TargetLowering::ArgListTy Args;
  TargetLowering::ArgListEntry Entry;
  Entry.Ty = DAG.getDataLayout().getIntPtrType(*DAG.getContext());
  Entry.Node = Dst;
  Args.push_back(Entry);
  if (AEABILibcall == AEABI_MEMCLR) {
    Entry.Node = Size;
    Args.push_back(Entry);
  } else if (AEABILibcall == AEABI_MEMSET) {
    // Adjust parameters for memset, EABI uses format (ptr, size, value),
    // GNU library uses (ptr, value, size)
    // See RTABI section 4.3.4
    Entry.Node = Size;
    Args.push_back(Entry);

    // Extend or truncate the argument to be an i32 value for the call.
    if (Src.getValueType().bitsGT(MVT::i32))
      Src = DAG.getNode(ISD::TRUNCATE, dl, MVT::i32, Src);
    else if (Src.getValueType().bitsLT(MVT::i32))
      Src = DAG.getNode(ISD::ZERO_EXTEND, dl, MVT::i32, Src);

    Entry.Node = Src;
    Entry.Ty = Type::getInt32Ty(*DAG.getContext());
    Entry.IsSExt = false;
    Args.push_back(Entry);
  } else {
    Entry.Node = Src;
    Args.push_back(Entry);

    Entry.Node = Size;
    Args.push_back(Entry);
  }

  char const *FunctionNames[4][3] = {
    { "__aeabi_memcpy",  "__aeabi_memcpy4",  "__aeabi_memcpy8"  },
    { "__aeabi_memmove", "__aeabi_memmove4", "__aeabi_memmove8" },
    { "__aeabi_memset",  "__aeabi_memset4",  "__aeabi_memset8"  },
    { "__aeabi_memclr",  "__aeabi_memclr4",  "__aeabi_memclr8"  }
  };
  TargetLowering::CallLoweringInfo CLI(DAG);
  CLI.setDebugLoc(dl)
      .setChain(Chain)
      .setLibCallee(
          TLI->getLibcallCallingConv(LC), Type::getVoidTy(*DAG.getContext()),
          DAG.getExternalSymbol(FunctionNames[AEABILibcall][AlignVariant],
                                TLI->getPointerTy(DAG.getDataLayout())),
          std::move(Args))
      .setDiscardResult();
  std::pair<SDValue,SDValue> CallResult = TLI->LowerCallTo(CLI);

  return CallResult.second;
}

static bool shouldGenerateInlineTPLoop(const ARMSubtarget &Subtarget,
                                       const SelectionDAG &DAG,
                                       ConstantSDNode *ConstantSize,
                                       Align Alignment, bool IsMemcpy) {
  auto &F = DAG.getMachineFunction().getFunction();
  if (!EnableMemtransferTPLoop)
    return false;
  if (EnableMemtransferTPLoop == TPLoop::ForceEnabled)
    return true;
  // Do not generate inline TP loop if optimizations is disabled,
  // or if optimization for size (-Os or -Oz) is on.
  if (F.hasOptNone() || F.hasOptSize())
    return false;
  // If cli option is unset, for memset always generate inline TP.
  // For memcpy, check some conditions
  if (!IsMemcpy)
    return true;
  if (!ConstantSize && Alignment >= Align(4))
    return true;
  if (ConstantSize &&
      ConstantSize->getZExtValue() > Subtarget.getMaxInlineSizeThreshold() &&
      ConstantSize->getZExtValue() <
          Subtarget.getMaxMemcpyTPInlineSizeThreshold())
    return true;
  return false;
}

SDValue ARMSelectionDAGInfo::EmitTargetCodeForMemcpy(
    SelectionDAG &DAG, const SDLoc &dl, SDValue Chain, SDValue Dst, SDValue Src,
    SDValue Size, Align Alignment, bool isVolatile, bool AlwaysInline,
    MachinePointerInfo DstPtrInfo, MachinePointerInfo SrcPtrInfo) const {
  const ARMSubtarget &Subtarget =
      DAG.getMachineFunction().getSubtarget<ARMSubtarget>();
  ConstantSDNode *ConstantSize = dyn_cast<ConstantSDNode>(Size);

  if (Subtarget.hasMVEIntegerOps() &&
      shouldGenerateInlineTPLoop(Subtarget, DAG, ConstantSize, Alignment, true))
    return DAG.getNode(ARMISD::MEMCPYLOOP, dl, MVT::Other, Chain, Dst, Src,
                       DAG.getZExtOrTrunc(Size, dl, MVT::i32));

  // Do repeated 4-byte loads and stores. To be improved.
  // This requires 4-byte alignment.
  if (Alignment < Align(4))
    return SDValue();
  // This requires the copy size to be a constant, preferably
  // within a subtarget-specific limit.
  if (!ConstantSize)
    return EmitSpecializedLibcall(DAG, dl, Chain, Dst, Src, Size,
                                  Alignment.value(), RTLIB::MEMCPY);
  uint64_t SizeVal = ConstantSize->getZExtValue();
  if (!AlwaysInline && SizeVal > Subtarget.getMaxInlineSizeThreshold())
    return EmitSpecializedLibcall(DAG, dl, Chain, Dst, Src, Size,
                                  Alignment.value(), RTLIB::MEMCPY);

  unsigned BytesLeft = SizeVal & 3;
  unsigned NumMemOps = SizeVal >> 2;
  unsigned EmittedNumMemOps = 0;
  EVT VT = MVT::i32;
  unsigned VTSize = 4;
  unsigned i = 0;
  // Emit a maximum of 4 loads in Thumb1 since we have fewer registers
  const unsigned MaxLoadsInLDM = Subtarget.isThumb1Only() ? 4 : 6;
  SDValue TFOps[6];
  SDValue Loads[6];
  uint64_t SrcOff = 0, DstOff = 0;

  // FIXME: We should invent a VMEMCPY pseudo-instruction that lowers to
  // VLDM/VSTM and make this code emit it when appropriate. This would reduce
  // pressure on the general purpose registers. However this seems harder to map
  // onto the register allocator's view of the world.

  // The number of MEMCPY pseudo-instructions to emit. We use up to
  // MaxLoadsInLDM registers per mcopy, which will get lowered into ldm/stm
  // later on. This is a lower bound on the number of MEMCPY operations we must
  // emit.
  unsigned NumMEMCPYs = (NumMemOps + MaxLoadsInLDM - 1) / MaxLoadsInLDM;

  // Code size optimisation: do not inline memcpy if expansion results in
  // more instructions than the libary call.
  if (NumMEMCPYs > 1 && Subtarget.hasMinSize()) {
    return SDValue();
  }

  SDVTList VTs = DAG.getVTList(MVT::i32, MVT::i32, MVT::Other, MVT::Glue);

  for (unsigned I = 0; I != NumMEMCPYs; ++I) {
    // Evenly distribute registers among MEMCPY operations to reduce register
    // pressure.
    unsigned NextEmittedNumMemOps = NumMemOps * (I + 1) / NumMEMCPYs;
    unsigned NumRegs = NextEmittedNumMemOps - EmittedNumMemOps;

    Dst = DAG.getNode(ARMISD::MEMCPY, dl, VTs, Chain, Dst, Src,
                      DAG.getConstant(NumRegs, dl, MVT::i32));
    Src = Dst.getValue(1);
    Chain = Dst.getValue(2);

    DstPtrInfo = DstPtrInfo.getWithOffset(NumRegs * VTSize);
    SrcPtrInfo = SrcPtrInfo.getWithOffset(NumRegs * VTSize);

    EmittedNumMemOps = NextEmittedNumMemOps;
  }

  if (BytesLeft == 0)
    return Chain;

  // Issue loads / stores for the trailing (1 - 3) bytes.
  auto getRemainingValueType = [](unsigned BytesLeft) {
    return (BytesLeft >= 2) ? MVT::i16 : MVT::i8;
  };
  auto getRemainingSize = [](unsigned BytesLeft) {
    return (BytesLeft >= 2) ? 2 : 1;
  };

  unsigned BytesLeftSave = BytesLeft;
  i = 0;
  while (BytesLeft) {
    VT = getRemainingValueType(BytesLeft);
    VTSize = getRemainingSize(BytesLeft);
    Loads[i] = DAG.getLoad(VT, dl, Chain,
                           DAG.getNode(ISD::ADD, dl, MVT::i32, Src,
                                       DAG.getConstant(SrcOff, dl, MVT::i32)),
                           SrcPtrInfo.getWithOffset(SrcOff));
    TFOps[i] = Loads[i].getValue(1);
    ++i;
    SrcOff += VTSize;
    BytesLeft -= VTSize;
  }
  Chain = DAG.getNode(ISD::TokenFactor, dl, MVT::Other, ArrayRef(TFOps, i));

  i = 0;
  BytesLeft = BytesLeftSave;
  while (BytesLeft) {
    VT = getRemainingValueType(BytesLeft);
    VTSize = getRemainingSize(BytesLeft);
    TFOps[i] = DAG.getStore(Chain, dl, Loads[i],
                            DAG.getNode(ISD::ADD, dl, MVT::i32, Dst,
                                        DAG.getConstant(DstOff, dl, MVT::i32)),
                            DstPtrInfo.getWithOffset(DstOff));
    ++i;
    DstOff += VTSize;
    BytesLeft -= VTSize;
  }
  return DAG.getNode(ISD::TokenFactor, dl, MVT::Other, ArrayRef(TFOps, i));
}

SDValue ARMSelectionDAGInfo::EmitTargetCodeForMemmove(
    SelectionDAG &DAG, const SDLoc &dl, SDValue Chain, SDValue Dst, SDValue Src,
    SDValue Size, Align Alignment, bool isVolatile,
    MachinePointerInfo DstPtrInfo, MachinePointerInfo SrcPtrInfo) const {
  return EmitSpecializedLibcall(DAG, dl, Chain, Dst, Src, Size,
                                Alignment.value(), RTLIB::MEMMOVE);
}

SDValue ARMSelectionDAGInfo::EmitTargetCodeForMemset(
    SelectionDAG &DAG, const SDLoc &dl, SDValue Chain, SDValue Dst, SDValue Src,
    SDValue Size, Align Alignment, bool isVolatile, bool AlwaysInline,
    MachinePointerInfo DstPtrInfo) const {

  const ARMSubtarget &Subtarget =
      DAG.getMachineFunction().getSubtarget<ARMSubtarget>();

  ConstantSDNode *ConstantSize = dyn_cast<ConstantSDNode>(Size);

  // Generate TP loop for llvm.memset
  if (Subtarget.hasMVEIntegerOps() &&
      shouldGenerateInlineTPLoop(Subtarget, DAG, ConstantSize, Alignment,
                                 false)) {
    Src = DAG.getSplatBuildVector(MVT::v16i8, dl,
                                  DAG.getNode(ISD::TRUNCATE, dl, MVT::i8, Src));
    return DAG.getNode(ARMISD::MEMSETLOOP, dl, MVT::Other, Chain, Dst, Src,
                       DAG.getZExtOrTrunc(Size, dl, MVT::i32));
  }

  if (!AlwaysInline)
    return EmitSpecializedLibcall(DAG, dl, Chain, Dst, Src, Size,
                                  Alignment.value(), RTLIB::MEMSET);

  return SDValue();
}<|MERGE_RESOLUTION|>--- conflicted
+++ resolved
@@ -31,15 +31,8 @@
                           "conversion of memcpy to TP loop.")));
 
 bool ARMSelectionDAGInfo::isTargetMemoryOpcode(unsigned Opcode) const {
-<<<<<<< HEAD
-  if (Opcode >= ARMISD::FIRST_MEMORY_OPCODE &&
-      Opcode <= ARMISD::LAST_MEMORY_OPCODE)
-    return true;
-  return SelectionDAGTargetInfo::isTargetMemoryOpcode(Opcode);
-=======
   return Opcode >= ARMISD::FIRST_MEMORY_OPCODE &&
          Opcode <= ARMISD::LAST_MEMORY_OPCODE;
->>>>>>> 9ae92d70
 }
 
 // Emit, if possible, a specialized version of the given Libcall. Typically this
