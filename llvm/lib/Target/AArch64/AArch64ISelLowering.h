--- conflicted
+++ resolved
@@ -477,12 +477,8 @@
   MSRR,
 
   // Strict (exception-raising) floating point comparison
-<<<<<<< HEAD
-  STRICT_FCMP,
-=======
   FIRST_STRICTFP_OPCODE,
   STRICT_FCMP = FIRST_STRICTFP_OPCODE,
->>>>>>> 9ae92d70
   STRICT_FCMPE,
   LAST_STRICTFP_OPCODE = STRICT_FCMPE,
 
