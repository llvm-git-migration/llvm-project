--- conflicted
+++ resolved
@@ -16,631 +16,7 @@
 include "llvm/Target/Target.td"
 
 //===----------------------------------------------------------------------===//
-<<<<<<< HEAD
-// AArch64 Subtarget features.
-//
-
-// Each SubtargetFeature which corresponds to an Arm Architecture feature should
-// be annotated with the respective FEAT_ feature name from the Architecture
-// Reference Manual. If a SubtargetFeature enables instructions from multiple
-// Arm Architecture Features, it should list all the relevant features. Not all
-// FEAT_ features have a corresponding SubtargetFeature.
-
-def FeatureFPARMv8 : SubtargetFeature<"fp-armv8", "HasFPARMv8", "true",
-                                       "Enable ARMv8 FP (FEAT_FP)">;
-
-def FeatureNEON : SubtargetFeature<"neon", "HasNEON", "true",
-  "Enable Advanced SIMD instructions (FEAT_AdvSIMD)", [FeatureFPARMv8]>;
-
-def FeatureSM4 : SubtargetFeature<
-    "sm4", "HasSM4", "true",
-    "Enable SM3 and SM4 support (FEAT_SM4, FEAT_SM3)", [FeatureNEON]>;
-
-def FeatureSHA2 : SubtargetFeature<
-    "sha2", "HasSHA2", "true",
-    "Enable SHA1 and SHA256 support (FEAT_SHA1, FEAT_SHA256)", [FeatureNEON]>;
-
-def FeatureSHA3 : SubtargetFeature<
-    "sha3", "HasSHA3", "true",
-    "Enable SHA512 and SHA3 support (FEAT_SHA3, FEAT_SHA512)", [FeatureNEON, FeatureSHA2]>;
-
-def FeatureAES : SubtargetFeature<
-    "aes", "HasAES", "true",
-    "Enable AES support (FEAT_AES, FEAT_PMULL)", [FeatureNEON]>;
-
-// Crypto has been split up and any combination is now valid (see the
-// crypto definitions above). Also, crypto is now context sensitive:
-// it has a different meaning for e.g. Armv8.4 than it has for Armv8.2.
-// Therefore, we rely on Clang, the user interfacing tool, to pass on the
-// appropriate crypto options. But here in the backend, crypto has very little
-// meaning anymore. We kept the Crypto definition here for backward
-// compatibility, and now imply features SHA2 and AES, which was the
-// "traditional" meaning of Crypto.
-def FeatureCrypto : SubtargetFeature<"crypto", "HasCrypto", "true",
-  "Enable cryptographic instructions", [FeatureNEON, FeatureSHA2, FeatureAES]>;
-
-def FeatureCRC : SubtargetFeature<"crc", "HasCRC", "true",
-  "Enable ARMv8 CRC-32 checksum instructions (FEAT_CRC32)">;
-
-def FeatureRAS : SubtargetFeature<"ras", "HasRAS", "true",
-  "Enable ARMv8 Reliability, Availability and Serviceability Extensions (FEAT_RAS, FEAT_RASv1p1)">;
-
-def FeatureRASv2 : SubtargetFeature<"rasv2", "HasRASv2", "true",
-  "Enable ARMv8.9-A Reliability, Availability and Serviceability Extensions (FEAT_RASv2)",
-  [FeatureRAS]>;
-
-def FeatureLSE : SubtargetFeature<"lse", "HasLSE", "true",
-  "Enable ARMv8.1 Large System Extension (LSE) atomic instructions (FEAT_LSE)">;
-
-def FeatureLSE2 : SubtargetFeature<"lse2", "HasLSE2", "true",
-  "Enable ARMv8.4 Large System Extension 2 (LSE2) atomicity rules (FEAT_LSE2)">;
-
-def FeatureOutlineAtomics : SubtargetFeature<"outline-atomics", "OutlineAtomics", "true",
-  "Enable out of line atomics to support LSE instructions">;
-
-def FeatureFMV : SubtargetFeature<"fmv", "HasFMV", "true",
-  "Enable Function Multi Versioning support.">;
-
-def FeatureRDM : SubtargetFeature<"rdm", "HasRDM", "true",
-  "Enable ARMv8.1 Rounding Double Multiply Add/Subtract instructions (FEAT_RDM)",
-  [FeatureNEON]>;
-
-def FeaturePAN : SubtargetFeature<
-    "pan", "HasPAN", "true",
-    "Enables ARM v8.1 Privileged Access-Never extension (FEAT_PAN)">;
-
-def FeatureLOR : SubtargetFeature<
-    "lor", "HasLOR", "true",
-    "Enables ARM v8.1 Limited Ordering Regions extension (FEAT_LOR)">;
-
-def FeatureCONTEXTIDREL2 : SubtargetFeature<"CONTEXTIDREL2", "HasCONTEXTIDREL2",
-    "true", "Enable RW operand CONTEXTIDR_EL2" >;
-
-def FeatureVH : SubtargetFeature<"vh", "HasVH", "true",
-    "Enables ARM v8.1 Virtual Host extension (FEAT_VHE)", [FeatureCONTEXTIDREL2] >;
-
-// This SubtargetFeature is special. It controls only whether codegen will turn
-// `llvm.readcyclecounter()` into an access to a PMUv3 System Register. The
-// `FEAT_PMUv3*` system registers are always available for assembly/disassembly.
-def FeaturePerfMon : SubtargetFeature<"perfmon", "HasPerfMon", "true",
-  "Enable Code Generation for ARMv8 PMUv3 Performance Monitors extension (FEAT_PMUv3)">;
-
-def FeatureFullFP16 : SubtargetFeature<"fullfp16", "HasFullFP16", "true",
-  "Full FP16 (FEAT_FP16)", [FeatureFPARMv8]>;
-
-def FeatureFP16FML : SubtargetFeature<"fp16fml", "HasFP16FML", "true",
-  "Enable FP16 FML instructions (FEAT_FHM)", [FeatureFullFP16]>;
-
-def FeatureSPE : SubtargetFeature<"spe", "HasSPE", "true",
-  "Enable Statistical Profiling extension (FEAT_SPE)">;
-
-def FeaturePAN_RWV : SubtargetFeature<
-    "pan-rwv", "HasPAN_RWV", "true",
-    "Enable v8.2 PAN s1e1R and s1e1W Variants (FEAT_PAN2)",
-    [FeaturePAN]>;
-
-// UAO PState
-def FeaturePsUAO : SubtargetFeature< "uaops", "HasPsUAO", "true",
-    "Enable v8.2 UAO PState (FEAT_UAO)">;
-
-def FeatureCCPP : SubtargetFeature<"ccpp", "HasCCPP",
-    "true", "Enable v8.2 data Cache Clean to Point of Persistence (FEAT_DPB)" >;
-
-def FeatureSVE : SubtargetFeature<"sve", "HasSVE", "true",
-  "Enable Scalable Vector Extension (SVE) instructions (FEAT_SVE)", [FeatureFullFP16]>;
-
-def FeatureFPMR : SubtargetFeature<"fpmr", "HasFPMR", "true",
-  "Enable FPMR Register (FEAT_FPMR)">;
-
-def FeatureFP8 : SubtargetFeature<"fp8", "HasFP8", "true",
-  "Enable FP8 instructions (FEAT_FP8)">;
-
-// This flag is currently still labeled as Experimental, but when fully
-// implemented this should tell the compiler to use the zeroing pseudos to
-// benefit from the reverse instructions (e.g. SUB vs SUBR) if the inactive
-// lanes are known to be zero. The pseudos will then be expanded using the
-// MOVPRFX instruction to zero the inactive lanes. This feature should only be
-// enabled if MOVPRFX instructions are known to merge with the destructive
-// operations they prefix.
-//
-// This feature could similarly be extended to support cheap merging of _any_
-// value into the inactive lanes using the MOVPRFX instruction that uses
-// merging-predication.
-def FeatureExperimentalZeroingPseudos
-    : SubtargetFeature<"use-experimental-zeroing-pseudos",
-                       "UseExperimentalZeroingPseudos", "true",
-                       "Hint to the compiler that the MOVPRFX instruction is "
-                       "merged with destructive operations",
-                       []>;
-
-def FeatureUseScalarIncVL : SubtargetFeature<"use-scalar-inc-vl",
-  "UseScalarIncVL", "true", "Prefer inc/dec over add+cnt">;
-
-def FeatureBF16 : SubtargetFeature<"bf16", "HasBF16",
-    "true", "Enable BFloat16 Extension (FEAT_BF16)" >;
-
-def FeatureNoSVEFPLD1R : SubtargetFeature<"no-sve-fp-ld1r",
-  "NoSVEFPLD1R", "true", "Avoid using LD1RX instructions for FP">;
-
-def FeatureSVE2 : SubtargetFeature<"sve2", "HasSVE2", "true",
-  "Enable Scalable Vector Extension 2 (SVE2) instructions (FEAT_SVE2)",
-  [FeatureSVE, FeatureUseScalarIncVL]>;
-
-def FeatureSVE2AES : SubtargetFeature<"sve2-aes", "HasSVE2AES", "true",
-  "Enable AES SVE2 instructions (FEAT_SVE_AES, FEAT_SVE_PMULL128)",
-  [FeatureSVE2, FeatureAES]>;
-
-def FeatureSVE2SM4 : SubtargetFeature<"sve2-sm4", "HasSVE2SM4", "true",
-  "Enable SM4 SVE2 instructions (FEAT_SVE_SM4)", [FeatureSVE2, FeatureSM4]>;
-
-def FeatureSVE2SHA3 : SubtargetFeature<"sve2-sha3", "HasSVE2SHA3", "true",
-  "Enable SHA3 SVE2 instructions (FEAT_SVE_SHA3)", [FeatureSVE2, FeatureSHA3]>;
-
-def FeatureSVE2BitPerm : SubtargetFeature<"sve2-bitperm", "HasSVE2BitPerm", "true",
-  "Enable bit permutation SVE2 instructions (FEAT_SVE_BitPerm)", [FeatureSVE2]>;
-
-def FeatureSVE2p1: SubtargetFeature<"sve2p1", "HasSVE2p1", "true",
-  "Enable Scalable Vector Extension 2.1 instructions", [FeatureSVE2]>;
-
-def FeatureB16B16 : SubtargetFeature<"b16b16", "HasB16B16", "true",
-  "Enable SVE2.1 or SME2.1 non-widening BFloat16 to BFloat16 instructions (FEAT_B16B16)", [FeatureBF16]>;
-
-def FeatureZCRegMove : SubtargetFeature<"zcm", "HasZeroCycleRegMove", "true",
-                                        "Has zero-cycle register moves">;
-
-def FeatureZCZeroingGP : SubtargetFeature<"zcz-gp", "HasZeroCycleZeroingGP", "true",
-                                        "Has zero-cycle zeroing instructions for generic registers">;
-
-// It is generally beneficial to rewrite "fmov s0, wzr" to "movi d0, #0".
-// as movi is more efficient across all cores. Newer cores can eliminate
-// fmovs early and there is no difference with movi, but this not true for
-// all implementations.
-def FeatureNoZCZeroingFP : SubtargetFeature<"no-zcz-fp", "HasZeroCycleZeroingFP", "false",
-                                        "Has no zero-cycle zeroing instructions for FP registers">;
-
-def FeatureZCZeroing : SubtargetFeature<"zcz", "HasZeroCycleZeroing", "true",
-                                        "Has zero-cycle zeroing instructions",
-                                        [FeatureZCZeroingGP]>;
-
-/// ... but the floating-point version doesn't quite work in rare cases on older
-/// CPUs.
-def FeatureZCZeroingFPWorkaround : SubtargetFeature<"zcz-fp-workaround",
-    "HasZeroCycleZeroingFPWorkaround", "true",
-    "The zero-cycle floating-point zeroing instruction has a bug">;
-
-def FeatureStrictAlign : SubtargetFeature<"strict-align",
-                                          "RequiresStrictAlign", "true",
-                                          "Disallow all unaligned memory "
-                                          "access">;
-
-foreach i = {1-7,9-15,18,20-28,30} in
-    def FeatureReserveX#i : SubtargetFeature<"reserve-x"#i, "ReserveXRegister["#i#"]", "true",
-                                             "Reserve X"#i#", making it unavailable "
-                                             "as a GPR">;
-
-foreach i = {8-15,18} in
-    def FeatureCallSavedX#i : SubtargetFeature<"call-saved-x"#i,
-         "CustomCallSavedXRegs["#i#"]", "true", "Make X"#i#" callee saved.">;
-
-def FeatureBalanceFPOps : SubtargetFeature<"balance-fp-ops", "BalanceFPOps",
-    "true",
-    "balance mix of odd and even D-registers for fp multiply(-accumulate) ops">;
-
-def FeaturePredictableSelectIsExpensive : SubtargetFeature<
-    "predictable-select-expensive", "PredictableSelectIsExpensive", "true",
-    "Prefer likely predicted branches over selects">;
-
-def FeatureEnableSelectOptimize : SubtargetFeature<
-    "enable-select-opt", "EnableSelectOptimize", "true",
-    "Enable the select optimize pass for select loop heuristics">;
-
-def FeatureExynosCheapAsMoveHandling : SubtargetFeature<"exynos-cheap-as-move",
-    "HasExynosCheapAsMoveHandling", "true",
-    "Use Exynos specific handling of cheap instructions">;
-
-def FeaturePostRAScheduler : SubtargetFeature<"use-postra-scheduler",
-    "UsePostRAScheduler", "true", "Schedule again after register allocation">;
-
-def FeatureSlowMisaligned128Store : SubtargetFeature<"slow-misaligned-128store",
-    "IsMisaligned128StoreSlow", "true", "Misaligned 128 bit stores are slow">;
-
-def FeatureSlowPaired128 : SubtargetFeature<"slow-paired-128",
-    "IsPaired128Slow", "true", "Paired 128 bit loads and stores are slow">;
-
-def FeatureAscendStoreAddress : SubtargetFeature<"ascend-store-address",
-    "IsStoreAddressAscend", "true",
-    "Schedule vector stores by ascending address">;
-
-def FeatureSlowSTRQro : SubtargetFeature<"slow-strqro-store", "IsSTRQroSlow",
-    "true", "STR of Q register with register offset is slow">;
-
-def FeatureAlternateSExtLoadCVTF32Pattern : SubtargetFeature<
-    "alternate-sextload-cvt-f32-pattern", "UseAlternateSExtLoadCVTF32Pattern",
-    "true", "Use alternative pattern for sextload convert to f32">;
-
-def FeatureArithmeticBccFusion : SubtargetFeature<
-    "arith-bcc-fusion", "HasArithmeticBccFusion", "true",
-    "CPU fuses arithmetic+bcc operations">;
-
-def FeatureArithmeticCbzFusion : SubtargetFeature<
-    "arith-cbz-fusion", "HasArithmeticCbzFusion", "true",
-    "CPU fuses arithmetic + cbz/cbnz operations">;
-
-def FeatureCmpBccFusion : SubtargetFeature<
-    "cmp-bcc-fusion", "HasCmpBccFusion", "true",
-    "CPU fuses cmp+bcc operations">;
-
-def FeatureFuseAddress : SubtargetFeature<
-    "fuse-address", "HasFuseAddress", "true",
-    "CPU fuses address generation and memory operations">;
-
-def FeatureFuseAES : SubtargetFeature<
-    "fuse-aes", "HasFuseAES", "true",
-    "CPU fuses AES crypto operations">;
-
-def FeatureFuseArithmeticLogic : SubtargetFeature<
-    "fuse-arith-logic", "HasFuseArithmeticLogic", "true",
-    "CPU fuses arithmetic and logic operations">;
-
-def FeatureFuseCCSelect : SubtargetFeature<
-    "fuse-csel", "HasFuseCCSelect", "true",
-    "CPU fuses conditional select operations">;
-
-def FeatureFuseCryptoEOR : SubtargetFeature<
-    "fuse-crypto-eor", "HasFuseCryptoEOR", "true",
-    "CPU fuses AES/PMULL and EOR operations">;
-
-def FeatureFuseAdrpAdd : SubtargetFeature<
-    "fuse-adrp-add", "HasFuseAdrpAdd", "true",
-    "CPU fuses adrp+add operations">;
-
-def FeatureFuseLiterals : SubtargetFeature<
-    "fuse-literals", "HasFuseLiterals", "true",
-    "CPU fuses literal generation operations">;
-
-def FeatureFuseAddSub2RegAndConstOne : SubtargetFeature<
-   "fuse-addsub-2reg-const1", "HasFuseAddSub2RegAndConstOne", "true",
-   "CPU fuses (a + b + 1) and (a - b - 1)">;
-
-def FeatureDisableLatencySchedHeuristic : SubtargetFeature<
-    "disable-latency-sched-heuristic", "DisableLatencySchedHeuristic", "true",
-    "Disable latency scheduling heuristic">;
-
-def FeatureStorePairSuppress : SubtargetFeature<
-    "store-pair-suppress", "EnableStorePairSuppress", "true",
-    "Enable Store Pair Suppression heuristics">;
-
-def FeatureForce32BitJumpTables
-   : SubtargetFeature<"force-32bit-jump-tables", "Force32BitJumpTables", "true",
-                      "Force jump table entries to be 32-bits wide except at MinSize">;
-
-def FeatureRCPC : SubtargetFeature<"rcpc", "HasRCPC", "true",
-                                   "Enable support for RCPC extension (FEAT_LRCPC)">;
-
-def FeatureUseRSqrt : SubtargetFeature<
-    "use-reciprocal-square-root", "UseRSqrt", "true",
-    "Use the reciprocal square root approximation">;
-
-def FeatureDotProd : SubtargetFeature<
-    "dotprod", "HasDotProd", "true",
-    "Enable dot product support (FEAT_DotProd)", [FeatureNEON]>;
-
-def FeaturePAuth : SubtargetFeature<
-    "pauth", "HasPAuth", "true",
-    "Enable v8.3-A Pointer Authentication extension (FEAT_PAuth)">;
-
-def FeatureJS : SubtargetFeature<
-    "jsconv", "HasJS", "true",
-    "Enable v8.3-A JavaScript FP conversion instructions (FEAT_JSCVT)",
-    [FeatureFPARMv8]>;
-
-def FeatureCCIDX : SubtargetFeature<
-    "ccidx", "HasCCIDX", "true",
-    "Enable v8.3-A Extend of the CCSIDR number of sets (FEAT_CCIDX)">;
-
-def FeatureComplxNum : SubtargetFeature<
-    "complxnum", "HasComplxNum", "true",
-    "Enable v8.3-A Floating-point complex number support (FEAT_FCMA)",
-    [FeatureNEON]>;
-
-def FeatureNV : SubtargetFeature<
-    "nv", "HasNV", "true",
-    "Enable v8.4-A Nested Virtualization Enchancement (FEAT_NV, FEAT_NV2)">;
-
-def FeatureMPAM : SubtargetFeature<
-    "mpam", "HasMPAM", "true",
-    "Enable v8.4-A Memory system Partitioning and Monitoring extension (FEAT_MPAM)">;
-
-def FeatureDIT : SubtargetFeature<
-    "dit", "HasDIT", "true",
-    "Enable v8.4-A Data Independent Timing instructions (FEAT_DIT)">;
-
-def FeatureTRACEV8_4 : SubtargetFeature<
-    "tracev8.4", "HasTRACEV8_4", "true",
-    "Enable v8.4-A Trace extension (FEAT_TRF)">;
-
-def FeatureAM : SubtargetFeature<
-    "am", "HasAM", "true",
-    "Enable v8.4-A Activity Monitors extension (FEAT_AMUv1)">;
-
-def FeatureAMVS : SubtargetFeature<
-    "amvs", "HasAMVS", "true",
-    "Enable v8.6-A Activity Monitors Virtualization support (FEAT_AMUv1p1)",
-    [FeatureAM]>;
-
-def FeatureSEL2 : SubtargetFeature<
-    "sel2", "HasSEL2", "true",
-    "Enable v8.4-A Secure Exception Level 2 extension (FEAT_SEL2)">;
-
-def FeatureTLB_RMI : SubtargetFeature<
-    "tlb-rmi", "HasTLB_RMI", "true",
-    "Enable v8.4-A TLB Range and Maintenance Instructions (FEAT_TLBIOS, FEAT_TLBIRANGE)">;
-
-def FeatureFlagM : SubtargetFeature<
-    "flagm", "HasFlagM", "true",
-    "Enable v8.4-A Flag Manipulation Instructions (FEAT_FlagM)">;
-
-// 8.4 RCPC enchancements: LDAPR & STLR instructions with Immediate Offset
-def FeatureRCPC_IMMO : SubtargetFeature<"rcpc-immo", "HasRCPC_IMMO", "true",
-    "Enable v8.4-A RCPC instructions with Immediate Offsets (FEAT_LRCPC2)",
-    [FeatureRCPC]>;
-
-def FeatureNoNegativeImmediates : SubtargetFeature<"no-neg-immediates",
-                                        "NegativeImmediates", "false",
-                                        "Convert immediates and instructions "
-                                        "to their negated or complemented "
-                                        "equivalent when the immediate does "
-                                        "not fit in the encoding.">;
-
-def FeatureAddrLSLFast : SubtargetFeature<
-    "addr-lsl-fast", "HasAddrLSLFast", "true",
-    "Address operands with logical shift of up to 3 places are cheap">;
-
-def FeatureALULSLFast : SubtargetFeature<
-    "alu-lsl-fast", "HasALULSLFast", "true",
-    "Add/Sub operations with lsl shift <= 4 are cheap">;
-
-def FeatureAggressiveFMA :
-  SubtargetFeature<"aggressive-fma",
-                   "HasAggressiveFMA",
-                   "true",
-                   "Enable Aggressive FMA for floating-point.">;
-
-def FeatureAltFPCmp : SubtargetFeature<"altnzcv", "HasAlternativeNZCV", "true",
-  "Enable alternative NZCV format for floating point comparisons (FEAT_FlagM2)">;
-
-def FeatureFRInt3264 : SubtargetFeature<"fptoint", "HasFRInt3264", "true",
-  "Enable FRInt[32|64][Z|X] instructions that round a floating-point number to "
-  "an integer (in FP format) forcing it to fit into a 32- or 64-bit int (FEAT_FRINTTS)" >;
-
-def FeatureSpecRestrict : SubtargetFeature<"specrestrict", "HasSpecRestrict",
-  "true", "Enable architectural speculation restriction (FEAT_CSV2_2)">;
-
-def FeatureSB : SubtargetFeature<"sb", "HasSB",
-  "true", "Enable v8.5 Speculation Barrier (FEAT_SB)" >;
-
-def FeatureSSBS : SubtargetFeature<"ssbs", "HasSSBS",
-  "true", "Enable Speculative Store Bypass Safe bit (FEAT_SSBS, FEAT_SSBS2)" >;
-
-def FeaturePredRes : SubtargetFeature<"predres", "HasPredRes", "true",
-  "Enable v8.5a execution and data prediction invalidation instructions (FEAT_SPECRES)" >;
-
-def FeatureCacheDeepPersist : SubtargetFeature<"ccdp", "HasCCDP",
-    "true", "Enable v8.5 Cache Clean to Point of Deep Persistence (FEAT_DPB2)" >;
-
-def FeatureBranchTargetId : SubtargetFeature<"bti", "HasBTI",
-    "true", "Enable Branch Target Identification (FEAT_BTI)" >;
-
-def FeatureRandGen : SubtargetFeature<"rand", "HasRandGen",
-    "true", "Enable Random Number generation instructions (FEAT_RNG)" >;
-
-def FeatureMTE : SubtargetFeature<"mte", "HasMTE",
-    "true", "Enable Memory Tagging Extension (FEAT_MTE, FEAT_MTE2)" >;
-
-def FeatureTRBE : SubtargetFeature<"trbe", "HasTRBE",
-    "true", "Enable Trace Buffer Extension (FEAT_TRBE)">;
-
-def FeatureETE : SubtargetFeature<"ete", "HasETE",
-    "true", "Enable Embedded Trace Extension (FEAT_ETE)",
-    [FeatureTRBE]>;
-
-def FeatureTME : SubtargetFeature<"tme", "HasTME",
-    "true", "Enable Transactional Memory Extension (FEAT_TME)" >;
-
-def FeatureTaggedGlobals : SubtargetFeature<"tagged-globals",
-    "AllowTaggedGlobals",
-    "true", "Use an instruction sequence for taking the address of a global "
-    "that allows a memory tag in the upper address bits">;
-
-def FeatureMatMulInt8 : SubtargetFeature<"i8mm", "HasMatMulInt8",
-    "true", "Enable Matrix Multiply Int8 Extension (FEAT_I8MM)">;
-
-def FeatureMatMulFP32 : SubtargetFeature<"f32mm", "HasMatMulFP32",
-    "true", "Enable Matrix Multiply FP32 Extension (FEAT_F32MM)", [FeatureSVE]>;
-
-def FeatureMatMulFP64 : SubtargetFeature<"f64mm", "HasMatMulFP64",
-    "true", "Enable Matrix Multiply FP64 Extension (FEAT_F64MM)", [FeatureSVE]>;
-
-def FeatureFPAC : SubtargetFeature<"fpac", "HasFPAC",
-    "true", "Enable Armv8.6-A Pointer Authentication Faulting enhancement">;
-
-def FeatureXS : SubtargetFeature<"xs", "HasXS",
-    "true", "Enable Armv8.7-A limited-TLB-maintenance instruction (FEAT_XS)">;
-
-def FeatureWFxT : SubtargetFeature<"wfxt", "HasWFxT",
-    "true", "Enable Armv8.7-A WFET and WFIT instruction (FEAT_WFxT)">;
-
-def FeatureHCX : SubtargetFeature<
-    "hcx", "HasHCX", "true", "Enable Armv8.7-A HCRX_EL2 system register (FEAT_HCX)">;
-
-def FeatureLS64 : SubtargetFeature<"ls64", "HasLS64",
-    "true", "Enable Armv8.7-A LD64B/ST64B Accelerator Extension (FEAT_LS64, FEAT_LS64_V, FEAT_LS64_ACCDATA)">;
-
-def FeatureHBC : SubtargetFeature<"hbc", "HasHBC",
-    "true", "Enable Armv8.8-A Hinted Conditional Branches Extension (FEAT_HBC)">;
-
-def FeatureMOPS : SubtargetFeature<"mops", "HasMOPS",
-    "true", "Enable Armv8.8-A memcpy and memset acceleration instructions (FEAT_MOPS)">;
-
-def FeatureNMI : SubtargetFeature<"nmi", "HasNMI",
-    "true", "Enable Armv8.8-A Non-maskable Interrupts (FEAT_NMI, FEAT_GICv3_NMI)">;
-
-def FeatureBRBE : SubtargetFeature<"brbe", "HasBRBE",
-    "true", "Enable Branch Record Buffer Extension (FEAT_BRBE)">;
-
-def FeatureSPE_EEF : SubtargetFeature<"spe-eef", "HasSPE_EEF",
-    "true", "Enable extra register in the Statistical Profiling Extension (FEAT_SPEv1p2)">;
-
-def FeatureFineGrainedTraps : SubtargetFeature<"fgt", "HasFineGrainedTraps",
-    "true", "Enable fine grained virtualization traps extension (FEAT_FGT)">;
-
-def FeatureEnhancedCounterVirtualization :
-      SubtargetFeature<"ecv", "HasEnhancedCounterVirtualization",
-      "true", "Enable enhanced counter virtualization extension (FEAT_ECV)">;
-
-def FeatureRME : SubtargetFeature<"rme", "HasRME",
-    "true", "Enable Realm Management Extension (FEAT_RME)">;
-
-def FeatureSME : SubtargetFeature<"sme", "HasSME", "true",
-  "Enable Scalable Matrix Extension (SME) (FEAT_SME)", [FeatureBF16, FeatureUseScalarIncVL]>;
-
-def FeatureSMEF64F64 : SubtargetFeature<"sme-f64f64", "HasSMEF64F64", "true",
-  "Enable Scalable Matrix Extension (SME) F64F64 instructions (FEAT_SME_F64F64)", [FeatureSME]>;
-
-def FeatureSMEI16I64 : SubtargetFeature<"sme-i16i64", "HasSMEI16I64", "true",
-  "Enable Scalable Matrix Extension (SME) I16I64 instructions (FEAT_SME_I16I64)", [FeatureSME]>;
-
-def FeatureSMEF16F16 : SubtargetFeature<"sme-f16f16", "HasSMEF16F16", "true",
-  "Enable SME2.1 non-widening Float16 instructions (FEAT_SME_F16F16)", []>;
-
-def FeatureSMEFA64 : SubtargetFeature<"sme-fa64", "HasSMEFA64", "true",
-  "Enable the full A64 instruction set in streaming SVE mode (FEAT_SME_FA64)", [FeatureSME, FeatureSVE2]>;
-
-def FeatureSME2 : SubtargetFeature<"sme2", "HasSME2", "true",
-  "Enable Scalable Matrix Extension 2 (SME2) instructions", [FeatureSME]>;
-
-def FeatureSME2p1 : SubtargetFeature<"sme2p1", "HasSME2p1", "true",
-  "Enable Scalable Matrix Extension 2.1 (FEAT_SME2p1) instructions", [FeatureSME2]>;
-
-def FeatureFAMINMAX: SubtargetFeature<"faminmax", "HasFAMINMAX", "true",
-   "Enable FAMIN and FAMAX instructions (FEAT_FAMINMAX)">;
-
-def FeatureFP8FMA : SubtargetFeature<"fp8fma", "HasFP8FMA", "true",
-  "Enable fp8 multiply-add instructions (FEAT_FP8FMA)">;
-
-def FeatureSSVE_FP8FMA : SubtargetFeature<"ssve-fp8fma", "HasSSVE_FP8FMA", "true",
-  "Enable SVE2 fp8 multiply-add instructions (FEAT_SSVE_FP8FMA)", [FeatureSME2]>;
-
-def FeatureFP8DOT2: SubtargetFeature<"fp8dot2", "HasFP8DOT2", "true",
-   "Enable fp8 2-way dot instructions (FEAT_FP8DOT2)">;
-
-def FeatureSSVE_FP8DOT2 : SubtargetFeature<"ssve-fp8dot2", "HasSSVE_FP8DOT2", "true",
-  "Enable SVE2 fp8 2-way dot product instructions (FEAT_SSVE_FP8DOT2)", [FeatureSME2]>;
-
-def FeatureFP8DOT4: SubtargetFeature<"fp8dot4", "HasFP8DOT4", "true",
-   "Enable fp8 4-way dot instructions (FEAT_FP8DOT4)">;
-
-def FeatureSSVE_FP8DOT4 : SubtargetFeature<"ssve-fp8dot4", "HasSSVE_FP8DOT4", "true",
-  "Enable SVE2 fp8 4-way dot product instructions (FEAT_SSVE_FP8DOT4)", [FeatureSME2]>;
-def FeatureLUT: SubtargetFeature<"lut", "HasLUT", "true",
-   "Enable Lookup Table instructions (FEAT_LUT)">;
-
-def FeatureSME_LUTv2 : SubtargetFeature<"sme-lutv2", "HasSME_LUTv2", "true",
-  "Enable Scalable Matrix Extension (SME) LUTv2 instructions (FEAT_SME_LUTv2)">;
-
-def FeatureSMEF8F16 : SubtargetFeature<"sme-f8f16", "HasSMEF8F16", "true",
-  "Enable Scalable Matrix Extension (SME) F8F16 instructions(FEAT_SME_F8F16)", [FeatureSME2, FeatureFP8]>;
-
-def FeatureSMEF8F32 : SubtargetFeature<"sme-f8f32", "HasSMEF8F32", "true",
-  "Enable Scalable Matrix Extension (SME) F8F32 instructions (FEAT_SME_F8F32)", [FeatureSME2, FeatureFP8]>;
-
-def FeatureAppleA7SysReg  : SubtargetFeature<"apple-a7-sysreg", "HasAppleA7SysReg", "true",
-  "Apple A7 (the CPU formerly known as Cyclone)">;
-
-def FeatureEL2VMSA : SubtargetFeature<"el2vmsa", "HasEL2VMSA", "true",
-  "Enable Exception Level 2 Virtual Memory System Architecture">;
-
-def FeatureEL3 : SubtargetFeature<"el3", "HasEL3", "true",
-  "Enable Exception Level 3">;
-
-def FeatureCSSC : SubtargetFeature<"cssc", "HasCSSC", "true",
-  "Enable Common Short Sequence Compression (CSSC) instructions (FEAT_CSSC)">;
-
-def FeatureFixCortexA53_835769 : SubtargetFeature<"fix-cortex-a53-835769",
-  "FixCortexA53_835769", "true", "Mitigate Cortex-A53 Erratum 835769">;
-
-def FeatureNoBTIAtReturnTwice : SubtargetFeature<"no-bti-at-return-twice",
-                                                 "NoBTIAtReturnTwice", "true",
-                                                 "Don't place a BTI instruction "
-                                                 "after a return-twice">;
-
-def FeatureCHK : SubtargetFeature<"chk", "HasCHK",
-    "true", "Enable Armv8.0-A Check Feature Status Extension (FEAT_CHK)">;
-
-def FeatureGCS : SubtargetFeature<"gcs", "HasGCS",
-    "true", "Enable Armv9.4-A Guarded Call Stack Extension", [FeatureCHK]>;
-
-def FeatureCLRBHB : SubtargetFeature<"clrbhb", "HasCLRBHB",
-    "true", "Enable Clear BHB instruction (FEAT_CLRBHB)">;
-
-def FeaturePRFM_SLC : SubtargetFeature<"prfm-slc-target", "HasPRFM_SLC",
-    "true", "Enable SLC target for PRFM instruction">;
-
-def FeatureSPECRES2 : SubtargetFeature<"specres2", "HasSPECRES2",
-    "true", "Enable Speculation Restriction Instruction (FEAT_SPECRES2)",
-    [FeaturePredRes]>;
-
-def FeatureMEC : SubtargetFeature<"mec", "HasMEC",
-    "true", "Enable Memory Encryption Contexts Extension", [FeatureRME]>;
-
-def FeatureITE : SubtargetFeature<"ite", "HasITE",
-    "true", "Enable Armv9.4-A Instrumentation Extension FEAT_ITE", [FeatureETE,
-    FeatureTRBE]>;
-
-def FeatureRCPC3 : SubtargetFeature<"rcpc3", "HasRCPC3",
-    "true", "Enable Armv8.9-A RCPC instructions for A64 and Advanced SIMD and floating-point instruction set (FEAT_LRCPC3)",
-    [FeatureRCPC_IMMO]>;
-
-def FeatureTHE : SubtargetFeature<"the", "HasTHE",
-    "true", "Enable Armv8.9-A Translation Hardening Extension (FEAT_THE)">;
-
-def FeatureLSE128 : SubtargetFeature<"lse128", "HasLSE128",
-    "true", "Enable Armv9.4-A 128-bit Atomic Instructions (FEAT_LSE128)",
-    [FeatureLSE]>;
-
-// FEAT_D128, FEAT_LVA3, FEAT_SYSREG128, and FEAT_SYSINSTR128 are mutually implicit.
-// Therefore group them all under a single feature flag, d128:
-def FeatureD128 : SubtargetFeature<"d128", "HasD128",
-    "true", "Enable Armv9.4-A 128-bit Page Table Descriptors, System Registers "
-    "and Instructions (FEAT_D128, FEAT_LVA3, FEAT_SYSREG128, FEAT_SYSINSTR128)",
-    [FeatureLSE128]>;
-
-def FeatureDisableLdp : SubtargetFeature<"disable-ldp", "HasDisableLdp",
-    "true", "Do not emit ldp">;
-
-def FeatureDisableStp : SubtargetFeature<"disable-stp", "HasDisableStp",
-    "true", "Do not emit stp">;
-
-def FeatureLdpAlignedOnly : SubtargetFeature<"ldp-aligned-only", "HasLdpAlignedOnly",
-    "true", "In order to emit ldp, first check if the load will be aligned to 2 * element_size">;
-
-def FeatureStpAlignedOnly : SubtargetFeature<"stp-aligned-only", "HasStpAlignedOnly",
-    "true", "In order to emit stp, first check if the store will be aligned to 2 * element_size">;
-
-// AArch64 2023 Architecture Extensions (v9.5-A)
-
-def FeatureCPA : SubtargetFeature<"cpa", "HasCPA", "true",
-    "Enable Armv9.5-A Checked Pointer Arithmetic (FEAT_CPA)">;
-
-def FeaturePAuthLR : SubtargetFeature<"pauth-lr", "HasPAuthLR",
-    "true", "Enable Armv9.5-A PAC enhancements (FEAT_PAuth_LR)">;
-
-def FeatureTLBIW : SubtargetFeature<"tlbiw", "HasTLBIW", "true",
-  "Enable ARMv9.5-A TLBI VMALL for Dirty State (FEAT_TLBIW)">;
-
-=======
 // Subtarget features.
->>>>>>> 34ae2265
 //===----------------------------------------------------------------------===//
 include "AArch64Features.td"
 
