--- conflicted
+++ resolved
@@ -6718,7 +6718,6 @@
 multiclass SIMDAcrossLaneLongReductionIntrinsic<string Opc, SDPatternOperator addlv> {
   def : Pat<(v4i32 (addlv (v8i8 V64:$Rn))),
             (v4i32 (SUBREG_TO_REG (i64 0), (!cast<Instruction>(Opc#"v8i8v") V64:$Rn), hsub))>;
-<<<<<<< HEAD
 
   def : Pat<(v4i32 (addlv (v4i16 V64:$Rn))),
             (v4i32 (SUBREG_TO_REG (i64 0), (!cast<Instruction>(Opc#"v4i16v") V64:$Rn), ssub))>;
@@ -6726,15 +6725,6 @@
   def : Pat<(v4i32 (addlv (v16i8 V128:$Rn))),
             (v4i32 (SUBREG_TO_REG (i64 0), (!cast<Instruction>(Opc#"v16i8v") V128:$Rn), hsub))>;
 
-=======
-
-  def : Pat<(v4i32 (addlv (v4i16 V64:$Rn))),
-            (v4i32 (SUBREG_TO_REG (i64 0), (!cast<Instruction>(Opc#"v4i16v") V64:$Rn), ssub))>;
-
-  def : Pat<(v4i32 (addlv (v16i8 V128:$Rn))),
-            (v4i32 (SUBREG_TO_REG (i64 0), (!cast<Instruction>(Opc#"v16i8v") V128:$Rn), hsub))>;
-
->>>>>>> faf555f9
   def : Pat<(v4i32 (addlv (v8i16 V128:$Rn))),
             (v4i32 (SUBREG_TO_REG (i64 0), (!cast<Instruction>(Opc#"v8i16v") V128:$Rn), ssub))>;
 
