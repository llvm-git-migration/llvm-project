--- conflicted
+++ resolved
@@ -2649,17 +2649,6 @@
   return I->second;
 }
 
-<<<<<<< HEAD
-void InnerLoopVectorizer::createInductionBypassValues(
-    const SCEV2ValueTy &ExpandedSCEVs, Value *MainVectorTripCount) {
-  assert(MainVectorTripCount && "Must have bypass information");
-
-  for (const auto &InductionEntry : Legal->getInductionVars()) {
-    PHINode *OrigPhi = InductionEntry.first;
-    const InductionDescriptor &II = InductionEntry.second;
-    createInductionBypassValue(OrigPhi, II, getExpandedStep(II, ExpandedSCEVs),
-                               MainVectorTripCount);
-=======
 /// Knowing that loop \p L executes a single vector iteration, add instructions
 /// that will get simplified and thus should not have any cost to \p
 /// InstsToIgnore.
@@ -2683,47 +2672,16 @@
   }
 }
 
-void InnerLoopVectorizer::createInductionResumeVPValues(
-    const SCEV2ValueTy &ExpandedSCEVs, Value *MainVectorTripCount,
-    SmallPtrSetImpl<PHINode *> *IVSubset) {
-  // We are going to resume the execution of the scalar loop.
-  // Go over all of the induction variable PHIs of the scalar loop header and
-  // fix their starting values, which depend on the counter of the last
-  // iteration of the vectorized loop. If we come from one of the
-  // LoopBypassBlocks then we need to start from the original start value.
-  // Otherwise we provide the trip count from the main vector loop.
-  VPBasicBlock *ScalarPHVPBB = Plan.getScalarPreheader();
-  VPBuilder ScalarPHBuilder(ScalarPHVPBB, ScalarPHVPBB->begin());
-  bool HasCanonical = false;
-  for (VPRecipeBase &R : *Plan.getScalarHeader()) {
-    auto *PhiR = cast<VPIRInstruction>(&R);
-    auto *Phi = dyn_cast<PHINode>(&PhiR->getInstruction());
-    if (!Phi)
-      break;
-    if (!Legal->getInductionVars().contains(Phi) ||
-        (IVSubset && !IVSubset->contains(Phi)))
-      continue;
-    const InductionDescriptor &II = Legal->getInductionVars().find(Phi)->second;
-    createInductionResumeVPValue(PhiR, II, getExpandedStep(II, ExpandedSCEVs),
-                                 LoopBypassBlocks, ScalarPHBuilder,
-                                 MainVectorTripCount);
-    auto *ConstStart = dyn_cast<ConstantInt>(II.getStartValue());
-    auto *ConstStep = II.getConstIntStepValue();
-    if (Phi->getType() == VectorTripCount->getType() && ConstStart &&
-        ConstStart->isZero() && ConstStep && ConstStep->isOne())
-      HasCanonical = true;
->>>>>>> a480d517
-  }
-
-  if (!IVSubset || HasCanonical)
-    return;
-  // When vectorizing the epilogue, create a resume phi for the canonical IV if
-  // no suitable resume phi was already created.
-  ScalarPHBuilder.createNaryOp(
-      VPInstruction::ResumePhi,
-      {&Plan.getVectorTripCount(),
-       Plan.getOrAddLiveIn(ConstantInt::get(VectorTripCount->getType(), 0))},
-      {}, "vec.epilog.resume.val");
+void InnerLoopVectorizer::createInductionBypassValues(
+    const SCEV2ValueTy &ExpandedSCEVs, Value *MainVectorTripCount) {
+  assert(MainVectorTripCount && "Must have bypass information");
+
+  for (const auto &InductionEntry : Legal->getInductionVars()) {
+    PHINode *OrigPhi = InductionEntry.first;
+    const InductionDescriptor &II = InductionEntry.second;
+    createInductionBypassValue(OrigPhi, II, getExpandedStep(II, ExpandedSCEVs),
+                               MainVectorTripCount);
+  }
 }
 
 BasicBlock *InnerLoopVectorizer::createVectorizedLoopSkeleton(
@@ -7886,24 +7844,9 @@
   // Generate the induction variable.
   EPI.VectorTripCount = getOrCreateVectorTripCount(LoopVectorPreHeader);
 
-<<<<<<< HEAD
-  return {LoopVectorPreHeader, nullptr};
-=======
-  // Generate VPValues and ResumePhi recipes for wide inductions in the epilogue
-  // plan only. Other inductions only need a resume value for the canonical
-  // induction, which will get created during epilogue skeleton construction.
-  SmallPtrSet<PHINode *, 4> WideIVs;
-  for (VPRecipeBase &H :
-       EPI.EpiloguePlan.getVectorLoopRegion()->getEntryBasicBlock()->phis()) {
-    if (auto *WideIV = dyn_cast<VPWidenIntOrFpInductionRecipe>(&H))
-      WideIVs.insert(WideIV->getPHINode());
-    else if (auto *PtrIV = dyn_cast<VPWidenPointerInductionRecipe>(&H))
-      WideIVs.insert(cast<PHINode>(PtrIV->getUnderlyingValue()));
-  }
   createInductionResumeVPValues(ExpandedSCEVs, nullptr, &WideIVs);
 
   return LoopVectorPreHeader;
->>>>>>> a480d517
 }
 
 void EpilogueVectorizerMainLoop::printDebugTracesAtStart() {
@@ -8067,40 +8010,6 @@
       Phi->removeIncomingValue(EPI.MemSafetyCheck);
   }
 
-<<<<<<< HEAD
-  // Generate a resume phi for the canonical induction of the vector epilogue
-  // and put it in the vector epilogue preheader, unless such a phi already
-  // exists there - and can be reused.
-  PHINode *EPResumeVal = nullptr;
-  Type *IdxTy = Legal->getWidestInductionType();
-  Value *TC = EPI.VectorTripCount;
-  Constant *Init = ConstantInt::get(IdxTy, 0);
-
-  for (PHINode &P : LoopVectorPreHeader->phis()) {
-    if (P.getType() == IdxTy &&
-        P.getIncomingValueForBlock(VecEpilogueIterationCountCheck) == TC &&
-        P.getIncomingValueForBlock(EPI.MainLoopIterationCountCheck) == Init) {
-      EPResumeVal = &P;
-      EPResumeVal->setName("vec.epilog.resume.val");
-      break;
-    }
-  }
-  if (!EPResumeVal) {
-    EPResumeVal = PHINode::Create(IdxTy, 2, "vec.epilog.resume.val");
-    EPResumeVal->insertBefore(LoopVectorPreHeader->getFirstNonPHIIt());
-    EPResumeVal->addIncoming(TC, VecEpilogueIterationCountCheck);
-    EPResumeVal->addIncoming(Init, EPI.MainLoopIterationCountCheck);
-  }
-
-  Value *VectorTripCount = getOrCreateVectorTripCount(LoopVectorPreHeader);
-  assert(VectorTripCount && "Expected valid arguments");
-
-  // Generate bypass values from the bypass blocks. Note that when the
-  // vectorized epilogue is skipped due to iteration count check, then the
-  // resume value for the induction variable comes from the trip count of the
-  // main vector loop, passed as the second argument.
-  createInductionBypassValues(ExpandedSCEVs, EPI.VectorTripCount);
-=======
   // Generate induction resume values. These variables save the new starting
   // indexes for the scalar loop. They are used to test if there are any tail
   // iterations left once the vector loop has completed.
@@ -8108,7 +8017,6 @@
   // check, then the resume value for the induction variable comes from
   // the trip count of the main vector loop, passed as the second argument.
   createInductionResumeVPValues(ExpandedSCEVs, EPI.VectorTripCount);
->>>>>>> a480d517
 
   return LoopVectorPreHeader;
 }
