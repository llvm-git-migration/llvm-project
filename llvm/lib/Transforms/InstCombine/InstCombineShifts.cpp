--- conflicted
+++ resolved
@@ -1463,7 +1463,6 @@
     if (match(Op0, m_NUWMul(m_Value(X), m_APInt(MulC)))) {
       if (BitWidth > 2 && (*MulC - 1).isPowerOf2() &&
           MulC->logBase2() == ShAmtC) {
-<<<<<<< HEAD
 
         // Look for a "splat" mul pattern - it replicates bits across each half
         // of a value, so a right shift is just a mask of the low bits:
@@ -1475,13 +1474,6 @@
             computeKnownBits(X, /* Depth */ 0, cast<Instruction>(Op0));
         if (KnownX.countMaxActiveBits() <= ShAmtC)
           return replaceInstUsesWith(I, X);
-=======
-        // Look for a "splat" mul pattern - it replicates bits across each half
-        // of a value, so a right shift is just a mask of the low bits:
-        // lshr i[2N] (mul nuw X, (2^N)+1), N --> and iN X, (2^N)-1
-        if (ShAmtC * 2 == BitWidth)
-          return BinaryOperator::CreateAnd(X, ConstantInt::get(Ty, *MulC - 2));
->>>>>>> 3082258d
 
         // lshr (mul nuw (X, 2^N + 1)), N -> add nuw (X, lshr(X, N))
         if (Op0->hasOneUse()) {
@@ -1522,19 +1514,6 @@
       }
     }
 
-<<<<<<< HEAD
-    // lshr (mul nsw (X, 2^N + 1)), N -> add nsw (X, lshr(X, N))
-    if (match(Op0, m_OneUse(m_NSWMul(m_Value(X), m_APInt(MulC))))) {
-      if (BitWidth > 2 && (*MulC - 1).isPowerOf2() &&
-          MulC->logBase2() == ShAmtC) {
-        return BinaryOperator::CreateNSWAdd(
-            X, Builder.CreateLShr(X, ConstantInt::get(Ty, ShAmtC), "",
-                                  I.isExact()));
-      }
-    }
-
-=======
->>>>>>> 3082258d
     // Try to narrow bswap.
     // In the case where the shift amount equals the bitwidth difference, the
     // shift is eliminated.
@@ -1740,17 +1719,12 @@
     }
 
     const APInt *MulC;
-<<<<<<< HEAD
     if (match(Op0, m_NSWMul(m_Value(X), m_APInt(MulC))) &&
-=======
-    if (match(Op0, m_OneUse(m_NSWMul(m_Value(X), m_APInt(MulC)))) &&
->>>>>>> 3082258d
         (BitWidth > 2 && (*MulC - 1).isPowerOf2() &&
          MulC->logBase2() == ShAmt &&
          (ShAmt < BitWidth - 1))) /* Minus 1 for the sign bit */ {
 
       // ashr (mul nsw (X, 2^N + 1)), N -> add nsw (X, ashr(X, N))
-<<<<<<< HEAD
       KnownBits KnownX =
           computeKnownBits(X, /* Depth */ 0, cast<Instruction>(Op0));
       if (KnownX.countMaxActiveBits() <= ShAmt)
@@ -1764,14 +1738,6 @@
             cast<OverflowingBinaryOperator>(Op0)->hasNoUnsignedWrap());
         return NewAdd;
       }
-=======
-      auto *NewAdd = BinaryOperator::CreateNSWAdd(
-          X,
-          Builder.CreateAShr(X, ConstantInt::get(Ty, ShAmt), "", I.isExact()));
-      NewAdd->setHasNoUnsignedWrap(
-          cast<OverflowingBinaryOperator>(Op0)->hasNoUnsignedWrap());
-      return NewAdd;
->>>>>>> 3082258d
     }
   }
 
