set(LLVM_LINK_COMPONENTS
  Support
  TargetParser
  )

add_llvm_unittest(SupportTests
  AddressRangeTest.cpp
  AlignmentTest.cpp
  AlignOfTest.cpp
  AllocatorTest.cpp
  ARMAttributeParser.cpp
  ArrayRecyclerTest.cpp
  Base64Test.cpp
  BinaryStreamTest.cpp
  BLAKE3Test.cpp
  BlockFrequencyTest.cpp
  BalancedPartitioningTest.cpp
  BranchProbabilityTest.cpp
  CachePruningTest.cpp
  CrashRecoveryTest.cpp
  Casting.cpp
  CheckedArithmeticTest.cpp
  Chrono.cpp
  CommandLineTest.cpp
  CompressionTest.cpp
  ConvertEBCDICTest.cpp
  ConvertUTFTest.cpp
  CRCTest.cpp
  CSKYAttributeParserTest.cpp
  DataExtractorTest.cpp
  DebugCounterTest.cpp
  DebugTest.cpp
  DivisionByConstantTest.cpp
  DJBTest.cpp
  EndianStreamTest.cpp
  EndianTest.cpp
  ELFAttributeParserTest.cpp
  ErrnoTest.cpp
  ErrorOrTest.cpp
  ErrorTest.cpp
  ExponentialBackoffTest.cpp
  ExtensibleRTTITest.cpp
  FileCollectorTest.cpp
  FileOutputBufferTest.cpp
  FormatVariadicTest.cpp
  FSUniqueIDTest.cpp
  GenericDomTreeTest.cpp
  GlobPatternTest.cpp
  HashBuilderTest.cpp
  IndexedAccessorTest.cpp
  InstructionCostTest.cpp
  JSONTest.cpp
  KnownBitsTest.cpp
  LEB128Test.cpp
  LineIteratorTest.cpp
  LockFileManagerTest.cpp
  MatchersTest.cpp
  MD5Test.cpp
  ManagedStatic.cpp
  MathExtrasTest.cpp
  MemoryBufferRefTest.cpp
  MemoryBufferTest.cpp
  MemoryTest.cpp
<<<<<<< HEAD
  MustacheTest.cpp      
=======
  ModRefTest.cpp
>>>>>>> eacda48a
  NativeFormatTests.cpp
  OptimizedStructLayoutTest.cpp
  ParallelTest.cpp
  Path.cpp
  PerThreadBumpPtrAllocatorTest.cpp
  ProcessTest.cpp
  ProgramTest.cpp
  RegexTest.cpp
  ReverseIterationTest.cpp
  ReplaceFileTest.cpp
  RISCVAttributeParserTest.cpp
  ScaledNumberTest.cpp
  ScopedPrinterTest.cpp
  SHA256.cpp
  SignalsTest.cpp
  SipHashTest.cpp
  SourceMgrTest.cpp
  SpecialCaseListTest.cpp
  SuffixTreeTest.cpp
  SwapByteOrderTest.cpp
  TarWriterTest.cpp
  ThreadPool.cpp
  ThreadSafeAllocatorTest.cpp
  Threading.cpp
  TimerTest.cpp
  TimeProfilerTest.cpp
  ToolOutputFileTest.cpp
  TypeNameTest.cpp
  TypeSizeTest.cpp
  TypeTraitsTest.cpp
  TrailingObjectsTest.cpp
  UnicodeTest.cpp
  UTCTimeTest.cpp
  VersionTupleTest.cpp
  VirtualFileSystemTest.cpp
  WithColorTest.cpp
  YAMLIOTest.cpp
  YAMLParserTest.cpp
  buffer_ostream_test.cpp
  formatted_raw_ostream_test.cpp
  raw_fd_stream_test.cpp
  raw_ostream_test.cpp
  raw_pwrite_stream_test.cpp
  raw_sha1_ostream_test.cpp
  raw_socket_stream_test.cpp
  xxhashTest.cpp

  DEPENDS
  intrinsics_gen
  )

target_link_libraries(SupportTests PRIVATE LLVMTestingSupport)

# Disable all warning for AlignOfTest.cpp,
# as it does things intentionally, and there is no reliable way of
# disabling all warnings for all the compilers by using pragmas.
# Don't disable on MSVC, because all incriminated warnings are already disabled
# in source; and because we would otherwise see this warning:
#   cl : Command line warning D9025: overriding '/W4' with '/w'
if(NOT MSVC)
  set_source_files_properties(AlignOfTest.cpp PROPERTIES COMPILE_FLAGS -w)
endif()
if(MSVC)
  if( CMAKE_CXX_COMPILER_VERSION VERSION_GREATER 19.14 )
    # Since VS2017 15.8, the following snippet: Failed<CustomSubError>()
    # generates a warning:
    # \svn\llvm\utils\unittest\googlemock\include\gmock\gmock-matchers.h(186):
    #   warning C5046: 'testing::MatcherInterface<T>::~MatcherInterface': Symbol involving type with internal linkage not defined
    set_source_files_properties(ErrorTest.cpp PROPERTIES COMPILE_FLAGS -wd5046)
  endif()
endif()

# ManagedStatic.cpp uses <pthread>.
target_link_libraries(SupportTests PRIVATE LLVMTestingSupport ${LLVM_PTHREAD_LIB})

if(NOT LLVM_INTEGRATED_CRT_ALLOC)
  # The test doesn't pass when using a custom allocator, PR47881.
  add_subdirectory(DynamicLibrary)
endif()

add_subdirectory(CommandLineInit)<|MERGE_RESOLUTION|>--- conflicted
+++ resolved
@@ -61,11 +61,8 @@
   MemoryBufferRefTest.cpp
   MemoryBufferTest.cpp
   MemoryTest.cpp
-<<<<<<< HEAD
   MustacheTest.cpp      
-=======
   ModRefTest.cpp
->>>>>>> eacda48a
   NativeFormatTests.cpp
   OptimizedStructLayoutTest.cpp
   ParallelTest.cpp
