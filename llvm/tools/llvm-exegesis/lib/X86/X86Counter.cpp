//===-- X86Counter.cpp ------------------------------------------*- C++ -*-===//
//
// Part of the LLVM Project, under the Apache License v2.0 with LLVM Exceptions.
// See https://llvm.org/LICENSE.txt for license information.
// SPDX-License-Identifier: Apache-2.0 WITH LLVM-exception
//
//===----------------------------------------------------------------------===//

#include "X86Counter.h"

#if defined(__linux__) && defined(HAVE_LIBPFM) &&                              \
    defined(LIBPFM_HAS_FIELD_CYCLES)

// FIXME: Use appropriate wrappers for poll.h and mman.h
// to support Windows and remove this linux-only guard.

#include "llvm/Support/Endian.h"
#include "llvm/Support/Errc.h"

#include <perfmon/perf_event.h>
#include <perfmon/pfmlib.h>
#include <perfmon/pfmlib_perf_event.h>

#include <atomic>
#include <chrono>
#include <cstddef>
#include <cstdint>
#include <limits>
#include <memory>
#include <vector>

#include <poll.h>
#include <sys/mman.h>
#include <unistd.h>

namespace llvm {
namespace exegesis {

// Number of entries in the LBR.
static constexpr int kLbrEntries = 16;
static constexpr size_t kBufferPages = 8;
static const size_t kDataBufferSize = kBufferPages * getpagesize();

// First page is reserved for perf_event_mmap_page. Data buffer starts on
// the next page, so we allocate one more page.
static const size_t kMappedBufferSize = (kBufferPages + 1) * getpagesize();

// Waits for the LBR perf events.
static int pollLbrPerfEvent(const int FileDescriptor) {
  struct pollfd PollFd;
  PollFd.fd = FileDescriptor;
  PollFd.events = POLLIN;
  PollFd.revents = 0;
  return poll(&PollFd, 1 /* num of fds */, 10000 /* timeout in ms */);
}

// Copies the data-buffer into Buf, given the pointer to MMapped.
static void copyDataBuffer(void *MMappedBuffer, char *Buf, uint64_t Tail,
                           size_t DataSize) {
  // First page is reserved for perf_event_mmap_page. Data buffer starts on
  // the next page.
  char *Start = reinterpret_cast<char *>(MMappedBuffer) + getpagesize();
  // The LBR buffer is a cyclic buffer, we copy data to another buffer.
  uint64_t Offset = Tail % kDataBufferSize;
  size_t CopySize = kDataBufferSize - Offset;
  memcpy(Buf, Start + Offset, CopySize);
  if (CopySize >= DataSize)
    return;

  memcpy(Buf + CopySize, Start, Offset);
  return;
}

// Parses the given data-buffer for stats and fill the CycleArray.
// If data has been extracted successfully, also modifies the code to jump
// out the benchmark loop.
static llvm::Error parseDataBuffer(const char *DataBuf, size_t DataSize,
                                   const void *From, const void *To,
                                   llvm::SmallVector<int64_t, 4> *CycleArray) {
  const char *DataPtr = DataBuf;
  while (DataPtr < DataBuf + DataSize) {
    struct perf_event_header Header;
    memcpy(&Header, DataPtr, sizeof(struct perf_event_header));
    if (Header.type != PERF_RECORD_SAMPLE) {
      // Ignores non-sample records.
      DataPtr += Header.size;
      continue;
    }
    DataPtr += sizeof(Header);
    uint64_t Count =
        llvm::support::endian::read64(DataPtr, llvm::endianness::native);
    DataPtr += sizeof(Count);

    struct perf_branch_entry Entry;
    memcpy(&Entry, DataPtr, sizeof(struct perf_branch_entry));

    // Read the perf_branch_entry array.
    for (uint64_t i = 0; i < Count; ++i) {
      const uint64_t BlockStart = From == nullptr
                                      ? std::numeric_limits<uint64_t>::min()
                                      : reinterpret_cast<uint64_t>(From);
      const uint64_t BlockEnd = To == nullptr
                                    ? std::numeric_limits<uint64_t>::max()
                                    : reinterpret_cast<uint64_t>(To);

      if (BlockStart <= Entry.from && BlockEnd >= Entry.to)
        CycleArray->push_back(Entry.cycles);

      if (i == Count - 1)
        // We've reached the last entry.
        return llvm::Error::success();

      // Advance to next entry
      DataPtr += sizeof(Entry);
      memcpy(&Entry, DataPtr, sizeof(struct perf_branch_entry));
    }
  }
  return llvm::make_error<llvm::StringError>("Unable to parse databuffer.",
                                             llvm::errc::io_error);
}

X86LbrPerfEvent::X86LbrPerfEvent(unsigned SamplingPeriod) {
  assert(SamplingPeriod > 0 && "SamplingPeriod must be positive");
  EventString = "BR_INST_RETIRED.NEAR_TAKEN";
  Attr = new perf_event_attr();
  Attr->size = sizeof(*Attr);
  Attr->type = PERF_TYPE_RAW;
  // FIXME This is SKL's encoding. Not sure if it'll change.
  Attr->config = 0x20c4; // BR_INST_RETIRED.NEAR_TAKEN
  Attr->sample_type = PERF_SAMPLE_BRANCH_STACK;
  // Don't need to specify "USER" because we've already excluded HV and Kernel.
  Attr->branch_sample_type = PERF_SAMPLE_BRANCH_ANY;
  Attr->sample_period = SamplingPeriod;
  Attr->wakeup_events = 1; // We need this even when using ioctl REFRESH.
  Attr->disabled = 1;
  Attr->exclude_kernel = 1;
  Attr->exclude_hv = 1;
  Attr->read_format = PERF_FORMAT_GROUP;

  FullQualifiedEventString = EventString;
}

X86LbrCounter::X86LbrCounter(pfm::PerfEvent &&NewEvent)
<<<<<<< HEAD
    : Counter(std::move(NewEvent), {}) {
=======
    : CounterGroup(std::move(NewEvent)) {
>>>>>>> e3e47a15
  MMappedBuffer = mmap(nullptr, kMappedBufferSize, PROT_READ | PROT_WRITE,
                       MAP_SHARED, FileDescriptor, 0);
  if (MMappedBuffer == MAP_FAILED)
    llvm::errs() << "Failed to mmap buffer.";
}

X86LbrCounter::~X86LbrCounter() {
  if (0 != munmap(MMappedBuffer, kMappedBufferSize))
    llvm::errs() << "Failed to munmap buffer.";
}

void X86LbrCounter::start() {
  ioctl(FileDescriptor, PERF_EVENT_IOC_REFRESH, 1024 /* kMaxPollsPerFd */);
}

llvm::Error X86LbrCounter::checkLbrSupport() {
  // Do a sample read and check if the results contain non-zero values.

  X86LbrCounter counter(X86LbrPerfEvent(123));
  counter.start();

  // Prevent the compiler from unrolling the loop and get rid of all the
  // branches. We need at least 16 iterations.
  int Sum = 0;
  int V = 1;

  volatile int *P = &V;
  auto TimeLimit =
      std::chrono::high_resolution_clock::now() + std::chrono::microseconds(5);

  for (int I = 0;
       I < kLbrEntries || std::chrono::high_resolution_clock::now() < TimeLimit;
       ++I) {
    Sum += *P;
  }

  counter.stop();
  (void)Sum;

  auto ResultOrError = counter.doReadCounter(nullptr, nullptr);
  if (ResultOrError)
    if (!ResultOrError.get().empty())
      // If there is at least one non-zero entry, then LBR is supported.
      for (const int64_t &Value : ResultOrError.get())
        if (Value != 0)
          return Error::success();

  return llvm::make_error<llvm::StringError>(
      "LBR format with cycles is not suppported on the host.",
      llvm::errc::not_supported);
}

llvm::Expected<llvm::SmallVector<int64_t, 4>>
X86LbrCounter::readOrError(StringRef FunctionBytes) const {
  // Disable the event before reading
  ioctl(FileDescriptor, PERF_EVENT_IOC_DISABLE, 0);

  // Find the boundary of the function so that we could filter the LBRs
  // to keep only the relevant records.
  if (FunctionBytes.empty())
    return llvm::make_error<llvm::StringError>("Empty function bytes",
                                               llvm::errc::invalid_argument);
  const void *From = reinterpret_cast<const void *>(FunctionBytes.data());
  const void *To = reinterpret_cast<const void *>(FunctionBytes.data() +
                                                  FunctionBytes.size());
  return doReadCounter(From, To);
}

llvm::Expected<llvm::SmallVector<int64_t, 4>>
X86LbrCounter::doReadCounter(const void *From, const void *To) const {
  // The max number of time-outs/retries before we give up.
  static constexpr int kMaxTimeouts = 160;

  // Parses the LBR buffer and fills CycleArray with the sequence of cycle
  // counts from the buffer.
  llvm::SmallVector<int64_t, 4> CycleArray;
  auto DataBuf = std::make_unique<char[]>(kDataBufferSize);
  int NumTimeouts = 0;
  int PollResult = 0;

  while (PollResult <= 0) {
    PollResult = pollLbrPerfEvent(FileDescriptor);
    if (PollResult > 0)
      break;
    if (PollResult == -1)
      return llvm::make_error<llvm::StringError>("Cannot poll LBR perf event.",
                                                 llvm::errc::io_error);
    if (NumTimeouts++ >= kMaxTimeouts)
      return llvm::make_error<llvm::StringError>(
          "LBR polling still timed out after max number of attempts.",
          llvm::errc::device_or_resource_busy);
  }

  struct perf_event_mmap_page Page;
  memcpy(&Page, MMappedBuffer, sizeof(struct perf_event_mmap_page));

  const uint64_t DataTail = Page.data_tail;
  const uint64_t DataHead = Page.data_head;
  // We're supposed to use a barrier after reading data_head.
  std::atomic_thread_fence(std::memory_order_acq_rel);
  const size_t DataSize = DataHead - DataTail;
  if (DataSize > kDataBufferSize)
    return llvm::make_error<llvm::StringError>(
        "DataSize larger than buffer size.", llvm::errc::invalid_argument);

  copyDataBuffer(MMappedBuffer, DataBuf.get(), DataTail, DataSize);
  llvm::Error error =
      parseDataBuffer(DataBuf.get(), DataSize, From, To, &CycleArray);
  if (!error)
    return CycleArray;
  return std::move(error);
}

} // namespace exegesis
} // namespace llvm

#endif // defined(__linux__) && defined(HAVE_LIBPFM) &&
       // defined(LIBPFM_HAS_FIELD_CYCLES)<|MERGE_RESOLUTION|>--- conflicted
+++ resolved
@@ -141,11 +141,7 @@
 }
 
 X86LbrCounter::X86LbrCounter(pfm::PerfEvent &&NewEvent)
-<<<<<<< HEAD
-    : Counter(std::move(NewEvent), {}) {
-=======
-    : CounterGroup(std::move(NewEvent)) {
->>>>>>> e3e47a15
+    : CounterGroup(std::move(NewEvent), {}) {
   MMappedBuffer = mmap(nullptr, kMappedBufferSize, PROT_READ | PROT_WRITE,
                        MAP_SHARED, FileDescriptor, 0);
   if (MMappedBuffer == MAP_FAILED)
