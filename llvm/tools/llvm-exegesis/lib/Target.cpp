--- conflicted
+++ resolved
@@ -46,7 +46,6 @@
             .concat(CounterName)
             .concat("'"));
 
-<<<<<<< HEAD
   std::vector<pfm::PerfEvent> ValidationEvents;
   for (const char *ValCounterName : ValidationCounters) {
     ValidationEvents.emplace_back(ValCounterName);
@@ -57,11 +56,8 @@
               .concat("'"));
   }
 
-  return std::make_unique<pfm::Counter>(std::move(Event),
+  return std::make_unique<pfm::CounterGroup>(std::move(Event),
                                         std::move(ValidationEvents), ProcessID);
-=======
-  return std::make_unique<pfm::CounterGroup>(std::move(Event), ProcessID);
->>>>>>> e3e47a15
 }
 
 void ExegesisTarget::registerTarget(ExegesisTarget *Target) {
