--- conflicted
+++ resolved
@@ -150,20 +150,18 @@
   endif()
 endif()
 
-<<<<<<< HEAD
+if ("libc" IN_LIST LLVM_ENABLE_PROJECTS)
+  message(WARNING "Using LLVM_ENABLE_PROJECTS=libc is deprecated now, and will "
+    "become a fatal error in the LLVM 21 release.  Please use "
+    "-DLLVM_ENABLE_RUNTIMES=libc or see the instructions at "
+    "https://libc.llvm.org/ for building the runtimes.")
+endif()
+
 if ("flang-rt" IN_LIST LLVM_ENABLE_RUNTIMES)
   if (NOT "flang" IN_LIST LLVM_ENABLE_PROJECTS)
     message(FATAL_ERROR "Flang is not enabled, but is required for the Flang-RT runtime")
   endif ()
 endif ()
-=======
-if ("libc" IN_LIST LLVM_ENABLE_PROJECTS)
-  message(WARNING "Using LLVM_ENABLE_PROJECTS=libc is deprecated now, and will "
-    "become a fatal error in the LLVM 21 release.  Please use "
-    "-DLLVM_ENABLE_RUNTIMES=libc or see the instructions at "
-    "https://libc.llvm.org/ for building the runtimes.")
-endif()
->>>>>>> df0e077d
 
 # Select the runtimes to build
 #
