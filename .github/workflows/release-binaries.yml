name: Release Binaries

on:
  workflow_dispatch:
    inputs:
      release-version:
        description: 'Release Version'
        required: true
        type: string
      upload:
        description: 'Upload binaries to the release page'
        required: true
        default: false
        type: boolean

  workflow_call:
    inputs:
      release-version:
        description: 'Release Version'
        required: true
        type: string
      upload:
        description: 'Upload binaries to the release page'
        required: true
        default: false
        type: boolean
  schedule:
    # * is a special character in YAML so you have to quote this string
    - cron:  '0 8 1 * *'

permissions:
  contents: read # Default everything to read-only

jobs:
  prepare:
    name: Prepare to build binaries
    runs-on: ubuntu-22.04
    outputs:
      release-version: ${{ steps.vars.outputs.release-version }}
      flags: ${{ steps.vars.outputs.flags }}
      build-dir: ${{ steps.vars.outputs.build-dir }}
      rc-flags: ${{ steps.vars.outputs.rc-flags }}
      ref: ${{ steps.vars.outputs.ref }}
      upload: ${{ steps.vars.outputs.upload }}

    steps:
    - name: Checkout LLVM
      uses: actions/checkout@b4ffde65f46336ab88eb53be808477a3936bae11 # v4.1.1
<<<<<<< HEAD
=======

    - name: Check Permissions
      env:
        GITHUB_TOKEN: ${{ github.token }}
      run: |
        ./llvm/utils/release/./github-upload-release.py --token "$GITHUB_TOKEN" --user ${{ github.actor }} check-permissions
>>>>>>> faf555f9

    - name: Collect Variables
      id: vars
      # In order for the test-release.sh script to run correctly, the LLVM
      # source needs to be at the following location relative to the build dir:
      # | X.Y.Z-rcN | ./rcN/llvm-project
      # | X.Y.Z     | ./final/llvm-project
      #
      # We also need to set divergent flags based on the release version:
      # | X.Y.Z-rcN | -rc N -test-asserts
      # | X.Y.Z     | -final
      run: |
        tag="${{ github.ref_name }}"
        trimmed=$(echo ${{ inputs.tag }} | xargs)
        [[ "$trimmed" != "" ]] && tag="$trimmed"
        if [ "$tag" = "main" ]; then
          # If tag is main, then we've been triggered by a scheduled so pass so
          # use the head commit as the tag.
          tag=`git rev-parse HEAD`
        fi
        if [ -n "${{ inputs.upload }}" ]; then
          upload="${{ inputs.upload }}"
        else
          upload="false"
        fi
        bash .github/workflows/set-release-binary-outputs.sh "$tag" "$upload"

  # Try to get around the 6 hour timeout by first running a job to fill
  # the build cache.
  fill-cache:
    name: "Fill Cache ${{ matrix.os }}"
    needs: prepare
    runs-on: ${{ matrix.os }}
    strategy:
      matrix:
        os:
          - ubuntu-22.04
    steps:
    - name: Checkout LLVM
      uses: actions/checkout@b4ffde65f46336ab88eb53be808477a3936bae11 # v4.1.1
      with:
        ref: ${{ needs.prepare.outputs.ref }}

    - name: Install Ninja
      uses: llvm/actions/install-ninja@22e9f909d35b50bd1181709564bfe816eaeaae81 # main

    - name: Setup sccache
      uses: hendrikmuhs/ccache-action@ca3acd2731eef11f1572ccb126356c2f9298d35e # v1.2.9
      with:
        max-size: 250M
        key: sccache-${{ matrix.os }}-release
        variant: sccache

    - name: Build Clang
      run: |
        cmake -G Ninja -C clang/cmake/caches/Release.cmake -DCMAKE_C_COMPILER_LAUNCHER=sccache -DCMAKE_CXX_COMPILER_LAUNCHER=sccache -DCMAKE_POSITION_INDEPENDENT_CODE=ON -S llvm -B build
        ninja -v -C build clang


  build-binaries:
    name: ${{ matrix.target.triple }}
    permissions:
      contents: write # To upload assets to release.
    needs:
      - prepare
      - fill-cache
    runs-on: ${{ matrix.target.runs-on }}
    strategy:
      fail-fast: false
      matrix:
        target:
          - triple: x86_64-linux-gnu-ubuntu-22.04
            os: ubuntu-22.04
            runs-on: ubuntu-22.04-16x64
            debian-build-deps: >
              chrpath
              gcc-multilib
              ninja-build

    steps:
    - name: Checkout LLVM
      uses: actions/checkout@b4ffde65f46336ab88eb53be808477a3936bae11 # v4.1.1
      with:
        ref: ${{ needs.prepare.outputs.ref }}
        path: ${{ needs.prepare.outputs.build-dir }}/llvm-project

    - name: Setup sccache
      uses: hendrikmuhs/ccache-action@ca3acd2731eef11f1572ccb126356c2f9298d35e # v1.2.9
      with:
        max-size: 250M
        key: sccache-${{ matrix.target.os }}-release
        save: false
        variant: sccache

    - name: Install Brew build dependencies
      if: matrix.target.brew-build-deps != ''
      run: brew install ${{ matrix.target.brew-build-deps }}

    - name: Install Debian build dependencies
      if: matrix.target.debian-build-deps != ''
      run: sudo apt install ${{ matrix.target.debian-build-deps }}

    - name: Set macOS build env variables
      if: runner.os == 'macOS'
      run: |
        echo "MACOSX_DEPLOYMENT_TARGET=10.9" >> "$GITHUB_ENV"

    - name: Build and test release
      run: |
        ${{ needs.prepare.outputs.build-dir }}/llvm-project/llvm/utils/release/test-release.sh \
        ${{ needs.prepare.outputs.flags }} \
        -triple ${{ matrix.target.triple }} \
        -use-ninja \
        -no-checkout \
        -use-cmake-cache \
        -no-test-suite \
        -configure-flags "-DCMAKE_C_COMPILER_LAUNCHER=sccache -DCMAKE_CXX_COMPILER_LAUNCHER=sccache"

    - name: Upload binaries
      if: ${{ always() && needs.prepare.outputs.upload == 'true' }}
      run: |
        sudo apt install python3-github
        ${{ needs.prepare.outputs.build-dir }}/llvm-project/llvm/utils/release/github-upload-release.py \
        --token ${{ github.token }} \
        --release ${{ needs.prepare.outputs.release-version }} \
        upload \
        --files ${{ needs.prepare.outputs.build-dir }}/clang+llvm-${{ needs.prepare.outputs.release-version }}-${{ matrix.target.triple }}.tar.xz<|MERGE_RESOLUTION|>--- conflicted
+++ resolved
@@ -46,15 +46,12 @@
     steps:
     - name: Checkout LLVM
       uses: actions/checkout@b4ffde65f46336ab88eb53be808477a3936bae11 # v4.1.1
-<<<<<<< HEAD
-=======
 
     - name: Check Permissions
       env:
         GITHUB_TOKEN: ${{ github.token }}
       run: |
         ./llvm/utils/release/./github-upload-release.py --token "$GITHUB_TOKEN" --user ${{ github.actor }} check-permissions
->>>>>>> faf555f9
 
     - name: Collect Variables
       id: vars
