#  Part of the LLVM Project, under the Apache License v2.0 with LLVM Exceptions.
#  See https://llvm.org/LICENSE.txt for license information.
#  SPDX-License-Identifier: Apache-2.0 WITH LLVM-exception

from typing import Callable, Optional, Sequence, Union

from ....extras.meta import region_op
from .... import ir
from ... import transform
from .. import (
    AnyOpType,
    AnyParamType,
    AnyValueType,
    OperationType,
    ParamType,
    NamedSequenceOp,
    YieldOp,
    SequenceOp,
    ApplyPatternsOp,
)
from .. import structured


class Handle(ir.Value):
    """
    Base class for wrappers around different types of transform handle with
    methods to chain further transforms.

    The fields `children` and `parent` are used to capture the relation of
    handles statically in order to enable further analysis. The payload
    operation of a child handle is nested into a region of the payload operation
    of the corresponding parent handle.
    """

    def __init__(
        self,
        v: ir.Value,
        *,
        parent: Optional["Handle"] = None,
        children: Optional[Sequence["Handle"]] = None,
    ):
        super().__init__(v)
        self.parent = parent
        self.children = children if children is not None else []

@ir.register_value_caster(AnyOpType.get_static_typeid())
@ir.register_value_caster(OperationType.get_static_typeid())
class OpHandle(Handle):
    """
    Wrapper around a transform operation handle with methods to chain further
    transforms.
    """

    def __init__(
        self,
        v: ir.Value,
        *,
        parent: Optional[Handle] = None,
        children: Optional[Sequence[Handle]] = None,
    ):
        super().__init__(v, parent=parent, children=children)

<<<<<<< HEAD
    def get_result(self, idx: int = 0) -> "ValueHandle":
        """
        Emits a `transform.GetResultOp`.
        Returns a handle to the result of the payload operation at the given
        index.
=======
    def get_result(self, indices: Sequence[int] = [0]) -> "ValueHandle":
        """
        Emits a `transform.GetResultOp`.
        Returns a handle to the result of the payload operation at the given
        indices.
>>>>>>> faf555f9
        """
        get_result_op = transform.GetResultOp(
            AnyValueType.get(),
            self,
<<<<<<< HEAD
            idx,
=======
            indices,
>>>>>>> faf555f9
        )
        return get_result_op.result

    def match_ops(
        self,
        ops: Union[
            str,
            ir.OpView,
            structured.MatchInterfaceEnum,
            Sequence[Union[str, ir.OpView]],
        ],
    ) -> "OpHandle":
        """
        Emits a `transform.structured.MatchOp`.
        Returns a handle to payload ops that match the given names, types, or
        interface. If only a single type is given, the value wrapped by the
        resulting handle is populated with the respective type.
        """
        # Handle interface.
        if isinstance(ops, structured.MatchInterfaceEnum) or (
            isinstance(ops, str) and ops in structured.MatchInterfaceEnum.__members__
        ):
            if isinstance(ops, str):
                ops = structured.MatchInterfaceEnum[ops]
            match_op = structured.MatchOp(
                AnyOpType.get(),
                self,
                interface=ops,
            )

        # Handle op name(s), either given directly as string or given as op.
        else:
            if isinstance(ops, str):
                op_type = OperationType.get(ops)
                op_names = [ops]
            elif isinstance(ops, Sequence):
                op_type = AnyOpType.get()
                op_names = [
                    op if isinstance(op, str) else op.OPERATION_NAME for op in ops
                ]
            else:
                op_type = OperationType.get(ops.OPERATION_NAME)
                op_names = [ops.OPERATION_NAME]
            match_op = structured.MatchOp.match_op_names(
                op_type,
                self,
                op_names,
            )

        handle = OpHandle(match_op.results_, parent=self)
        self.children.append(handle)
        return handle

    def print(self, name: Optional[str] = None) -> "OpHandle":
        """
        Emits a `transform.PrintOp` to print this handle and an optional message.
        Returns the existing handle to facilitate further chaining.
        """
        transform.PrintOp(target=self, name=name)
        return self


@ir.register_value_caster(AnyParamType.get_static_typeid())
@ir.register_value_caster(ParamType.get_static_typeid())
class ParamHandle(Handle):
    """Wrapper around a transform param handle."""

    def __init__(
        self,
        v: ir.Value,
        *,
        parent: Optional[Handle] = None,
        children: Optional[Sequence[Handle]] = None,
    ):
        super().__init__(v, parent=parent, children=children)


@ir.register_value_caster(AnyValueType.get_static_typeid())
class ValueHandle(Handle):
    """
    Wrapper around a transform value handle with methods to chain further
    transforms.
    """

    def __init__(
        self,
        v: ir.Value,
        *,
        parent: Optional[Handle] = None,
        children: Optional[Sequence[Handle]] = None,
    ):
        super().__init__(v, parent=parent, children=children)

    def get_defining_op(self) -> OpHandle:
        """
        Emits a `transform.GetDefiningOpOp`.
        Returns a handle to the defining op of the wrapped value.
        """
        get_defining_op = transform.GetDefiningOp(
            AnyOpType.get(),
            self,
        )
        return get_defining_op.result


def constant_param(value: Union[ir.Attribute, int]) -> ParamHandle:
    """
    Emits a `transform.ParamConstantOp`.
    Returns a handle to the newly created parameter. The type of the parameter
    is `transfrom.any_param` if the value is not an integer, otherwise the type
    is `transform.param` parametrized with the according integer type.
    """
    if isinstance(value, int):
        value = ir.IntegerAttr.get(ir.IntegerType.get_signless(64), value)
    if isinstance(value.type, ir.IntegerType):
        param_type = ParamType.get(value.type)
    else:
        param_type = AnyParamType.get()
    op = transform.ParamConstantOp(param_type, value)
    return op.param


def insert_transform_script(
    block_or_insertion_point: Union[ir.Block, ir.InsertionPoint],
    script: Callable[[OpHandle], None],
    dump_script: bool = False,
) -> None:
    """
    Inserts the transform script of the schedule into the module. The script
    should accept an instance of OpHandle as argument, which will be called with
    the block arg of the newly created named_sequence op.

    Example:
    This python code
    ```
    module = ir.Module.create()
    def test_match_ops_single(module: OpHandle):
        module.match_ops(scf.ForOp)
    insert_transform_script(module.body, script)
    ```
    generates the following IR:
    ```
    module {
        transform.named_sequence @__transform_main(%arg0: !transform.any_op) {
        ^bb0(%arg0: !transform.any_op):
            %0 = transform.structured.match ops{["scf.for"]} in %arg0
                 : (!transform.any_op) -> !transform.op<"scf.for">
        }
    }
    ```
    """
    if isinstance(block_or_insertion_point, ir.Block):
        context = block_or_insertion_point.owner.context
        insertion_point = ir.InsertionPoint.at_block_begin(block_or_insertion_point)
    else:
        context = block_or_insertion_point.block.owner.context
        insertion_point = block_or_insertion_point

    with context, ir.Location.unknown(context):
        with insertion_point:
            named_sequence_op = NamedSequenceOp(
                "__transform_main", [AnyOpType.get()], []
            )
        with ir.InsertionPoint(named_sequence_op.body):
            script(named_sequence_op.bodyTarget)
            YieldOp([])

    if dump_script:
        print(named_sequence_op)


sequence = region_op(SequenceOp.__base__, terminator=YieldOp)
named_sequence = region_op(NamedSequenceOp, terminator=YieldOp)
apply_patterns = region_op(ApplyPatternsOp)<|MERGE_RESOLUTION|>--- conflicted
+++ resolved
@@ -60,28 +60,16 @@
     ):
         super().__init__(v, parent=parent, children=children)
 
-<<<<<<< HEAD
-    def get_result(self, idx: int = 0) -> "ValueHandle":
-        """
-        Emits a `transform.GetResultOp`.
-        Returns a handle to the result of the payload operation at the given
-        index.
-=======
     def get_result(self, indices: Sequence[int] = [0]) -> "ValueHandle":
         """
         Emits a `transform.GetResultOp`.
         Returns a handle to the result of the payload operation at the given
         indices.
->>>>>>> faf555f9
         """
         get_result_op = transform.GetResultOp(
             AnyValueType.get(),
             self,
-<<<<<<< HEAD
-            idx,
-=======
             indices,
->>>>>>> faf555f9
         )
         return get_result_op.result
 
