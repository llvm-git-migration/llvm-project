--- conflicted
+++ resolved
@@ -492,7 +492,6 @@
     transform.yield
   }
 }
-<<<<<<< HEAD
 
 // -----
 
@@ -557,7 +556,10 @@
     %0 = transform.structured.match ops{["scf.for"]} in %arg0 : (!transform.any_op) -> !transform.any_op
     %1 = transform.structured.match ops{["scf.parallel"]} in %arg0 : (!transform.any_op) -> !transform.any_op
     %fused = transform.loop.fuse_sibling %0 into %1 : (!transform.any_op,!transform.any_op) ->  !transform.any_op
-=======
+    transform.yield
+  }
+}
+
 // -----
 
 // CHECK: func.func @foreach_loop_pair_fuse([[A:%.*]]: {{.*}}, [[B:%.*]]: {{.*}}
@@ -628,7 +630,6 @@
     ^bb0(%target_loop: !transform.any_op, %source_loop: !transform.any_op):
       %fused = transform.loop.fuse_sibling %target_loop into %source_loop : (!transform.any_op,!transform.any_op) ->  !transform.any_op
     }
->>>>>>> 37fe152e
     transform.yield
   }
 }