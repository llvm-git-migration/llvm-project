// RUN: mlir-opt -sharding-propagation %s | FileCheck %s

<<<<<<< HEAD
mesh.cluster @mesh_1d(shape = ?)
mesh.cluster @mesh_2d(shape = 2x4)
mesh.cluster @mesh_3d(shape = ?x?x?)
=======
mesh.mesh @mesh_1d(shape = ?)
mesh.mesh @mesh_2d(shape = 2x4)
mesh.mesh @mesh_3d(shape = ?x?x?)
>>>>>>> faf555f9

// CHECK-LABEL: func.func @element_wise_empty_sharding_info
func.func @element_wise_empty_sharding_info(%arg0: tensor<8x16xf32>) -> tensor<8x16xf32> {
  // CHECK-NEXT: tosa.sigmoid
  %0 = tosa.sigmoid %arg0 : (tensor<8x16xf32>) -> tensor<8x16xf32>
  // CHECK-NEXT: return
  return %0 : tensor<8x16xf32>
}

// CHECK-LABEL: func.func @element_wise_on_def
// CHECK-SAME:    %[[ARG:.*]]: tensor<8x16xf32>
func.func @element_wise_on_def(%arg0: tensor<8x16xf32>) -> tensor<8x16xf32> {
  // CHECK-NEXT:  %[[V0:.*]] = mesh.shard %[[ARG]] to <@mesh_2d, {{\[\[}}0], [1]]> annotate_for_users : tensor<8x16xf32>
  // CHECK-NEXT:  %[[V1:.*]] = tosa.sigmoid %[[V0]]
  %0 = tosa.sigmoid %arg0 : (tensor<8x16xf32>) -> tensor<8x16xf32>
  // CHECK-NEXT:  %[[V2:.*]] = mesh.shard %[[V1]] to <@mesh_2d, {{\[\[}}0], [1]]> : tensor<8x16xf32>
  %1 = mesh.shard %0 to <@mesh_2d, [[0], [1]]> : tensor<8x16xf32>
  // CHECK-NEXT:  return %[[V2]]
  return %1 : tensor<8x16xf32>
}

// CHECK-LABEL: func.func @element_wise_on_use
// CHECK-SAME:    %[[ARG:.*]]: tensor<8x16xf32>
func.func @element_wise_on_use(%arg0: tensor<8x16xf32>) -> tensor<8x16xf32> {
  // CHECK-NEXT:  %[[V0:.*]] = mesh.shard %[[ARG]] to <@mesh_2d, {{\[\[}}0], [1]]> annotate_for_users : tensor<8x16xf32>
  %0 = mesh.shard %arg0 to <@mesh_2d, [[0], [1]]> annotate_for_users : tensor<8x16xf32>
  // CHECK-NEXT:  %[[V1:.*]] = tosa.sigmoid %[[V0]]
  %1 = tosa.sigmoid %0 : (tensor<8x16xf32>) -> tensor<8x16xf32>
  // CHECK-NEXT:  %[[V2:.*]] = mesh.shard %[[V1]] to <@mesh_2d, {{\[\[}}0], [1]]> : tensor<8x16xf32>
  // CHECK-NEXT:  return %[[V2]]
  return %1 : tensor<8x16xf32>
}

// CHECK-LABEL: func.func @element_wise_on_graph_output
// CHECK-SAME:    %[[ARG:.*]]: tensor<8x16xf32>
func.func @element_wise_on_graph_output(%arg0: tensor<8x16xf32>) -> tensor<8x16xf32> {
  // CHECK-NEXT:  %[[V0:.*]] = mesh.shard %[[ARG]] to <@mesh_2d, {{\[\[}}0], [1]]> annotate_for_users : tensor<8x16xf32>
  // CHECK-NEXT:  %[[V1:.*]] = tosa.sigmoid %[[V0]]
  %0 = tosa.sigmoid %arg0 : (tensor<8x16xf32>) -> tensor<8x16xf32>
  // CHECK-NEXT:  %[[V2:.*]] = mesh.shard %[[V1]] to <@mesh_2d, {{\[\[}}0], [1]]> : tensor<8x16xf32>
  // CHECK-NEXT:  %[[V3:.*]] = mesh.shard %[[V2]] to <@mesh_2d, {{\[\[}}0], [1]]> annotate_for_users : tensor<8x16xf32>
  %1 = mesh.shard %0 to <@mesh_2d, [[0], [1]]> annotate_for_users : tensor<8x16xf32>
  // CHECK-NEXT:  return %[[V3]]
  return %1 : tensor<8x16xf32>
}

// CHECK-LABEL: func.func @element_wise_on_graph_input
// CHECK-SAME:    %[[ARG:.*]]: tensor<8x16xf32>
func.func @element_wise_on_graph_input(%arg0: tensor<8x16xf32>) -> tensor<8x16xf32> {
  // CHECK-NEXT:  %[[V0:.*]] = mesh.shard %[[ARG]] to <@mesh_2d, {{\[\[}}0], [1]]> : tensor<8x16xf32>
  // CHECK-NEXT:  %[[V1:.*]] = mesh.shard %[[V0]] to <@mesh_2d, {{\[\[}}0], [1]]> annotate_for_users : tensor<8x16xf32>
  %0 = mesh.shard %arg0 to <@mesh_2d, [[0], [1]]> : tensor<8x16xf32>
  // CHECK-NEXT:  %[[V2:.*]] = tosa.sigmoid %[[V1]]
  %1 = tosa.sigmoid %0 : (tensor<8x16xf32>) -> tensor<8x16xf32>
  // CHECK-NEXT:  %[[V3:.*]] = mesh.shard %[[V2]] to <@mesh_2d, {{\[\[}}0], [1]]> : tensor<8x16xf32>
  // CHECK-NEXT:  return %[[V3]]
  return %1 : tensor<8x16xf32>
}

// CHECK-LABEL: func.func @arrow_structure
// CHECK-SAME:    %[[ARG:.*]]: tensor<8x16xf32>
func.func @arrow_structure(%arg0: tensor<8x16xf32>) -> (tensor<8x16xf32>, tensor<8x16xf32>) {
  // CHECK-NEXT:  %[[V1:.*]] = mesh.shard %[[ARG]] to <@mesh_2d, {{\[\[}}0], [1]]> annotate_for_users : tensor<8x16xf32>
  // CHECK-NEXT:  %[[V2:.*]] = tosa.tanh %[[V1]]
  // CHECK-NEXT:  %[[V3:.*]] = mesh.shard %[[V2]] to <@mesh_2d, {{\[\[}}0], [1]]> : tensor<8x16xf32>
  %0 = tosa.tanh %arg0 : (tensor<8x16xf32>) -> tensor<8x16xf32>
  // CHECK-NEXT:  %[[V4:.*]] = mesh.shard %[[V3]] to <@mesh_2d, {{\[\[}}0], [1]]> annotate_for_users : tensor<8x16xf32>
  // CHECK-NEXT:  %[[V5:.*]] = tosa.abs %[[V4]]
  // CHECK-NEXT:  %[[V6:.*]] = mesh.shard %[[V5]] to <@mesh_2d, {{\[\[}}0], [1]]> : tensor<8x16xf32>
  %1 = tosa.abs %0 : (tensor<8x16xf32>) -> tensor<8x16xf32>
  // CHECK-NEXT:  %[[V7:.*]] = mesh.shard %[[V3]] to <@mesh_2d, {{\[\[}}0], [1]]> annotate_for_users : tensor<8x16xf32>
  // CHECK-NEXT:  %[[V8:.*]] = tosa.negate %[[V7]]
  // CHECK-NEXT:  %[[V9:.*]] = mesh.shard %[[V8]] to <@mesh_2d, {{\[\[}}0], [1]]> : tensor<8x16xf32>
  %2 = tosa.negate %0 : (tensor<8x16xf32>) -> tensor<8x16xf32>
  %3 = mesh.shard %2 to <@mesh_2d, [[0], [1]]> : tensor<8x16xf32>
  // CHECK-NEXT: return %[[V6]], %[[V9]]
  return %1, %3 : tensor<8x16xf32>, tensor<8x16xf32>
}

// CHECK-LABEL: func.func @matmul_on_def_shard_batch_and_m
// CHECK-SAME:     %[[ARG0:.*]]: tensor<2x16x8xf32>, %[[ARG1:.*]]: tensor<2x8x32xf32>
func.func @matmul_on_def_shard_batch_and_m(%arg0: tensor<2x16x8xf32>, %arg1: tensor<2x8x32xf32>) -> tensor<2x16x32xf32> {
  // CHECK-NEXT:  %[[V0:.*]] = mesh.shard %[[ARG0]] to <@mesh_2d, {{\[\[}}0], [1]]> annotate_for_users : tensor<2x16x8xf32>
  // CHECK-NEXT:  %[[V1:.*]] = mesh.shard %[[ARG1]] to <@mesh_2d, {{\[\[}}0]]> annotate_for_users : tensor<2x8x32xf32>
  // CHECK-NEXT:  %[[V2:.*]] = tosa.matmul %[[V0]], %[[V1]]
  %0 = tosa.matmul %arg0, %arg1 : (tensor<2x16x8xf32>, tensor<2x8x32xf32>) -> tensor<2x16x32xf32>
  // CHECK-NEXT:  %[[V3:.*]] = mesh.shard %[[V2]] to <@mesh_2d, {{\[\[}}0], [1]]> : tensor<2x16x32xf32>
  %1 = mesh.shard %0 to <@mesh_2d, [[0], [1]]> : tensor<2x16x32xf32>
  // CHECK-NEXT:  return %[[V3]]
  return %1 : tensor<2x16x32xf32>
}

// CHECK-LABEL: func.func @matmul_on_def_shard_m_and_k
// CHECK-SAME:     %[[ARG0:.*]]: tensor<2x16x8xf32>, %[[ARG1:.*]]: tensor<2x8x32xf32>
func.func @matmul_on_def_shard_m_and_k(%arg0: tensor<2x16x8xf32>, %arg1: tensor<2x8x32xf32>) -> tensor<2x16x32xf32> {
  // CHECK-NEXT:  %[[V0:.*]] = mesh.shard %[[ARG0]] to <@mesh_2d, {{\[\[}}], [1], [0]]> annotate_for_users : tensor<2x16x8xf32>
  // CHECK-NEXT:  %[[V1:.*]] = mesh.shard %[[ARG1]] to <@mesh_2d, {{\[\[}}], [0]]> annotate_for_users : tensor<2x8x32xf32>
  // CHECK-NEXT:  %[[V2:.*]] = tosa.matmul %[[V0]], %[[V1]]
  %0 = tosa.matmul %arg0, %arg1 : (tensor<2x16x8xf32>, tensor<2x8x32xf32>) -> tensor<2x16x32xf32>
  // CHECK-NEXT:  %[[V3:.*]] = mesh.shard %[[V2]] to <@mesh_2d, {{\[\[}}], [1]], partial = sum[0]> : tensor<2x16x32xf32>
  %1 = mesh.shard %0 to <@mesh_2d, [[], [1]], partial = sum[0]> : tensor<2x16x32xf32>
  // CHECK-NEXT:  return %[[V3]]
  return %1 : tensor<2x16x32xf32>
}

// CHECK-LABEL: func.func @matmul_on_use_shard_m_and_k
// CHECK-SAME:     %[[ARG0:.*]]: tensor<2x16x8xf32>, %[[ARG1:.*]]: tensor<2x8x32xf32>
func.func @matmul_on_use_shard_m_and_k(%arg0: tensor<2x16x8xf32>, %arg1: tensor<2x8x32xf32>) -> tensor<2x16x32xf32> {
  // CHECK-NEXT:  %[[V0:.*]] = mesh.shard %[[ARG0]] to <@mesh_2d, {{\[\[}}], [1], [0]]> annotate_for_users : tensor<2x16x8xf32>
  %0 = mesh.shard %arg0 to <@mesh_2d, [[], [1], [0]]> annotate_for_users : tensor<2x16x8xf32>
  // CHECK-NEXT:  %[[V1:.*]] = mesh.shard %[[ARG1]] to <@mesh_2d, {{\[\[}}], [0]]> annotate_for_users : tensor<2x8x32xf32>
  // CHECK-NEXT:  %[[V2:.*]] = tosa.matmul %[[V0]], %[[V1]]
  %1 = tosa.matmul %0, %arg1 : (tensor<2x16x8xf32>, tensor<2x8x32xf32>) -> tensor<2x16x32xf32>
  // CHECK-NEXT:  %[[V3:.*]] = mesh.shard %[[V2]] to <@mesh_2d, {{\[\[}}], [1]], partial = sum[0]> : tensor<2x16x32xf32>
  // CHECK-NEXT:  return %[[V3]]
  return %1 : tensor<2x16x32xf32>
}

// CHECK-LABEL: func.func @matmul_on_use_shard_m_and_duplicted_k
// CHECK-SAME:     %[[ARG0:.*]]: tensor<2x16x8xf32>, %[[ARG1:.*]]: tensor<2x8x32xf32>
func.func @matmul_on_use_shard_m_and_duplicted_k(%arg0: tensor<2x16x8xf32>, %arg1: tensor<2x8x32xf32>) -> tensor<2x16x32xf32> {
  // CHECK-NEXT:  %[[V0:.*]] = mesh.shard %[[ARG0]] to <@mesh_2d, {{\[\[}}], [1], [0]]> annotate_for_users : tensor<2x16x8xf32>
  %0 = mesh.shard %arg0 to <@mesh_2d, [[], [1], [0]]> annotate_for_users : tensor<2x16x8xf32>
  // CHECK-NEXT:  %[[V1:.*]] = mesh.shard %[[ARG1]] to <@mesh_2d, {{\[\[}}], [0]]> annotate_for_users : tensor<2x8x32xf32>
  %1 = mesh.shard %arg1 to <@mesh_2d, [[], [0]]> annotate_for_users : tensor<2x8x32xf32>
  // CHECK-NEXT:  %[[V2:.*]] = tosa.matmul %[[V0]], %[[V1]]
  %2 = tosa.matmul %0, %1 : (tensor<2x16x8xf32>, tensor<2x8x32xf32>) -> tensor<2x16x32xf32>
  // CHECK-NEXT:  %[[V3:.*]] = mesh.shard %[[V2]] to <@mesh_2d, {{\[\[}}], [1]], partial = sum[0]> : tensor<2x16x32xf32>
  // CHECK-NEXT:  return %[[V3]]
  return %2 : tensor<2x16x32xf32>
}

// https://arxiv.org/abs/2211.05102 Figure 2(a)
// CHECK-LABEL: func.func @mlp_1d_weight_stationary
// CHECK-SAME:     %[[ARG0:.*]]: tensor<2x4x8xf32>, %[[ARG1:.*]]: tensor<2x8x32xf32>, %[[ARG2:.*]]: tensor<2x32x8xf32>
func.func @mlp_1d_weight_stationary(%arg0: tensor<2x4x8xf32>, %arg1: tensor<2x8x32xf32>, %arg2: tensor<2x32x8xf32>) -> tensor<2x4x8xf32> {
  %0 = mesh.shard %arg0 to <@mesh_1d, [[], [], [0]]> : tensor<2x4x8xf32>
  // CHECK: %[[V0:.*]] = tosa.matmul
  %1 = tosa.matmul %0, %arg1 : (tensor<2x4x8xf32>, tensor<2x8x32xf32>) -> tensor<2x4x32xf32>
  // CHECK-DAG: %[[V1:.*]] = mesh.shard %[[V0]] to <@mesh_1d, {{\[\[}}], [], [0]]> : tensor<2x4x32xf32>
  // CHECK-DAG: %[[V2:.*]] = mesh.shard %[[V1]] to <@mesh_1d, {{\[\[}}], [], [0]]> annotate_for_users : tensor<2x4x32xf32>
  // CHECK-DAG: %[[V3:.*]] = tosa.sigmoid %[[V2]]
  %2 = tosa.sigmoid %1 : (tensor<2x4x32xf32>) -> tensor<2x4x32xf32>
  // CHECK-DAG: %[[V4:.*]] = mesh.shard %[[V3]] to <@mesh_1d, {{\[\[}}], [], [0]]> : tensor<2x4x32xf32>
  // CHECK-DAG: %[[V5:.*]] = mesh.shard %[[V4]] to <@mesh_1d, {{\[\[}}], [], [0]]> annotate_for_users : tensor<2x4x32xf32>
  // CHECK-DAG: %[[V6:.*]] = mesh.shard %[[ARG2]] to <@mesh_1d, {{\[\[}}], [0]]> annotate_for_users : tensor<2x32x8xf32>
  // CHECK-DAG: %[[V7:.*]] = tosa.matmul %[[V5]], %[[V6]]
  %3 = tosa.matmul %2, %arg2 : (tensor<2x4x32xf32>, tensor<2x32x8xf32>) -> tensor<2x4x8xf32>
  // CHECK-DAG: %[[V8:.*]] = mesh.shard %[[V7]] to <@mesh_1d, {{\[\[}}], [], []], partial = sum[0]> : tensor<2x4x8xf32>
  %4 = mesh.shard %3 to <@mesh_1d, [[], [], []], partial = sum[0]> : tensor<2x4x8xf32>
  // CHECK-DAG: %[[V9:.*]] = mesh.shard %[[V8]] to <@mesh_1d, {{\[\[}}], [], [0]]> annotate_for_users : tensor<2x4x8xf32>
  %5 = mesh.shard %4 to <@mesh_1d, [[], [], [0]]> annotate_for_users : tensor<2x4x8xf32>
  // CHECK-DAG: return %[[V9]]
  return %5 : tensor<2x4x8xf32>
}

// https://arxiv.org/abs/2211.05102 Figure 2(b)
// CHECK-LABEL: func.func @mlp_2d_weight_stationary
// CHECK-SAME:     %[[ARG0:.*]]: tensor<2x4x8xf32>, %[[ARG1:.*]]: tensor<2x8x32xf32>, %[[ARG2:.*]]: tensor<2x32x8xf32>
func.func @mlp_2d_weight_stationary(%arg0: tensor<2x4x8xf32>, %arg1: tensor<2x8x32xf32>, %arg2: tensor<2x32x8xf32>) -> tensor<2x4x8xf32> {
  // CHECK-DAG: %[[V0:.*]] = mesh.shard %[[ARG0]] to <@mesh_3d, {{\[\[}}], [], [0, 1, 2]]> : tensor<2x4x8xf32>
  %0 = mesh.shard %arg0 to <@mesh_3d, [[], [], [0, 1, 2]]> : tensor<2x4x8xf32>
  // CHECK-DAG: %[[V1:.*]] = mesh.shard %[[V0]] to <@mesh_3d, {{\[\[}}], [], [0]]> annotate_for_users : tensor<2x4x8xf32>
  // CHECK-DAG: %[[V2:.*]] = mesh.shard %[[ARG1]] to <@mesh_3d, {{\[\[}}], [0], [1, 2]]> annotate_for_users : tensor<2x8x32xf32>
  // CHECK-DAG: %[[V3:.*]] = tosa.matmul %[[V1]], %[[V2]]
  %1 = tosa.matmul %0, %arg1 : (tensor<2x4x8xf32>, tensor<2x8x32xf32>) -> tensor<2x4x32xf32>
  // CHECK-DAG: %[[V4:.*]] = mesh.shard %[[V3]] to <@mesh_3d,  {{\[\[}}], [], [1, 2]], partial = sum[0]> : tensor<2x4x32xf32>
  %2 = mesh.shard %1 to <@mesh_3d, [[], [], [1, 2]], partial = sum[0]> : tensor<2x4x32xf32>
  // CHECK-DAG: %[[V5:.*]] = mesh.shard %[[V4]] to <@mesh_3d, {{\[\[}}], [], [1, 2]]> annotate_for_users : tensor<2x4x32xf32>
  // CHECK-DAG: %[[V6:.*]] = tosa.sigmoid %[[V5]]
  %3 = tosa.sigmoid %2 : (tensor<2x4x32xf32>) -> tensor<2x4x32xf32>
  // CHECK-DAG: %[[V7:.*]] = mesh.shard %[[V6]] to <@mesh_3d, {{\[\[}}], [], [1, 2]]> : tensor<2x4x32xf32>
  // CHECK-DAG: %[[V8:.*]] = mesh.shard %[[V7]] to <@mesh_3d, {{\[\[}}], [], [1, 2]]> annotate_for_users : tensor<2x4x32xf32>
  // CHECK-DAG: %[[V9:.*]] = mesh.shard %[[ARG2]] to <@mesh_3d, {{\[\[}}], [1, 2], [0]]> annotate_for_users : tensor<2x32x8xf32>
  // CHECK-DAG: %[[V10:.*]] = tosa.matmul %[[V8]], %[[V9]]
  %4 = tosa.matmul %3, %arg2 : (tensor<2x4x32xf32>, tensor<2x32x8xf32>) -> tensor<2x4x8xf32>
  // CHECK-DAG: %[[V11:.*]] = mesh.shard %[[V10]] to <@mesh_3d, {{\[\[}}], [], [0]], partial = sum[1, 2]> : tensor<2x4x8xf32>
  %5 = mesh.shard %4 to <@mesh_3d, [[], [], [0]], partial = sum[1, 2]> : tensor<2x4x8xf32>
  // CHECK-DAG: %[[V12:.*]] = mesh.shard %[[V11]] to <@mesh_3d, {{\[\[}}], [], [0, 1, 2]]> annotate_for_users : tensor<2x4x8xf32>
  %6 = mesh.shard %5 to <@mesh_3d, [[], [], [0, 1, 2]]> annotate_for_users : tensor<2x4x8xf32>
  // CHECK-DAG: return %[[V12]]
  return %6 : tensor<2x4x8xf32>
}<|MERGE_RESOLUTION|>--- conflicted
+++ resolved
@@ -1,14 +1,8 @@
 // RUN: mlir-opt -sharding-propagation %s | FileCheck %s
 
-<<<<<<< HEAD
-mesh.cluster @mesh_1d(shape = ?)
-mesh.cluster @mesh_2d(shape = 2x4)
-mesh.cluster @mesh_3d(shape = ?x?x?)
-=======
 mesh.mesh @mesh_1d(shape = ?)
 mesh.mesh @mesh_2d(shape = 2x4)
 mesh.mesh @mesh_3d(shape = ?x?x?)
->>>>>>> faf555f9
 
 // CHECK-LABEL: func.func @element_wise_empty_sharding_info
 func.func @element_wise_empty_sharding_info(%arg0: tensor<8x16xf32>) -> tensor<8x16xf32> {
