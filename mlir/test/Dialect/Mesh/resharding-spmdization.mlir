--- conflicted
+++ resolved
@@ -1,12 +1,7 @@
 // RUN: mlir-opt -test-mesh-resharding-spmdization %s | FileCheck %s
 
-<<<<<<< HEAD
-mesh.cluster @mesh_1d(shape = 2)
-mesh.cluster @mesh_1d_dynamic(shape = ?)
-=======
 mesh.mesh @mesh_1d(shape = 2)
 mesh.mesh @mesh_1d_dynamic(shape = ?)
->>>>>>> faf555f9
 
 // CHECK-LABEL: func @same_source_and_target_sharding
 func.func @same_source_and_target_sharding(
@@ -27,11 +22,7 @@
   // CHECK-DAG: %[[ZERO:.*]] = arith.constant 0 : index
   // CHECK-DAG: %[[TENSOR_SPLIT_AXIS_SIZE:.*]] = arith.constant 14 : index
   // CHECK: %[[PROCESS_INDEX:.*]] = mesh.process_multi_index on @mesh_1d axes = [0] : index
-<<<<<<< HEAD
-  // CHECK: %[[MESH_AXIS_SIZE:.*]] = mesh.cluster_shape @mesh_1d axes = [0] : index
-=======
   // CHECK: %[[MESH_AXIS_SIZE:.*]] = mesh.mesh_shape @mesh_1d axes = [0] : index
->>>>>>> faf555f9
   // CHECK: %[[TENSOR_SPLIT_AXIS_SIZE_MOD_MESH_AXIS_SIZE:.*]] = arith.remui %[[TENSOR_SPLIT_AXIS_SIZE]], %[[MESH_AXIS_SIZE]] : index
   // CHECK: %[[RESULT_TENSOR_AXIS_SIZE_CHECK:.*]] = arith.cmpi eq, %[[TENSOR_SPLIT_AXIS_SIZE_MOD_MESH_AXIS_SIZE]], %[[ZERO]] : index
   // CHECK: cf.assert %[[RESULT_TENSOR_AXIS_SIZE_CHECK]]
@@ -53,11 +44,7 @@
   // CHECK-DAG: %[[ZERO:.*]] = arith.constant 0 : index
   // CHECK-DAG: %[[TWO:.*]] = arith.constant 2 : index
   // CHECK: %[[PROCESS_INDEX:.*]] = mesh.process_multi_index on @mesh_1d_dynamic axes = [0] : index
-<<<<<<< HEAD
-  // CHECK: %[[MESH_AXIS_SIZE:.*]] = mesh.cluster_shape @mesh_1d_dynamic axes = [0] : index
-=======
   // CHECK: %[[MESH_AXIS_SIZE:.*]] = mesh.mesh_shape @mesh_1d_dynamic axes = [0] : index
->>>>>>> faf555f9
   // CHECK: %[[TENSOR_SPLIT_AXIS_SIZE:.*]] = tensor.dim %[[ARG]], %[[ZERO]] : tensor<?x3x?xf32>
   // CHECK: %[[TENSOR_SPLIT_AXIS_SIZE_MOD_MESH_AXIS_SIZE:.*]] = arith.remui %[[TENSOR_SPLIT_AXIS_SIZE]], %[[MESH_AXIS_SIZE]] : index
   // CHECK: %[[RESULT_TENSOR_AXIS_SIZE_CHECK:.*]] = arith.cmpi eq, %[[TENSOR_SPLIT_AXIS_SIZE_MOD_MESH_AXIS_SIZE]], %[[ZERO]] : index
