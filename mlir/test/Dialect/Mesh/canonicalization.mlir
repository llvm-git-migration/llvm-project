// RUN: mlir-opt --canonicalize %s | FileCheck %s

<<<<<<< HEAD
mesh.cluster @mesh0(shape = 2x4)
=======
mesh.mesh @mesh0(shape = 2x4)
>>>>>>> faf555f9

// CHECK-LABEL: func @all_reduce_empty_mesh_axes
func.func @all_reduce_empty_mesh_axes(
// CHECK-SAME: %[[ARG:.*]]: tensor<4xf32>
    %arg0 : tensor<4xf32>) -> tensor<4xf32> {
// CHECK-NOT: mesh.all_reduce
  %0 = mesh.all_reduce %arg0 on @mesh0
    mesh_axes = []
    : tensor<4xf32> -> tensor<4xf32>
// CHECK: return %[[ARG]]
  return %0 : tensor<4xf32>
}

// CHECK-LABEL: func @all_reduce_empty_mesh_axes_different_return_type
func.func @all_reduce_empty_mesh_axes_different_return_type(
    %arg0 : tensor<4xf32>) -> tensor<4xf64> {
// CHECK: mesh.all_reduce
  %0 = mesh.all_reduce %arg0 on @mesh0
// CHECK-NOT: mesh_axes
    mesh_axes = []
    : tensor<4xf32> -> tensor<4xf64>
  return %0 : tensor<4xf64>
}

// CHECK-LABEL: func @all_reduce_default_reduction
func.func @all_reduce_default_reduction(
    %arg0 : tensor<4xf32>) -> tensor<4xf64> {
  %0 = mesh.all_reduce %arg0 on @mesh0
    mesh_axes = [0]
// CHECK-NOT: reduction
    reduction = <sum>
    : tensor<4xf32> -> tensor<4xf64>
  return %0 : tensor<4xf64>
}

// CHECK-LABEL: func @all_to_all_empty_mesh_axes
func.func @all_to_all_empty_mesh_axes(
// CHECK-SAME: %[[ARG:.*]]: tensor<8xf32>
    %arg0 : tensor<8xf32>) -> tensor<8xf32> {
// CHECK-NOT: mesh.all_to_all
  %0 = mesh.all_to_all %arg0 on @mesh0
    mesh_axes = []
    split_axis = 0
    concat_axis = 0
    : tensor<8xf32> -> tensor<8xf32>
// CHECK: return %[[ARG]]
  return %0 : tensor<8xf32>
}

// CHECK-LABEL: func @all_gather_empty_mesh_axes
func.func @all_gather_empty_mesh_axes(
// CHECK-SAME: %[[ARG:.*]]: tensor<4xf32>
    %arg0 : tensor<4xf32>) -> tensor<4xf32> {
// CHECK-NOT: mesh.all_gather
  %0 = mesh.all_gather %arg0 on @mesh0
    mesh_axes = []
    gather_axis = 0
    : tensor<4xf32> -> tensor<4xf32>
// CHECK: return %[[ARG]]
  return %0 : tensor<4xf32>
}

// CHECK-LABEL: func @broadcast_empty_mesh_axes
func.func @broadcast_empty_mesh_axes(
// CHECK-SAME: %[[ARG:.*]]: tensor<4xf32>
    %arg0 : tensor<4xf32>) -> tensor<4xf32> {
// CHECK-NOT: mesh.broadcast
  %0 = mesh.broadcast %arg0 on @mesh0
    mesh_axes = []
    root = []
    : (tensor<4xf32>) -> tensor<4xf32>
// CHECK: return %[[ARG]]
  return %0 : tensor<4xf32>
}

// CHECK-LABEL: func @gather_empty_mesh_axes
func.func @gather_empty_mesh_axes(
// CHECK-SAME: %[[ARG:.*]]: tensor<4xf32>
    %arg0 : tensor<4xf32>) -> tensor<4xf32> {
// CHECK-NOT: mesh.gather
  %0 = mesh.gather %arg0 on @mesh0
    mesh_axes = []
    gather_axis = 0
    root = []
    : (tensor<4xf32>) -> tensor<4xf32>
// CHECK: return %[[ARG]]
  return %0 : tensor<4xf32>
}

// CHECK-LABEL: func @receive_empty_mesh_axes
func.func @receive_empty_mesh_axes(
// CHECK-SAME: %[[ARG:.*]]: tensor<4xf32>
    %arg0 : tensor<4xf32>) -> tensor<4xf32> {
// CHECK-NOT: mesh.recv
  %0 = mesh.recv %arg0 on @mesh0
    mesh_axes = []
    : (tensor<4xf32>) -> tensor<4xf32>
// CHECK: return %[[ARG]]
  return %0 : tensor<4xf32>
}

// CHECK-LABEL: func @reduce_empty_mesh_axes
func.func @reduce_empty_mesh_axes(
// CHECK-SAME: %[[ARG:.*]]: tensor<4xf32>
    %arg0 : tensor<4xf32>) -> tensor<4xf32> {
// CHECK-NOT: mesh.reduce
  %0 = mesh.reduce %arg0 on @mesh0
    mesh_axes = []
    root = []
    : (tensor<4xf32>) -> tensor<4xf32>
// CHECK: return %[[ARG]]
  return %0 : tensor<4xf32>
}

// CHECK-LABEL: func @reduce_scatter_empty_mesh_axes
func.func @reduce_scatter_empty_mesh_axes(
// CHECK-SAME: %[[ARG:.*]]: tensor<4xf32>
    %arg0 : tensor<4xf32>) -> tensor<4xf32> {
// CHECK-NOT: mesh.reduce_scatter
  %0 = mesh.reduce_scatter %arg0 on @mesh0
    mesh_axes = []
    scatter_axis = 0
    : tensor<4xf32> -> tensor<4xf32>
// CHECK: return %[[ARG]]
  return %0 : tensor<4xf32>
}

// CHECK-LABEL: func @reduce_scatter_empty_mesh_axes_different_return_type
func.func @reduce_scatter_empty_mesh_axes_different_return_type(
    %arg0 : tensor<4xf32>) -> tensor<4xf64> {
// CHECK: mesh.reduce_scatter
  %0 = mesh.reduce_scatter %arg0 on @mesh0
// CHECK-NOT: mesh_axes
    mesh_axes = []
    scatter_axis = 0
    : tensor<4xf32> -> tensor<4xf64>
  return %0 : tensor<4xf64>
}

// CHECK-LABEL: func @reduce_scatter_default_reduction
func.func @reduce_scatter_default_reduction(
    %arg0 : tensor<4xf32>) -> tensor<2xf64> {
  %0 = mesh.reduce_scatter %arg0 on @mesh0
    mesh_axes = [0]
// CHECK-NOT: reduction
    reduction = <sum>
    scatter_axis = 0
    : tensor<4xf32> -> tensor<2xf64>
  return %0 : tensor<2xf64>
}

// CHECK-LABEL: func @scatter_empty_mesh_axes
func.func @scatter_empty_mesh_axes(
// CHECK-SAME: %[[ARG:.*]]: tensor<4xf32>
    %arg0 : tensor<4xf32>) -> tensor<4xf32> {
// CHECK-NOT: mesh.scatter
  %0 = mesh.scatter %arg0 on @mesh0
    mesh_axes = []
    scatter_axis = 0
    root = []
    : (tensor<4xf32>) -> tensor<4xf32>
// CHECK: return %[[ARG]]
  return %0 : tensor<4xf32>
}

// CHECK-LABEL: func @send_empty_mesh_axes
func.func @send_empty_mesh_axes(
// CHECK-SAME: %[[ARG:.*]]: tensor<4xf32>
    %arg0 : tensor<4xf32>) -> tensor<4xf32> {
// CHECK-NOT: mesh.send
  %0 = mesh.send %arg0 on @mesh0
    mesh_axes = []
    destination = []
    : (tensor<4xf32>) -> tensor<4xf32>
// CHECK: return %[[ARG]]
  return %0 : tensor<4xf32>
}<|MERGE_RESOLUTION|>--- conflicted
+++ resolved
@@ -1,10 +1,6 @@
 // RUN: mlir-opt --canonicalize %s | FileCheck %s
 
-<<<<<<< HEAD
-mesh.cluster @mesh0(shape = 2x4)
-=======
 mesh.mesh @mesh0(shape = 2x4)
->>>>>>> faf555f9
 
 // CHECK-LABEL: func @all_reduce_empty_mesh_axes
 func.func @all_reduce_empty_mesh_axes(
