//===- MeshBase.td - Mesh Dialect --------------------------*- tablegen -*-===//
//
// Part of the LLVM Project, under the Apache License v2.0 with LLVM Exceptions.
// See https://llvm.org/LICENSE.txt for license information.
// SPDX-License-Identifier: Apache-2.0 WITH LLVM-exception
//
//===----------------------------------------------------------------------===//

#ifndef MLIR_DIALECT_MESH_IR_MESHBASE_TD
#define MLIR_DIALECT_MESH_IR_MESHBASE_TD

include "mlir/IR/OpBase.td"
include "mlir/IR/AttrTypeBase.td"
include "mlir/IR/BuiltinTypeInterfaces.td"
include "mlir/IR/EnumAttr.td"

//===----------------------------------------------------------------------===//
// Mesh Dialect
//===----------------------------------------------------------------------===//

def Mesh_Dialect : Dialect {
  let name = "mesh";
  let cppNamespace = "::mlir::mesh";

  let description = [{
    See [Mesh dialect documentation](mlir/docs/Dialects/Mesh.md).
  }];

  let dependentDialects = [
    "arith::ArithDialect" // For materializeConstant()
  ];

  let useDefaultAttributePrinterParser = 1;
  let hasConstantMaterializer = 1;
}

def Mesh_MeshAxis : I<16>;
def Mesh_MeshAxesAttr : DenseArrayAttrBase<"DenseI16ArrayAttr", "int16_t", "i16">;

//===----------------------------------------------------------------------===//
// Mesh Enums.
//===----------------------------------------------------------------------===//

def Mesh_Partial : I32EnumAttr<"Partial", "partial type of a distributed tensor", [
  I32EnumAttrCase<"Sum", 1, "sum">,
  I32EnumAttrCase<"Max", 2, "max">,
  I32EnumAttrCase<"Min", 3, "min">,
  I32EnumAttrCase<"Generic", 100, "generic">
]> {
  let genSpecializedAttr = 0;
  let cppNamespace = "::mlir::mesh";
}

def Mesh_PartialAttr : EnumAttr<Mesh_Dialect, Mesh_Partial, "partial"> {
  let assemblyFormat = "`<` $value `>`";
}

// Mesh_IteratorType and Mesh_Partial are used to annotate different aspects of
// distributed tensors. Mesh_IteratorType annotates loops in an operation, while
// Mesh_Partial indicates whether a tensor is sharded on a specific dimension or
// is partial.
def Mesh_IteratorType : I32EnumAttr<"IteratorType", "Iterator type", [
  I32EnumAttrCase<"Parallel", 1, "parallel">,
  I32EnumAttrCase<"ReductionSum", 2, "reduction_sum">,
  I32EnumAttrCase<"ReductionMax", 3, "reduction_max">,
  I32EnumAttrCase<"ReductionMin", 4, "reduction_min">,
  I32EnumAttrCase<"ReductionGeneric", 5, "reduction_generic">,
  I32EnumAttrCase<"Invalid", 100, "invalid">
]> {
    let genSpecializedAttr = 0;
    let cppNamespace = "::mlir::mesh";
}

//===----------------------------------------------------------------------===//
// Mesh Attribute
//===----------------------------------------------------------------------===//

def MeshSharding : AttrDef<Mesh_Dialect, "MeshSharding"> {
  let mnemonic = "shard";

  let parameters = (ins
    AttrParameter<"::mlir::FlatSymbolRefAttr",
     "The mesh on which tensors are sharded.">:$mesh,
    ArrayRefParameter<"MeshAxesAttr">:$split_axes,
    OptionalArrayRefParameter<"MeshAxis">:$partial_axes,
    OptionalParameter<"::mlir::mesh::Partial">:$partial_type
  );

  let summary = "Attribute that extends tensor type to distributed tensor type.";

  let description = [{
    The MeshSharding attribute could be used in the encoding of a
    `RankedTensorType` or the mesh.shard op. it contains three sub-attributes:

    1. `mesh`: this attribute is a FlatSymbolRefAttr that refers to the device
    mesh where the distributed tensor is placed. The symbol must resolve to a
    `mesh.mesh` operation.

    2. `split_axes`: is an array composed of int64_t sub-arrays. The outer array's
    maximum size is the `rank` of the related tensor. For the i-th sub-array, if
    its value is [x, y], it indicates that the tensor's i-th dimension is splitted
    along the x and y axes of the device mesh.

    3. `partial_axes`: if not empty, this signifies that the tensor is partial
    one along the specified mesh axes. An all-reduce should be applied to obtain
    the complete tensor, with reduction type being specified by `partial_type`.

    4. `partial_type`: indicates the reduction type of the possible all-reduce
    op. It has 4 possible values:
    - `partial_sum`: denotes it's an all-reduce-sum
    - `partial_max`: denotes it's an all-reduce-max
    - `partial_min`: denotes it's an all-reduce-min
    - `partial_generic`: denotes that the all-reduce type is complex and cannot
    be represented merely by a simple sum, max, or min. The exact reduction
    computation may be derived from the semantics of the corresponding operation
    or from the reduction computation IR

    Example:

    ```
<<<<<<< HEAD
    mesh.cluster @mesh0(shape = 2x2x4)
=======
    mesh.mesh @mesh0(shape = 2x2x4)
>>>>>>> faf555f9

    // The tensor is fully replicated on @mesh0.
    // Currently, there must be at least one sub-array present in axes, even
    // if it's empty. Otherwise, a parsing error will occur.
    tensor<4x8xf32, #mesh.shard<@mesh0, [[]]>>

    // The tensor is sharded on the first dimension along axis 0 of @mesh0
    tensor<4x8xf32, #mesh.shard<@mesh0, [[0]]>

    // The tensor is sharded on the first dimension along axis 0 of @mesh0 and
    // it is also a partial_sum along mesh axis 1.
    tensor<4x8xf32, #mesh.shard<@mesh0, [[0], []], partial = sum[1]>

    // The tensor is sharded on the first dimension along axis 0 of @mesh0 and
    // it is also a partial_max along mesh axis 1.
    tensor<4x8xf32, #mesh.shard<@mesh0, [[0]], partial = max[1]>

    // Could be used in the attribute of mesh.shard op
    %0 = mesh.shard %arg0 to <@mesh0, [[0]]> : tensor<4x8xf32>
    ```
  }];
  let assemblyFormat = [{
    `<` $mesh `,` `[` $split_axes `]` (`,` `partial` `=` $partial_type `[`
       $partial_axes^ `]`)? `>`
  }];

  let builders = [
    AttrBuilder<(ins "FlatSymbolRefAttr":$mesh,
                     "ArrayRef<SmallVector<MeshAxis>>":$split_axes,
                     "ArrayRef<MeshAxis>": $partial_axes,
                     "mesh::Partial": $partial_type), [{
      SmallVector<MeshAxesAttr> splitAxesAttr = llvm::map_to_vector(
                  split_axes, [&](ArrayRef<MeshAxis> array) {
          return MeshAxesAttr::get($_ctxt, array);
      });
      return $_get($_ctxt, mesh, splitAxesAttr, partial_axes,
                   partial_type);
    }]>,
    AttrBuilder<(ins "FlatSymbolRefAttr":$mesh,
                     "ArrayRef<SmallVector<MeshAxis>>":$split_axes), [{
      return MeshShardingAttr::get($_ctxt, mesh, split_axes, {}, Partial::Sum);
    }]>
  ];

  let extraClassDeclaration = [{
    bool operator==(::mlir::Attribute rhs) const;
    bool operator==(::mlir::mesh::MeshShardingAttr rhs) const;
  }];

  let genVerifyDecl = 1;
}

#endif // MLIR_DIALECT_MESH_IR_MESHBASE_TD<|MERGE_RESOLUTION|>--- conflicted
+++ resolved
@@ -118,11 +118,7 @@
     Example:
 
     ```
-<<<<<<< HEAD
-    mesh.cluster @mesh0(shape = 2x2x4)
-=======
     mesh.mesh @mesh0(shape = 2x2x4)
->>>>>>> faf555f9
 
     // The tensor is fully replicated on @mesh0.
     // Currently, there must be at least one sub-array present in axes, even
