--- conflicted
+++ resolved
@@ -36,11 +36,7 @@
     This name serves as a symbolic reference to the mesh throughout
     the MLIR module, allowing for consistent referencing and easier debugging.
 
-<<<<<<< HEAD
-    2. `shape`: This attribute represents the shape of the device cluster.
-=======
     2. `shape`: This attribute represents the shape of the device mesh.
->>>>>>> faf555f9
     It uses the same notation as a tensor shape. Also allowing for dynamic
     dimensions.
     This flexibility allows for dynamic device assignment or configurations
@@ -52,35 +48,19 @@
     ```
     // A device mesh with 3 axes, the total device number is 4 * 8 * 12
     // The dimension sizes are 4, 8, 12 
-<<<<<<< HEAD
-    mesh.cluster @mesh0(shape = 4x8x12)
-=======
     mesh.mesh @mesh0(shape = 4x8x12)
->>>>>>> faf555f9
 
     // A device mesh with 2 axes, the total device number is unknown
     // The first dimension size is 4 and the second is unknown
-<<<<<<< HEAD
-    mesh.cluster @mesh1(shape = 4x?)
-=======
     mesh.mesh @mesh1(shape = 4x?)
->>>>>>> faf555f9
 
     // A device mesh with 2 axes, the total device number is unknown
     // The first dimension size is unknown and the second is 4
-<<<<<<< HEAD
-    mesh.cluster @mesh2(shape = ?x4)
-=======
     mesh.mesh @mesh2(shape = ?x4)
->>>>>>> faf555f9
 
     // A device mesh with 2 axes, the number of devices along both axes
     // is unknown
-<<<<<<< HEAD
-    mesh.cluster @mesh3(shape = ?x?)
-=======
     mesh.mesh @mesh3(shape = ?x?)
->>>>>>> faf555f9
 
     // Used in the mesh sharding attribute to extend the standard tensor to
     // distributed
@@ -101,15 +81,9 @@
   let hasVerifier = 1;
 }
 
-<<<<<<< HEAD
-def Mesh_ClusterShapeOp : Mesh_Op<"cluster_shape", [
-  Pure, DeclareOpInterfaceMethods<SymbolUserOpInterface>]> {
-  let summary = "Get the shape of the cluster.";
-=======
 def Mesh_MeshShapeOp : Mesh_Op<"mesh_shape", [
   Pure, DeclareOpInterfaceMethods<SymbolUserOpInterface>]> {
   let summary = "Get the shape of the mesh.";
->>>>>>> faf555f9
   let arguments = (ins
     FlatSymbolRefAttr:$mesh,
     DefaultValuedAttr<Mesh_MeshAxesAttr, "{}">:$axes
@@ -265,11 +239,7 @@
   let results = (outs Index:$result);
   let assemblyFormat = "`on` $mesh attr-dict `:` type($result)";
   let builders = [
-<<<<<<< HEAD
-    OpBuilder<(ins "::mlir::mesh::ClusterOp":$mesh)>
-=======
     OpBuilder<(ins "::mlir::mesh::MeshOp":$mesh)>
->>>>>>> faf555f9
   ];
 }
 
@@ -298,11 +268,7 @@
 
     Example:
     ```mlir
-<<<<<<< HEAD
-    mesh.cluster @mesh0(shape = 2x2)
-=======
     mesh.mesh @mesh0(shape = 2x2)
->>>>>>> faf555f9
     ...
     %1 = mesh.all_gather %0 on @mesh0 mesh_axes = [1] gather_axis = 1
       : tensor<2x2xi8> -> tensor<2x4xi8>
@@ -387,11 +353,7 @@
 
     Example:
     ```
-<<<<<<< HEAD
-    mesh.cluster @mesh0(shape = 3)
-=======
     mesh.mesh @mesh0(shape = 3)
->>>>>>> faf555f9
     ...
     %1 = mesh.all_to_all %0 on @mesh0 mesh_axes = [0]
       split_axis = 0 concat_axis = 0
@@ -448,11 +410,7 @@
     
     Example:
     ```
-<<<<<<< HEAD
-    mesh.cluster @mesh0(shape = 2x2)
-=======
     mesh.mesh @mesh0(shape = 2x2)
->>>>>>> faf555f9
 
     %1 = mesh.broadcast %0 on @mesh0
       mesh_axes = [0]
@@ -508,11 +466,7 @@
 
     Example:
     ```mlir
-<<<<<<< HEAD
-    mesh.cluster @mesh0(shape = 2x2)
-=======
     mesh.mesh @mesh0(shape = 2x2)
->>>>>>> faf555f9
     ...
     %1 = mesh.gather %0 on @mesh0 mesh_axes = [1]
       gather_axis = 1 root = [1]
@@ -635,11 +589,7 @@
     across the device group.
     Example:
     ```
-<<<<<<< HEAD
-    mesh.cluster @mesh0(shape = 2x2)
-=======
     mesh.mesh @mesh0(shape = 2x2)
->>>>>>> faf555f9
     ...
     %1 = mesh.reduce_scatter %0 on @mesh0 mesh_axes = [1]
       reduction = <max> scatter_axis = 0
@@ -702,11 +652,7 @@
 
     Example:
     ```
-<<<<<<< HEAD
-    mesh.cluster @mesh0(shape = 2x2)
-=======
     mesh.mesh @mesh0(shape = 2x2)
->>>>>>> faf555f9
     %1 = mesh.scatter %0 on @mesh0 mesh_axes = [0]
       scatter_axis = 0
       root = [1]
@@ -802,11 +748,7 @@
 
     Example:
     ```
-<<<<<<< HEAD
-    mesh.cluster @mesh0(shape = 2x4)
-=======
     mesh.mesh @mesh0(shape = 2x4)
->>>>>>> faf555f9
     %1 = mesh.shift on @mesh0 mesh_axes = [1]
       shift_axis = 1 offset = 2 rotate
       : tensor<2xi8> -> tensor<2xi8>
