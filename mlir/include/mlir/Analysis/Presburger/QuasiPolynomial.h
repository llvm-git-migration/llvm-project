//===- QuasiPolynomial.h - QuasiPolynomial Class ----------------*- C++ -*-===//
//
// Part of the LLVM Project, under the Apache License v2.0 with LLVM Exceptions.
// See https://llvm.org/LICENSE.txt for license information.
// SPDX-License-Identifier: Apache-2.0 WITH LLVM-exception
//
//===----------------------------------------------------------------------===//
//
// Definition of the QuasiPolynomial class for Barvinok's algorithm,
// which represents a single-valued function on a set of parameters.
// It is an expression of the form
// f(x) = \sum_i c_i * \prod_j ⌊g_{ij}(x)⌋
// where c_i \in Q and
// g_{ij} : Q^d -> Q are affine functionals over d parameters.
//
//===----------------------------------------------------------------------===//

#ifndef MLIR_ANALYSIS_PRESBURGER_QUASIPOLYNOMIAL_H
#define MLIR_ANALYSIS_PRESBURGER_QUASIPOLYNOMIAL_H

#include "mlir/Analysis/Presburger/Fraction.h"
#include "mlir/Analysis/Presburger/PresburgerSpace.h"

namespace mlir {
namespace presburger {

// A class to describe quasi-polynomials.
// A quasipolynomial consists of a set of terms.
// The ith term is a constant `coefficients[i]`, multiplied
// by the product of a set of affine functions on n parameters.
// Represents functions f : Q^n -> Q of the form
//
// f(x) = \sum_i c_i * \prod_j ⌊g_{ij}(x)⌋
//
// where c_i \in Q and
// g_{ij} : Q^n -> Q are affine functionals.
class QuasiPolynomial : public PresburgerSpace {
public:
  QuasiPolynomial(unsigned numVars, SmallVector<Fraction> coeffs = {},
                  std::vector<std::vector<SmallVector<Fraction>>> aff = {});

  QuasiPolynomial(unsigned numVars, Fraction constant);

  // Find the number of inputs (numDomain) to the polynomial.
  // numSymbols is set to zero.
  unsigned getNumInputs() const {
    return getNumDomainVars() + getNumSymbolVars();
  }

  const SmallVector<Fraction> &getCoefficients() const { return coefficients; }

  const std::vector<std::vector<SmallVector<Fraction>>> &getAffine() const {
    return affine;
  }

  // Arithmetic operations.
  QuasiPolynomial operator+(const QuasiPolynomial &x) const;
  QuasiPolynomial operator-(const QuasiPolynomial &x) const;
  QuasiPolynomial operator*(const QuasiPolynomial &x) const;
  QuasiPolynomial operator/(const Fraction x) const;

  // Removes terms which evaluate to zero from the expression
  // and folds affine functions which are constant into the
  // constant coefficients.
  QuasiPolynomial simplify();

<<<<<<< HEAD
=======
  // Group together like terms in the expression.
  QuasiPolynomial collectTerms();

>>>>>>> faf555f9
  Fraction getConstantTerm();

private:
  SmallVector<Fraction> coefficients;
  std::vector<std::vector<SmallVector<Fraction>>> affine;
};

} // namespace presburger
} // namespace mlir

#endif // MLIR_ANALYSIS_PRESBURGER_QUASIPOLYNOMIAL_H<|MERGE_RESOLUTION|>--- conflicted
+++ resolved
@@ -64,12 +64,9 @@
   // constant coefficients.
   QuasiPolynomial simplify();
 
-<<<<<<< HEAD
-=======
   // Group together like terms in the expression.
   QuasiPolynomial collectTerms();
 
->>>>>>> faf555f9
   Fraction getConstantTerm();
 
 private:
