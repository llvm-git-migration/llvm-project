--- conflicted
+++ resolved
@@ -281,14 +281,9 @@
       blockOps.remove(blockOps.begin());
     block->dropAllUses();
     if (block->getParent())
-<<<<<<< HEAD
-      eraseBlock(block);
+      block->erase();
     else {
       block->dropAllDefinedValueUses();
-=======
-      block->erase();
-    else
->>>>>>> c2f3a11d
       delete block;
     }
   }
