//===- ArmSMEToLLVM.cpp - Convert ArmSME to LLVM dialect ------------------===//
//
// Part of the LLVM Project, under the Apache License v2.0 with LLVM Exceptions.
// See https://llvm.org/LICENSE.txt for license information.
// SPDX-License-Identifier: Apache-2.0 WITH LLVM-exception
//
//===----------------------------------------------------------------------===//
//
// This file implements lowering of ArmSME operations to LLVM intrinsics.
//
//===----------------------------------------------------------------------===//

#include "mlir/Conversion/ArmSMEToLLVM/ArmSMEToLLVM.h"

#include "mlir/Conversion/LLVMCommon/ConversionTarget.h"
#include "mlir/Conversion/LLVMCommon/Pattern.h"
#include "mlir/Dialect/Arith/IR/Arith.h"
#include "mlir/Dialect/ArmSME/IR/ArmSME.h"
#include "mlir/Dialect/ArmSME/Utils/Utils.h"
#include "mlir/Dialect/Func/IR/FuncOps.h"
#include "mlir/Dialect/LLVMIR/LLVMDialect.h"
#include "mlir/Dialect/MemRef/IR/MemRef.h"
#include "mlir/Dialect/Vector/IR/VectorOps.h"
#include "mlir/Pass/Pass.h"
#include "mlir/Transforms/DialectConversion.h"

namespace mlir {
#define GEN_PASS_DEF_CONVERTARMSMETOLLVM
#include "mlir/Conversion/Passes.h.inc"
} // namespace mlir

using namespace mlir;

namespace {

static constexpr StringLiteral kInMemoryTileIdAttr("arm_sme.in_memory_tile_id");

/// Helper to create an arm_sme.intr.ld1*.(horiz|vert)' intrinsic.
static Operation *createLoadTileSliceIntrinsic(
    RewriterBase &rewriter, Location loc, arm_sme::ArmSMETileType type,
    arm_sme::TileSliceLayout layout, Value maskOp, Value ptr,
    IntegerAttr tileId, Value tileSliceI32) {
  if (layout == arm_sme::TileSliceLayout::Horizontal) {
    switch (type) {
    case arm_sme::ArmSMETileType::ZAB:
      return rewriter.create<arm_sme::aarch64_sme_ld1b_horiz>(
          loc, maskOp, ptr, tileId, tileSliceI32);
    case arm_sme::ArmSMETileType::ZAH:
      return rewriter.create<arm_sme::aarch64_sme_ld1h_horiz>(
          loc, maskOp, ptr, tileId, tileSliceI32);
    case arm_sme::ArmSMETileType::ZAS:
      return rewriter.create<arm_sme::aarch64_sme_ld1w_horiz>(
          loc, maskOp, ptr, tileId, tileSliceI32);
    case arm_sme::ArmSMETileType::ZAD:
      return rewriter.create<arm_sme::aarch64_sme_ld1d_horiz>(
          loc, maskOp, ptr, tileId, tileSliceI32);
    case arm_sme::ArmSMETileType::ZAQ:
      return rewriter.create<arm_sme::aarch64_sme_ld1q_horiz>(
          loc, maskOp, ptr, tileId, tileSliceI32);
    }
  } else {
    switch (type) {
    case arm_sme::ArmSMETileType::ZAB:
      return rewriter.create<arm_sme::aarch64_sme_ld1b_vert>(
          loc, maskOp, ptr, tileId, tileSliceI32);
    case arm_sme::ArmSMETileType::ZAH:
      return rewriter.create<arm_sme::aarch64_sme_ld1h_vert>(
          loc, maskOp, ptr, tileId, tileSliceI32);
    case arm_sme::ArmSMETileType::ZAS:
      return rewriter.create<arm_sme::aarch64_sme_ld1w_vert>(
          loc, maskOp, ptr, tileId, tileSliceI32);
    case arm_sme::ArmSMETileType::ZAD:
      return rewriter.create<arm_sme::aarch64_sme_ld1d_vert>(
          loc, maskOp, ptr, tileId, tileSliceI32);
    case arm_sme::ArmSMETileType::ZAQ:
      return rewriter.create<arm_sme::aarch64_sme_ld1q_vert>(
          loc, maskOp, ptr, tileId, tileSliceI32);
      break;
    }
  }
}

/// Helper to create an arm_sme.intr.st1*.(horiz|vert)' intrinsic.
static Operation *createStoreTileSliceIntrinsic(
    RewriterBase &rewriter, Location loc, arm_sme::ArmSMETileType type,
    arm_sme::TileSliceLayout layout, Value maskOp, Value ptr,
    IntegerAttr tileId, Value tileSliceI32) {
  if (layout == arm_sme::TileSliceLayout::Horizontal) {
    switch (type) {
    case arm_sme::ArmSMETileType::ZAB:
      return rewriter.create<arm_sme::aarch64_sme_st1b_horiz>(
          loc, maskOp, ptr, tileId, tileSliceI32);
    case arm_sme::ArmSMETileType::ZAH:
      return rewriter.create<arm_sme::aarch64_sme_st1h_horiz>(
          loc, maskOp, ptr, tileId, tileSliceI32);
    case arm_sme::ArmSMETileType::ZAS:
      return rewriter.create<arm_sme::aarch64_sme_st1w_horiz>(
          loc, maskOp, ptr, tileId, tileSliceI32);
    case arm_sme::ArmSMETileType::ZAD:
      return rewriter.create<arm_sme::aarch64_sme_st1d_horiz>(
          loc, maskOp, ptr, tileId, tileSliceI32);
    case arm_sme::ArmSMETileType::ZAQ:
      return rewriter.create<arm_sme::aarch64_sme_st1q_horiz>(
          loc, maskOp, ptr, tileId, tileSliceI32);
    }
  } else {
    switch (type) {
    case arm_sme::ArmSMETileType::ZAB:
      return rewriter.create<arm_sme::aarch64_sme_st1b_vert>(
          loc, maskOp, ptr, tileId, tileSliceI32);
    case arm_sme::ArmSMETileType::ZAH:
      return rewriter.create<arm_sme::aarch64_sme_st1h_vert>(
          loc, maskOp, ptr, tileId, tileSliceI32);
    case arm_sme::ArmSMETileType::ZAS:
      return rewriter.create<arm_sme::aarch64_sme_st1w_vert>(
          loc, maskOp, ptr, tileId, tileSliceI32);
    case arm_sme::ArmSMETileType::ZAD:
      return rewriter.create<arm_sme::aarch64_sme_st1d_vert>(
          loc, maskOp, ptr, tileId, tileSliceI32);
    case arm_sme::ArmSMETileType::ZAQ:
      return rewriter.create<arm_sme::aarch64_sme_st1q_vert>(
          loc, maskOp, ptr, tileId, tileSliceI32);
    }
  }
}

IntegerAttr getTileIdOrError(arm_sme::ArmSMETileOpInterface op) {
  auto tileId = op.getTileId();
  if (!tileId)
    op.emitOpError(
        "expected tile ID to be allocated before conversion to LLVM");
  return tileId;
}

/// Creates an alloca matching the size of tile used by `tileOp`. The alloca is
/// placed in the first block of the function.
static memref::AllocaOp
createAllocaForTile(RewriterBase &rewriter, Location loc,
                    FunctionOpInterface func,
                    arm_sme::ArmSMETileOpInterface tileOp) {
  RewriterBase::InsertionGuard g(rewriter);
  // Move to the first operation in the function.
  rewriter.setInsertionPointToStart(&func.getBlocks().front());
  // Create an alloca matching the tile size of the `tileOp`.
  auto vscale = rewriter.create<vector::VectorScaleOp>(loc);
  auto tileElementType = tileOp.getTileType().getElementType();
  auto memrefType = MemRefType::get(
      {ShapedType::kDynamic, ShapedType::kDynamic}, tileElementType);
  unsigned minElements = arm_sme::getSMETileSliceMinNumElts(tileElementType);
  auto minElementsOp =
      rewriter.create<arith::ConstantIndexOp>(loc, minElements);
  auto vectorLen = rewriter.create<arith::MulIOp>(loc, vscale, minElementsOp);
  auto alloca = rewriter.create<memref::AllocaOp>(
      loc, memrefType, ValueRange{vectorLen, vectorLen});
  return alloca;
}

/// Finds or creates an alloca for a spill of a tile.
static memref::AllocaOp getOrCreateAllocaForTile(
    RewriterBase &rewriter, Location loc, FunctionOpInterface func,
    arm_sme::ArmSMETileOpInterface tileOp, unsigned tileId) {
  // Find an alloca at the top of the function tagged with a
  // 'arm_sme.in_memory_tile_id' that matches `tileId`.
  for (auto &op : func.getBlocks().front()) {
    auto alloca = llvm::dyn_cast<memref::AllocaOp>(op);
    if (!alloca)
      continue;
    auto inMemoryTileId = llvm::dyn_cast_or_null<IntegerAttr>(
        alloca->getDiscardableAttr(kInMemoryTileIdAttr));
    if (!inMemoryTileId)
      continue;
    if (inMemoryTileId.getInt() == tileId)
      return alloca;
  }
  // Otherwise, create a new alloca:
  auto alloca = createAllocaForTile(rewriter, loc, func, tileOp);
  alloca->setDiscardableAttr(kInMemoryTileIdAttr,
                             rewriter.getI32IntegerAttr(tileId));
  return alloca;
}

/// Very naive lowering of in-memory tiles (i.e. tiles that were not assigned a
/// hardware tile ID) to ArmSME intrinsics. Currently, this works by assigning
/// the op to tile 0, then emitting a full tile swap between ZA and memory
/// before + after the tile op.
///
/// Example:
///
///    // Note: <IN MEMORY TILE> = tile ID >= 16.
///    arm_sme.tile_op { tile_id = <IN MEMORY TILE> }
///
/// is converted to:
///     // At function entry:
///     %spill = memref.alloca ... : memref<?x?xty>
///
///     // Around op:
///     scf.for %slice_idx {
///       %slice_to_save = "arm_sme.intr.read.horiz" ... <{tile_id = 0 : i32}>
///       "arm_sme.intr.ld1h.horiz"(%spill, %slice_idx)  <{tile_id = 0 : i32}>
///       vector.store %slice_to_save, %spill[%slice_idx, %c0]
///     }
///     arm_sme.tile_op { tile_id = 0 }
///     scf.for %slice_idx {
///       %slice_to_save = "arm_sme.intr.read.horiz" ... <{tile_id = 0 : i32}>
///       "arm_sme.intr.ld1h.horiz"(%spill, %slice_idx)  <{tile_id = 0 : i32}>
///       vector.store %slice_to_save, %spill[%slice_idx, %c0]
///     }
///
/// Note that these spills/fills are not inserted earlier as concept of a
/// register, and the need to swap the contents, can't really be represented
/// correctly at a high level in MLIR.
///
/// TODO: Reduce the spills/reloads to single slices where possible (and omit
/// redundant reloads). This could be done via a method on the
/// `ArmSMETileOpInterface` which returns how the operation uses ZA. E.g.:
///
/// `tileOp.getZaUsage()` could return:
///
/// struct ArmSMEOpZAUsage {
///   enum class Kind {
///     TileRead,        // Omit store after tile operation.
///     TileWrite,       // Omit load before tile operation.
///     TileReadWrite,   // Needs both tile load and store.
///     SliceRead,       // Spill single slice and omit store after operation.
///     SliceWrite,      // Spill single slice and omit load before operation.
///     SliceReadWrite   // Spill single slice.
///   };
///   Value sliceIndex {};
///   TileSliceLayout sliceLayout { TileSliceLayout::Horizontal };
/// };
///
struct ConvertArmSMESpillsAndFillsToLLVM : public ConvertToLLVMPattern {

  ConvertArmSMESpillsAndFillsToLLVM(StringRef rootOpName,
                                    const LLVMTypeConverter &typeConverter,
                                    PatternBenefit benefit)
      : ConvertToLLVMPattern(rootOpName, &typeConverter.getContext(),
                             typeConverter, benefit) {}

  LogicalResult
  matchAndRewrite(Operation *op, ArrayRef<Value> operands,
                  ConversionPatternRewriter &rewriter) const override {
    auto tileOp = cast<arm_sme::ArmSMETileOpInterface>(op);
    // Tile has a real (hardware) tile. No spills/reloads required.
    if (!tileOp.isInMemoryTile())
      return failure();

    // Step 1. Create an alloca for the tile at the top of the function (if one
    // does not already exist).
    auto loc = tileOp.getLoc();
    auto func = tileOp->getParentOfType<FunctionOpInterface>();
    auto tileAlloca = getOrCreateAllocaForTile(rewriter, loc, func, tileOp,
                                               tileOp.getTileId().getInt());

    // Step 2. Assign the op a real tile ID.
    // For simplicity, we always use tile 0 (which always exists).
    auto zeroTileId = rewriter.getI32IntegerAttr(0);
<<<<<<< HEAD
    rewriter.updateRootInPlace(tileOp, [&] { tileOp.setTileId(zeroTileId); });
=======
    rewriter.modifyOpInPlace(tileOp, [&] { tileOp.setTileId(zeroTileId); });
>>>>>>> faf555f9

    VectorType tileVectorType = tileOp.getTileType();
    auto sliceType = VectorType::Builder(tileVectorType).dropDim(0);
    auto swapInMemoryTileWithSMETileZero = [&] {
      emitFullTileSwap(rewriter, loc, tileAlloca,
                       *arm_sme::getSMETileType(tileVectorType), sliceType,
                       zeroTileId);
    };

    // Step 3. Emit tile swaps before and after the op.
    // TODO: Reduce the amount spilled to the amount of data the `tileOp`
    // touches (i.e. a single tile slice).
    {
      rewriter.setInsertionPoint(op);
      // Swap the contents of ZA and the in-memory tile before the op.
      swapInMemoryTileWithSMETileZero();
      rewriter.setInsertionPointAfter(op);
      // Swap the tile back out to memory again after the op.
      swapInMemoryTileWithSMETileZero();
    }

    return success();
  }

  /// Extracts a pointer to a slice of an in-memory tile.
  Value getInMemoryTileSlicePtr(RewriterBase &rewriter, Location loc,
                                Value tileMemory, Value sliceIndex) const {
    auto llvmType = getTypeConverter()->convertType(tileMemory.getType());
    auto descriptor =
        rewriter.create<UnrealizedConversionCastOp>(loc, llvmType, tileMemory);
    auto zero = rewriter.create<arith::ConstantIntOp>(loc, 0, /*width=*/64);
    auto sliceIndexI64 = rewriter.create<arith::IndexCastOp>(
        loc, rewriter.getI64Type(), sliceIndex);
    return getStridedElementPtr(
        loc, llvm::cast<MemRefType>(tileMemory.getType()),
        descriptor.getResult(0), {sliceIndexI64, zero},
        static_cast<ConversionPatternRewriter &>(rewriter));
  }

  /// Emits an in-place swap of a slice of a tile in ZA and a slice of a
  /// tile-sized memref (`tileAlloca`).
  void emitSliceSwap(RewriterBase &rewriter, Location loc, Value tileAlloca,
                     arm_sme::ArmSMETileType tileType, VectorType sliceType,
                     IntegerAttr tileId, Value sliceIndex) const {
    // Cast the slice index to an i32.
    auto sliceIndexI32 = rewriter.create<arith::IndexCastOp>(
        loc, rewriter.getI32Type(), sliceIndex);
    // Create an all-true predicate for the slice.
    auto predicateType = sliceType.clone(rewriter.getI1Type());
    auto allTruePredicate = rewriter.create<arith::ConstantOp>(
        loc, DenseElementsAttr::get(predicateType, true));
    // Create padding vector (never used due to all-true predicate).
    auto padVector = rewriter.create<LLVM::UndefOp>(loc, sliceType);
    // Get a pointer to the current slice.
    auto slicePtr =
        getInMemoryTileSlicePtr(rewriter, loc, tileAlloca, sliceIndex);
    // Read the value of the current slice from ZA.
    auto currentTileSlice = rewriter.create<arm_sme::aarch64_sme_read_horiz>(
        loc, sliceType, padVector, allTruePredicate, tileId, sliceIndexI32);
    // Load the new tile slice back from memory into ZA.
    createLoadTileSliceIntrinsic(
        rewriter, loc, tileType, arm_sme::TileSliceLayout::Horizontal,
        allTruePredicate, slicePtr, tileId, sliceIndexI32);
    // Store the current tile slice to memory.
    auto zero = rewriter.create<arith::ConstantIndexOp>(loc, 0);
    rewriter.create<vector::StoreOp>(loc, currentTileSlice, tileAlloca,
                                     ValueRange{sliceIndex, zero});
  }

  /// Emits a full in-place swap of the contents of a tile in ZA and a
  /// tile-sized memref (`tileAlloca`).
  void emitFullTileSwap(RewriterBase &rewriter, Location loc, Value tileAlloca,
                        arm_sme::ArmSMETileType tileType, VectorType sliceType,
                        IntegerAttr tileId) const {
    RewriterBase::InsertionGuard guard(rewriter);
    // Create an scf.for over all tile slices.
    auto minNumElts =
        rewriter.create<arith::ConstantIndexOp>(loc, sliceType.getDimSize(0));
    auto lowerBound = rewriter.create<arith::ConstantIndexOp>(loc, 0);
    auto upperBound = rewriter.create<arith::MulIOp>(
        loc, minNumElts, rewriter.create<vector::VectorScaleOp>(loc));
    auto step = rewriter.create<arith::ConstantIndexOp>(loc, 1);
    auto forOp = rewriter.create<scf::ForOp>(loc, lowerBound, upperBound, step);
    // Emit a swap for each tile slice.
    rewriter.setInsertionPointToStart(forOp.getBody());
    auto sliceIndex = forOp.getInductionVar();
    emitSliceSwap(rewriter, loc, tileAlloca, tileType, sliceType, tileId,
                  sliceIndex);
  }
};

enum class RequiresSpillsAndFills { Yes, No };

/// Base class for ArmSME to LLVM conversion patterns. By default, this adds
/// spills and fills around ArmSME ops that use in-memory tile IDs. This can be
/// disabled by setting the `requiresSpillsAndFills` template parameter to
/// `RequiresSpillsAndFills::No`.
template <typename SourceOp, RequiresSpillsAndFills requiresSpillsAndFills =
                                 RequiresSpillsAndFills::Yes>
struct ConvertArmSMEOpToLLVMPattern : ConvertOpToLLVMPattern<SourceOp> {
  using ArmSMEOp = SourceOp;
  using ConvertOpToLLVMPattern<SourceOp>::ConvertOpToLLVMPattern;

  static constexpr bool requiresSpillsAndFillsConversion() {
    return requiresSpillsAndFills == RequiresSpillsAndFills::Yes;
  }
};

template <typename Pattern>
static void addArmSMEConversionPattern(RewritePatternSet &patterns,
                                       LLVMTypeConverter const &typeConverter) {
  // Register spills/fills for ops that implement the
  // `ArmSMETileOpInterface` and have `requiresSpillsAndFills` set to
  // `RequiresSpillsAndFills::Yes`.
  if constexpr (Pattern::requiresSpillsAndFillsConversion() &&
                std::is_base_of_v<arm_sme::ArmSMETileOpInterface::Trait<
                                      typename Pattern::ArmSMEOp>,
                                  typename Pattern::ArmSMEOp>) {
    // Add spill/fill conversions with a very high benefit to ensure
    // they are lowered first.
    patterns.add<ConvertArmSMESpillsAndFillsToLLVM>(
        Pattern::ArmSMEOp::getOperationName(), typeConverter,
        /*benefit=*/1337);
  }
  patterns.add<Pattern>(typeConverter);
}

/// Helper to register `ConvertArmSMEOpToLLVMPattern` patterns.
template <typename... Patterns>
static void
addArmSMEConversionPatterns(RewritePatternSet &patterns,
                            LLVMTypeConverter const &typeConverter) {
  (addArmSMEConversionPattern<Patterns>(patterns, typeConverter), ...);
}

struct GetTileConversion
    : public ConvertArmSMEOpToLLVMPattern<arm_sme::GetTileOp,
                                          RequiresSpillsAndFills::No> {
  using ConvertArmSMEOpToLLVMPattern::ConvertArmSMEOpToLLVMPattern;

  LogicalResult
  matchAndRewrite(arm_sme::GetTileOp getTile, OpAdaptor,
                  ConversionPatternRewriter &rewriter) const override {
    rewriter.replaceOpWithNewOp<arm_sme::MaterializeSSATileOp>(
        getTile, getTile.getTileType());
    return success();
  }
};

/// Lower 'arm_sme.zero' to SME intrinsics.
///
///  BEFORE:
///  ```mlir
///     %v = arm_sme.zero {tile_id = 0 : i32} : vector<[4]x[4]xi32>
///  ```
///
///  AFTER:
///  ```mlir
///     "arm_sme.intr.zero"() <{tile_mask = 17 : i32}> : () -> ()
///     %v = arm_sme.materialize_ssa_tile : vector<[4]x[4]xi32>
///  ```
///
///  The 'arm_sme.materialize_ssa_tile' (which models the return) will fold away
///  once all ArmSME ops have been converted to LLVM intrinsics.
struct ZeroOpConversion : public ConvertArmSMEOpToLLVMPattern<arm_sme::ZeroOp> {
  using ConvertArmSMEOpToLLVMPattern::ConvertArmSMEOpToLLVMPattern;

  LogicalResult
  matchAndRewrite(arm_sme::ZeroOp zero, OpAdaptor adaptor,
                  ConversionPatternRewriter &rewriter) const override {
    auto loc = zero.getLoc();

    auto tileId = getTileIdOrError(zero);
    if (!tileId)
      return failure();

    // Get the base mask for tile based on the element size.
    // The base mask is just the mask to zero the first tile (of a size).
    // These masks are derived from:
    // https://developer.arm.com/documentation/ddi0602/2022-06/SME-Instructions/ZERO--Zero-a-list-of-64-bit-element-ZA-tiles-
    arm_sme::ArmSMETileType tileType = *zero.getAllocatedTileType();
    auto baseMaskForSize = [&] {
      switch (tileType) {
      case arm_sme::ArmSMETileType::ZAB:
        // Zeroing the 8-bit ZA0.B tile is equivalent to zeroing all eight
        // 64-bit element tiles named ZA0.D to ZA7.D.
        return 0b1111'1111;
      case arm_sme::ArmSMETileType::ZAH:
        // Zeroing the 16-bit ZA0.H tile is equivalent to zeroing 64-bit
        // element tiles named ZA0.D, ZA2.D, ZA4.D, and ZA6.D. Shift this left
        // once for ZA1.H.
        return 0b0101'0101;
      case arm_sme::ArmSMETileType::ZAS:
        // Zeroing the 32-bit ZA0.S tile is equivalent to zeroing 64-bit
        // element tiles named ZA0.D and ZA4.D.
        // Shift left by 1, 2, or 3 respectively for ZA1.S, ZA2.S, ZA3.S.
        return 0b0001'0001;
      case arm_sme::ArmSMETileType::ZAD:
        // Zeroing one of the a 64-bit tiles ZA0.D to ZA7.D just requires
        // setting the bit for that tile.
        return 0b0000'0001;
      default:
        llvm_unreachable("bad element size");
      }
    }();

    // The actual mask is just the base mask shifted by the tile ID.
    // This will be folded to a constant after tile allocation.
    //
    // The shift is just derived from the layout of the tiles, and that the tile
    // ID is the index of the tile. For example, looking at the 32-bit ZAx.S
    // tiles:
    //
    // ZA0.S = ZA0.D and ZA4.D
    //  * Tile ID -> 0
    //  * Mask    -> 00010001 = (00010001 << 0)
    // ZA1.S = ZA1.D and ZA5.D
    //  * Tile ID -> 1
    //  * Mask    -> 00100010 = (00010001 << 1)
    // ZA2.S = ZA2.D and ZA6.D
    //  * Tile ID -> 2
    //  * Mask    -> 01000100 = (00010001 << 2)
    // ZA3.S = ZA3.D and ZA7.D
    //  * Tile ID -> 3
    //  * Mask    -> 10001000 = (00010001 << 3)
    //
    // This holds for all tile sizes.
    int32_t zeroMask = baseMaskForSize << int32_t(tileId.getInt());
    rewriter.create<arm_sme::aarch64_sme_zero>(
        loc, rewriter.getI32IntegerAttr(zeroMask));

    // Create a placeholder op to preserve dataflow.
    rewriter.replaceOpWithNewOp<arm_sme::MaterializeSSATileOp>(
        zero, zero.getVectorType());

    return success();
  }
};

/// Lower `arm_sme.load_tile_slice` to SME intrinsics.
struct LoadTileSliceConversion
    : public ConvertArmSMEOpToLLVMPattern<arm_sme::LoadTileSliceOp> {
  using ConvertArmSMEOpToLLVMPattern::ConvertArmSMEOpToLLVMPattern;

  LogicalResult
  matchAndRewrite(arm_sme::LoadTileSliceOp loadTileSliceOp,
                  arm_sme::LoadTileSliceOp::Adaptor adaptor,
                  ConversionPatternRewriter &rewriter) const override {
    auto loc = loadTileSliceOp.getLoc();
    auto tileId = getTileIdOrError(loadTileSliceOp);
    if (!tileId)
      return failure();

    Value ptr = this->getStridedElementPtr(loc, loadTileSliceOp.getMemRefType(),
                                           adaptor.getBase(),
                                           adaptor.getIndices(), rewriter);

    auto tileSlice = loadTileSliceOp.getTileSliceIndex();

    // Cast tile slice to i32 for intrinsic.
    auto tileSliceI32 = rewriter.create<arith::IndexCastUIOp>(
        loc, rewriter.getI32Type(), tileSlice);

    // Create all active predicate mask.
    auto maskOp = loadTileSliceOp.getMask();

    auto tileVectorType = loadTileSliceOp.getVectorType();
    arm_sme::ArmSMETileType tileType = *arm_sme::getSMETileType(tileVectorType);
    arm_sme::TileSliceLayout layout = loadTileSliceOp.getLayout();

    // Create 'arm_sme.intr.ld1*.(horiz|vert)' intrinsic to load ZA tile slice.
    createLoadTileSliceIntrinsic(rewriter, loc, tileType, layout, maskOp, ptr,
                                 tileId, tileSliceI32);

    // The load intrinsics have no result, replace 'arm_sme.tile_load' with
    // the input tile to preserve dataflow.
    rewriter.replaceOp(loadTileSliceOp, loadTileSliceOp.getTile());

    return success();
  }
};

/// Lower for `arm_sme.store_tile_slice` to SME intrinsics.
struct StoreTileSliceConversion
    : public ConvertArmSMEOpToLLVMPattern<arm_sme::StoreTileSliceOp> {
  using ConvertArmSMEOpToLLVMPattern::ConvertArmSMEOpToLLVMPattern;

  LogicalResult
  matchAndRewrite(arm_sme::StoreTileSliceOp storeTileSliceOp,
                  arm_sme::StoreTileSliceOp::Adaptor adaptor,
                  ConversionPatternRewriter &rewriter) const override {
    auto loc = storeTileSliceOp.getLoc();
    auto tileVectorType = storeTileSliceOp.getVectorType();

    auto tileId = getTileIdOrError(storeTileSliceOp);
    if (!tileId)
      return failure();

    // Create 'arm_sme.intr.st1*.horiz' intrinsic to store ZA tile slice.
    Value ptr = this->getStridedElementPtr(
        loc, storeTileSliceOp.getMemRefType(), adaptor.getBase(),
        adaptor.getIndices(), rewriter);

    auto tileSlice = storeTileSliceOp.getTileSliceIndex();

    // Cast tile slice to i32 for intrinsic.
    auto tileSliceI32 = rewriter.create<arith::IndexCastUIOp>(
        loc, rewriter.getI32Type(), tileSlice);

    auto maskOp = storeTileSliceOp.getMask();

    arm_sme::TileSliceLayout layout = storeTileSliceOp.getLayout();
    arm_sme::ArmSMETileType tileType = *arm_sme::getSMETileType(tileVectorType);

    rewriter.replaceOp(storeTileSliceOp,
                       createStoreTileSliceIntrinsic(rewriter, loc, tileType,
                                                     layout, maskOp, ptr,
                                                     tileId, tileSliceI32));

    return success();
  }
};

/// Lower `arm_sme.move_vector_to_tile_slice` to SME intrinsics.
struct MoveVectorToTileSliceConversion
    : public ConvertArmSMEOpToLLVMPattern<arm_sme::MoveVectorToTileSliceOp> {
  using ConvertArmSMEOpToLLVMPattern::ConvertArmSMEOpToLLVMPattern;

  LogicalResult
  matchAndRewrite(arm_sme::MoveVectorToTileSliceOp moveVectorToTileSliceOp,
                  arm_sme::MoveVectorToTileSliceOp::Adaptor adaptor,
                  ConversionPatternRewriter &rewriter) const override {
    auto loc = moveVectorToTileSliceOp.getLoc();
    auto tileType = moveVectorToTileSliceOp.getTileType();

    auto tileId = getTileIdOrError(moveVectorToTileSliceOp);
    if (!tileId)
      return failure();

    auto tileSlice = moveVectorToTileSliceOp.getTileSliceIndex();

    // Cast tile slice from index to i32 for intrinsic.
    auto tileSliceI32 = rewriter.create<arith::IndexCastUIOp>(
        loc, rewriter.getI32Type(), tileSlice);

    // Create all active predicate mask.
    auto one = rewriter.create<arith::ConstantOp>(
        loc, rewriter.getI1Type(),
        rewriter.getIntegerAttr(rewriter.getI1Type(), 1));
    auto predTy = VectorType::get(tileType.getShape()[0], rewriter.getI1Type(),
                                  /*scalableDims=*/{true});
    auto allActiveMask = rewriter.create<vector::SplatOp>(loc, predTy, one);

    // Create 'arm_sme.intr.write.(horiz|vert)' to write vector to tile slice.
    switch (moveVectorToTileSliceOp.getLayout()) {
    case arm_sme::TileSliceLayout::Horizontal:
      rewriter.create<arm_sme::aarch64_sme_write_horiz>(
          loc, tileId, tileSliceI32, allActiveMask,
          moveVectorToTileSliceOp.getVector());
      break;
    case arm_sme::TileSliceLayout::Vertical:
      rewriter.create<arm_sme::aarch64_sme_write_vert>(
          loc, tileId, tileSliceI32, allActiveMask,
          moveVectorToTileSliceOp.getVector());
      break;
    }

    // Intrinsic has no result, replace 'arm_sme.move_vector_to_tile_slice' with
    // the input tile to preserve dataflow.
    rewriter.replaceOp(moveVectorToTileSliceOp,
                       moveVectorToTileSliceOp.getTile());

    return success();
  }
};

/// Lower `arm_sme.move_tile_slice_to_vector` to SME intrinsics.
struct MoveTileSliceToVectorConversion
    : public ConvertArmSMEOpToLLVMPattern<arm_sme::MoveTileSliceToVectorOp> {
  using ConvertArmSMEOpToLLVMPattern::ConvertArmSMEOpToLLVMPattern;

  LogicalResult
  matchAndRewrite(arm_sme::MoveTileSliceToVectorOp moveTileSliceToVector,
                  OpAdaptor,
                  ConversionPatternRewriter &rewriter) const override {
    auto loc = moveTileSliceToVector.getLoc();
    auto sliceType = moveTileSliceToVector.getSliceType();
    auto sliceIndex = moveTileSliceToVector.getTileSliceIndex();

    auto tileId = getTileIdOrError(moveTileSliceToVector);
    if (!tileId)
      return failure();

    // Create an 'all true' predicate for the tile slice.
    auto predicateType = sliceType.cloneWith({}, rewriter.getI1Type());
    auto allTruePredicate = rewriter.create<arith::ConstantOp>(
        loc, DenseElementsAttr::get(predicateType, true));

    // Zero destination/fallback for tile slice extraction.
    auto zeroVector = rewriter.create<arith::ConstantOp>(
        loc, sliceType, rewriter.getZeroAttr(sliceType));

    // Cast tile slice from index to i32 for intrinsic.
    auto sliceIndexI32 = rewriter.create<arith::IndexCastOp>(
        loc, rewriter.getI32Type(), sliceIndex);

    // Create 'arm_sme.intr.read.(horiz|vert)' to extract the tile slice.
    switch (moveTileSliceToVector.getLayout()) {
    case arm_sme::TileSliceLayout::Horizontal:
      rewriter.replaceOpWithNewOp<arm_sme::aarch64_sme_read_horiz>(
          moveTileSliceToVector, sliceType, zeroVector, allTruePredicate,
          tileId, sliceIndexI32);
      break;
    case arm_sme::TileSliceLayout::Vertical:
      rewriter.replaceOpWithNewOp<arm_sme::aarch64_sme_read_vert>(
          moveTileSliceToVector, sliceType, zeroVector, allTruePredicate,
          tileId, sliceIndexI32);
      break;
    }

    return success();
  }
};

/// Lower `arm_sme.outerproduct` to SME MOPA intrinsics.
///
/// Example:
///
///   %0 = arm_sme.outerproduct %lhs, %rhs acc(%acc)
///     : vector<[4]xf32>, vector<[4]xf32>
///
/// is converted to:
///
///   "arm_sme.intr.mopa"(%ptrue_s, %ptrue_s, %lhs, %rhs) <{tile_id = 0 : i32}>
///     : (vector<[4]xi1>, vector<[4]xi1>, vector<[4]xf32>,
///        vector<[4]xf32>) -> ()
///
/// Currently only supports FMOPA and BFMOPA (non-widening).
struct OuterProductOpConversion
    : public ConvertArmSMEOpToLLVMPattern<arm_sme::OuterProductOp> {
  using ConvertArmSMEOpToLLVMPattern::ConvertArmSMEOpToLLVMPattern;

  LogicalResult
  matchAndRewrite(arm_sme::OuterProductOp outerProductOp,
                  arm_sme::OuterProductOp::Adaptor adaptor,
                  ConversionPatternRewriter &rewriter) const override {
    auto tileId = getTileIdOrError(outerProductOp);
    if (!tileId)
      return failure();

    auto isSupportedType = [](VectorType vectorType) {
      // TODO: the FP outer product instruction variants are predicated on
      // different features [1]:
      //
      // * FMOPA (non-widening)
      //   * half-precision   - +sme2p1,+sme-f16f16
      //   * single-precision - +sme
      //   * double-precision - +sme-f64f64
      // * BFMOPA
      //   * half-precision   - +sme2p1,+b16b16
      //
      // It should be possible to control lowering based on target features.
      // [1]
      // https://developer.arm.com/downloads/-/exploration-tools/feature-names-for-a-profile
      if ((vectorType.getRank() != 2) || !vectorType.allDimsScalable())
        return false;

      auto elementType = vectorType.getElementType();

      if (!elementType.isF16() && !elementType.isBF16() &&
          !elementType.isF32() && !elementType.isF64())
        return false;

      unsigned minNumElts = arm_sme::MinStreamingVectorLengthInBits /
                            vectorType.getElementTypeBitWidth();
      return vectorType.getShape() ==
             ArrayRef<int64_t>({minNumElts, minNumElts});
    };

    // TODO: Support CombiningKind::Sub for outer products.
    if (outerProductOp.getKind() != arm_sme::CombiningKind::Add)
      return outerProductOp.emitError("unsupported kind");

    auto resultVectorType = outerProductOp.getResultType();
    if (!isSupportedType(resultVectorType))
      return outerProductOp.emitError("unsupported type");

    auto loc = outerProductOp.getLoc();

    Value acc = outerProductOp.getAcc();
    if (!acc)
      // Initalize accumulator with zero.
      acc = outerProductOp.createOpAndForwardTileId<arm_sme::ZeroOp>(
          rewriter, loc, resultVectorType);

    Value lhsMask = outerProductOp.getLhsMask();
    Value rhsMask = outerProductOp.getRhsMask();

    if (!lhsMask || !rhsMask) {
      auto predTy =
          outerProductOp.getLhsType().cloneWith({}, rewriter.getI1Type());
      Value allActiveMask = rewriter.create<arith::ConstantOp>(
          loc, DenseElementsAttr::get(predTy, true));
      lhsMask = allActiveMask;
      rhsMask = allActiveMask;
    }

    // Create 'arm_sme.intr.mopa' outer product intrinsic.
    rewriter.create<arm_sme::aarch64_sme_mopa>(loc, tileId, lhsMask, rhsMask,
                                               outerProductOp.getLhs(),
                                               outerProductOp.getRhs());

    // The outerproduct intrinsics have no result, replace
    // 'arm_sme.outerproduct' with the input tile to preserve dataflow.
    rewriter.replaceOp(outerProductOp, acc);

    return success();
  }
};

/// Lower `arm_sme.streaming_vl` to SME CNTS intrinsics.
///
/// Example:
///
///   %0 = arm_sme.streaming_vl <half>
///
/// is converted to:
///
///   %cnt = "arm_sme.intr.cntsh"() : () -> i64
///   %0 = arith.index_cast %cnt : i64 to index
///
struct StreamingVLOpConversion
    : public ConvertArmSMEOpToLLVMPattern<arm_sme::StreamingVLOp,
                                          RequiresSpillsAndFills::No> {
  using ConvertArmSMEOpToLLVMPattern::ConvertArmSMEOpToLLVMPattern;

  LogicalResult
  matchAndRewrite(arm_sme::StreamingVLOp streamingVlOp,
                  arm_sme::StreamingVLOp::Adaptor adaptor,
                  ConversionPatternRewriter &rewriter) const override {
    auto loc = streamingVlOp.getLoc();
    auto i64Type = rewriter.getI64Type();
    auto *intrOp = [&]() -> Operation * {
      switch (streamingVlOp.getTypeSize()) {
      case arm_sme::TypeSize::Byte:
        return rewriter.create<arm_sme::aarch64_sme_cntsb>(loc, i64Type);
      case arm_sme::TypeSize::Half:
        return rewriter.create<arm_sme::aarch64_sme_cntsh>(loc, i64Type);
      case arm_sme::TypeSize::Word:
        return rewriter.create<arm_sme::aarch64_sme_cntsw>(loc, i64Type);
      case arm_sme::TypeSize::Double:
        return rewriter.create<arm_sme::aarch64_sme_cntsd>(loc, i64Type);
      }
    }();
    rewriter.replaceOpWithNewOp<arith::IndexCastOp>(
        streamingVlOp, rewriter.getIndexType(), intrOp->getResult(0));
    return success();
  }
};

} // namespace

namespace {

struct ConvertArmSMEToLLVMPass
    : public impl::ConvertArmSMEToLLVMBase<ConvertArmSMEToLLVMPass> {
  void runOnOperation() override {
    LLVMConversionTarget target(getContext());
    RewritePatternSet patterns(&getContext());
    LLVMTypeConverter converter(&getContext());
    configureArmSMEToLLVMConversionLegality(target);
    populateArmSMEToLLVMConversionPatterns(converter, patterns);

    if (failed(applyPartialConversion(getOperation(), target,
                                      std::move(patterns))))
      signalPassFailure();
  }
};

} // namespace

void mlir::configureArmSMEToLLVMConversionLegality(ConversionTarget &target) {
  target.addIllegalDialect<arm_sme::ArmSMEDialect>();
  target.addLegalOp<
      arm_sme::MaterializeSSATileOp, arm_sme::aarch64_sme_zero,
      arm_sme::aarch64_sme_str, arm_sme::aarch64_sme_ld1b_horiz,
      arm_sme::aarch64_sme_ld1h_horiz, arm_sme::aarch64_sme_ld1w_horiz,
      arm_sme::aarch64_sme_ld1d_horiz, arm_sme::aarch64_sme_ld1q_horiz,
      arm_sme::aarch64_sme_st1b_horiz, arm_sme::aarch64_sme_st1h_horiz,
      arm_sme::aarch64_sme_st1w_horiz, arm_sme::aarch64_sme_st1d_horiz,
      arm_sme::aarch64_sme_st1q_horiz, arm_sme::aarch64_sme_ld1b_vert,
      arm_sme::aarch64_sme_ld1h_vert, arm_sme::aarch64_sme_ld1w_vert,
      arm_sme::aarch64_sme_ld1d_vert, arm_sme::aarch64_sme_ld1q_vert,
      arm_sme::aarch64_sme_st1b_vert, arm_sme::aarch64_sme_st1h_vert,
      arm_sme::aarch64_sme_st1w_vert, arm_sme::aarch64_sme_st1d_vert,
      arm_sme::aarch64_sme_st1q_vert, arm_sme::aarch64_sme_read_horiz,
      arm_sme::aarch64_sme_read_vert, arm_sme::aarch64_sme_write_horiz,
      arm_sme::aarch64_sme_write_vert, arm_sme::aarch64_sme_mopa,
      arm_sme::aarch64_sme_cntsb, arm_sme::aarch64_sme_cntsh,
      arm_sme::aarch64_sme_cntsw, arm_sme::aarch64_sme_cntsd>();
  target.addLegalDialect<arith::ArithDialect,
                         /* The following are used to lower tile spills/fills */
                         vector::VectorDialect, scf::SCFDialect,
                         memref::MemRefDialect>();
  target.addLegalOp<UnrealizedConversionCastOp>();
}

void mlir::populateArmSMEToLLVMConversionPatterns(LLVMTypeConverter &converter,
                                                  RewritePatternSet &patterns) {
  converter.addConversion([&](VectorType type) -> std::optional<Type> {
    // There's no LLVM type for SME tiles, but after lowering to intrinsics all
    // SME vector types should be eliminated.
    if (arm_sme::isValidSMETileVectorType(type))
      return type;
    return std::nullopt;
  });

  addArmSMEConversionPatterns<
      LoadTileSliceConversion, MoveTileSliceToVectorConversion,
      MoveVectorToTileSliceConversion, StoreTileSliceConversion,
      OuterProductOpConversion, ZeroOpConversion, GetTileConversion,
      StreamingVLOpConversion>(patterns, converter);
}

std::unique_ptr<Pass> mlir::createConvertArmSMEToLLVMPass() {
  return std::make_unique<ConvertArmSMEToLLVMPass>();
}<|MERGE_RESOLUTION|>--- conflicted
+++ resolved
@@ -255,11 +255,7 @@
     // Step 2. Assign the op a real tile ID.
     // For simplicity, we always use tile 0 (which always exists).
     auto zeroTileId = rewriter.getI32IntegerAttr(0);
-<<<<<<< HEAD
-    rewriter.updateRootInPlace(tileOp, [&] { tileOp.setTileId(zeroTileId); });
-=======
     rewriter.modifyOpInPlace(tileOp, [&] { tileOp.setTileId(zeroTileId); });
->>>>>>> faf555f9
 
     VectorType tileVectorType = tileOp.getTileType();
     auto sliceType = VectorType::Builder(tileVectorType).dropDim(0);
