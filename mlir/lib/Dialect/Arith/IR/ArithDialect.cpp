--- conflicted
+++ resolved
@@ -8,12 +8,9 @@
 
 #include "mlir/Conversion/ConvertToLLVM/ToLLVMInterface.h"
 #include "mlir/Dialect/Arith/IR/Arith.h"
-#include "mlir/Dialect/Bufferization/IR/BufferDeallocationOpInterface.h"
-#include "mlir/Dialect/Bufferization/IR/BufferizableOpInterface.h"
 #include "mlir/Dialect/UB/IR/UBOps.h"
 #include "mlir/IR/Builders.h"
 #include "mlir/IR/DialectImplementation.h"
-#include "mlir/Interfaces/ValueBoundsOpInterface.h"
 #include "mlir/Transforms/InliningUtils.h"
 #include "llvm/ADT/TypeSwitch.h"
 
@@ -47,26 +44,7 @@
 #define GET_ATTRDEF_LIST
 #include "mlir/Dialect/Arith/IR/ArithOpsAttributes.cpp.inc"
       >();
-  
   addInterfaces<ArithInlinerInterface>();
-<<<<<<< HEAD
-
-  declarePromisedInterface<SelectOp,
-                           bufferization::BufferDeallocationOpInterface>();
-  
-  declarePromisedInterface<ConstantOp,
-                           bufferization::BufferizableOpInterface>();
-  declarePromisedInterface<IndexCastOp,
-                           bufferization::BufferizableOpInterface>();
-  declarePromisedInterface<SelectOp, bufferization::BufferizableOpInterface>();
-
-  declarePromisedInterface<AddIOp, ValueBoundsOpInterface>();
-  declarePromisedInterface<ConstantOp, ValueBoundsOpInterface>();
-  declarePromisedInterface<SubIOp, ValueBoundsOpInterface>();
-  declarePromisedInterface<MulIOp, ValueBoundsOpInterface>();
-
-=======
->>>>>>> faf555f9
   declarePromisedInterface<ArithDialect, ConvertToLLVMPatternInterface>();
 }
 
