//===- ArithDialect.cpp - MLIR Arith dialect implementation -----===//
//
// Part of the LLVM Project, under the Apache License v2.0 with LLVM Exceptions.
// See https://llvm.org/LICENSE.txt for license information.
// SPDX-License-Identifier: Apache-2.0 WITH LLVM-exception
//
//===----------------------------------------------------------------------===//

#include "mlir/Conversion/ConvertToLLVM/ToLLVMInterface.h"
#include "mlir/Dialect/Arith/IR/Arith.h"
#include "mlir/Dialect/Bufferization/IR/BufferDeallocationOpInterface.h"
#include "mlir/Dialect/Bufferization/IR/BufferizableOpInterface.h"
#include "mlir/Dialect/UB/IR/UBOps.h"
#include "mlir/IR/Builders.h"
#include "mlir/IR/DialectImplementation.h"
#include "mlir/Interfaces/ValueBoundsOpInterface.h"
#include "mlir/Transforms/InliningUtils.h"
#include "llvm/ADT/TypeSwitch.h"

using namespace mlir;
using namespace mlir::arith;

#include "mlir/Dialect/Arith/IR/ArithOpsDialect.cpp.inc"
#include "mlir/Dialect/Arith/IR/ArithOpsInterfaces.cpp.inc"
#define GET_ATTRDEF_CLASSES
#include "mlir/Dialect/Arith/IR/ArithOpsAttributes.cpp.inc"

namespace {
/// This class defines the interface for handling inlining for arithmetic
/// dialect operations.
struct ArithInlinerInterface : public DialectInlinerInterface {
  using DialectInlinerInterface::DialectInlinerInterface;

  /// All arithmetic dialect ops can be inlined.
  bool isLegalToInline(Operation *, Region *, bool, IRMapping &) const final {
    return true;
  }
};
} // namespace

void arith::ArithDialect::initialize() {
  addOperations<
#define GET_OP_LIST
#include "mlir/Dialect/Arith/IR/ArithOps.cpp.inc"
      >();
  addAttributes<
#define GET_ATTRDEF_LIST
#include "mlir/Dialect/Arith/IR/ArithOpsAttributes.cpp.inc"
      >();
  addInterfaces<ArithInlinerInterface>();
<<<<<<< HEAD
  declarePromisedInterface<SelectOp,
                           bufferization::BufferDeallocationOpInterface>();
  declarePromisedInterface<ConstantOp,
                           bufferization::BufferizableOpInterface>();
  declarePromisedInterface<IndexCastOp,
                           bufferization::BufferizableOpInterface>();
  declarePromisedInterface<SelectOp, bufferization::BufferizableOpInterface>();
  declarePromisedInterface<AddIOp, ValueBoundsOpInterface>();
  declarePromisedInterface<ConstantOp, ValueBoundsOpInterface>();
  declarePromisedInterface<SubIOp, ValueBoundsOpInterface>();
  declarePromisedInterface<MulIOp, ValueBoundsOpInterface>();
=======
  declarePromisedInterface<ArithDialect, ConvertToLLVMPatternInterface>();
>>>>>>> 705c5b80
}

/// Materialize an integer or floating point constant.
Operation *arith::ArithDialect::materializeConstant(OpBuilder &builder,
                                                    Attribute value, Type type,
                                                    Location loc) {
  if (auto poison = dyn_cast<ub::PoisonAttr>(value))
    return builder.create<ub::PoisonOp>(loc, type, poison);

  return ConstantOp::materialize(builder, value, type, loc);
}<|MERGE_RESOLUTION|>--- conflicted
+++ resolved
@@ -48,7 +48,7 @@
 #include "mlir/Dialect/Arith/IR/ArithOpsAttributes.cpp.inc"
       >();
   addInterfaces<ArithInlinerInterface>();
-<<<<<<< HEAD
+  declarePromisedInterface<ArithDialect, ConvertToLLVMPatternInterface>();
   declarePromisedInterface<SelectOp,
                            bufferization::BufferDeallocationOpInterface>();
   declarePromisedInterface<ConstantOp,
@@ -60,9 +60,6 @@
   declarePromisedInterface<ConstantOp, ValueBoundsOpInterface>();
   declarePromisedInterface<SubIOp, ValueBoundsOpInterface>();
   declarePromisedInterface<MulIOp, ValueBoundsOpInterface>();
-=======
-  declarePromisedInterface<ArithDialect, ConvertToLLVMPatternInterface>();
->>>>>>> 705c5b80
 }
 
 /// Materialize an integer or floating point constant.
