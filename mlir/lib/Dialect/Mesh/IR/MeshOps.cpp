//===- MeshOps.cpp - Mesh Dialect Operations ------------------------------===//
//
// Part of the LLVM Project, under the Apache License v2.0 with LLVM Exceptions.
// See https://llvm.org/LICENSE.txt for license information.
// SPDX-License-Identifier: Apache-2.0 WITH LLVM-exception
//
//===----------------------------------------------------------------------===//

#include "mlir/Dialect/Mesh/IR/MeshOps.h"
#include "mlir/Dialect/Arith/IR/Arith.h"
#include "mlir/Dialect/Utils/StaticValueUtils.h"
#include "mlir/IR/Attributes.h"
#include "mlir/IR/BuiltinAttributes.h"
#include "mlir/IR/BuiltinTypeInterfaces.h"
#include "mlir/IR/BuiltinTypes.h"
#include "mlir/IR/Diagnostics.h"
#include "mlir/IR/DialectImplementation.h"
#include "mlir/IR/Location.h"
#include "mlir/IR/PatternMatch.h"
#include "mlir/IR/TypeUtilities.h"
#include "mlir/Interfaces/ViewLikeInterface.h"
#include "mlir/Support/LLVM.h"
#include "mlir/Support/LogicalResult.h"
#include "llvm/ADT/ArrayRef.h"
#include "llvm/ADT/DenseSet.h"
#include "llvm/ADT/STLExtras.h"
#include "llvm/ADT/SmallSet.h"
#include "llvm/ADT/SmallVector.h"
#include "llvm/ADT/TypeSwitch.h"
#include <algorithm>
#include <functional>
#include <iterator>
#include <numeric>
#include <optional>
#include <string>
#include <utility>

#define DEBUG_TYPE "mesh-ops"
#define DBGS() (llvm::dbgs() << "[" DEBUG_TYPE << "]: ")

using namespace mlir;
using namespace mlir::mesh;

#include "mlir/Dialect/Mesh/IR/MeshOpsDialect.cpp.inc"

template <typename It>
static It canonicalizeSetAsArray(It begin, It end) {
  llvm::sort(begin, end);
  return std::unique(begin, end);
}

template <typename R>
static auto canonicalizeSetAsArray(R &&range) {
  return canonicalizeSetAsArray(adl_begin(range), adl_end(range));
}

template <typename T>
static SmallVector<T> &canonicalizeSetAsVector(SmallVector<T> &vec) {
  auto newEnd = canonicalizeSetAsArray(vec);
  vec.resize(newEnd - vec.begin());
  return vec;
}

namespace {

struct DimensionSize {
  static DimensionSize dynamic() { return DimensionSize(ShapedType::kDynamic); }
  DimensionSize(int64_t val) : val(val) {}
  int64_t value() const { return val; }
  operator int64_t() const { return val; }
  bool isDynamic() const { return ShapedType::isDynamic(val); }

private:
  int64_t val;
};

} // namespace

static DimensionSize operator/(DimensionSize lhs, DimensionSize rhs) {
  if (lhs.isDynamic() || rhs.isDynamic()) {
    return DimensionSize::dynamic();
  }
  return lhs.value() / rhs.value();
}

static DimensionSize operator*(DimensionSize lhs, DimensionSize rhs) {
  if (lhs.isDynamic() || rhs.isDynamic()) {
    return DimensionSize::dynamic();
  }
  return lhs.value() * rhs.value();
}

//===----------------------------------------------------------------------===//
// Mesh dialect
//===----------------------------------------------------------------------===//

void MeshDialect::initialize() {
  addOperations<
#define GET_OP_LIST
#include "mlir/Dialect/Mesh/IR/MeshOps.cpp.inc"
      >();
  addAttributes<
#define GET_ATTRDEF_LIST
#include "mlir/Dialect/Mesh/IR/MeshOpsAttributes.cpp.inc"
      >();
}

Operation *MeshDialect::materializeConstant(OpBuilder &builder, Attribute value,
                                            Type type, Location loc) {
  return arith::ConstantOp::materialize(builder, value, type, loc);
}

//===----------------------------------------------------------------------===//
// Mesh utilities
//===----------------------------------------------------------------------===//

static FailureOr<MeshOp> getMesh(Operation *op, FlatSymbolRefAttr meshSymbol,
                                 SymbolTableCollection &symbolTable) {
  mesh::MeshOp mesh =
      symbolTable.lookupNearestSymbolFrom<mesh::MeshOp>(op, meshSymbol);
  if (!mesh) {
    return op->emitError() << "Undefined required mesh symbol \""
                           << meshSymbol.getValue() << "\".";
  }

  return mesh;
}

template <typename It>
bool isUnique(It begin, It end) {
  if (begin == end) {
    return true;
  }
  It next = std::next(begin);
  if (next == end) {
    return true;
  }
  for (; next != end; ++next, ++begin) {
    if (*begin == *next) {
      return false;
    }
  }
  return true;
}

static LogicalResult verifyMeshAxes(Location loc, ArrayRef<MeshAxis> axes,
                                    MeshOp mesh) {
  SmallVector<MeshAxis> sorted = llvm::to_vector(axes);
  llvm::sort(sorted);
  if (!isUnique(sorted.begin(), sorted.end())) {
    return emitError(loc) << "Mesh axes contains duplicate elements.";
  }

  MeshAxis rank = mesh.getRank();
  for (auto axis : axes) {
    if (axis >= rank || axis < 0) {
      return emitError(loc)
             << "0-based mesh axis index " << axis
             << " is out of bounds. The referenced mesh \"" << mesh.getSymName()
             << "\" is of rank " << rank << ".";
    }
  }

  return success();
}

bool mesh::isReductionLoop(IteratorType iType) {
  return iType != IteratorType::Parallel && iType != IteratorType::Invalid;
}

bool mesh::areReductionAndPartialMatch(IteratorType iType, Partial partial) {
  return (partial == Partial::Generic &&
          iType == IteratorType::ReductionGeneric) ||
         (partial == Partial::Sum && iType == IteratorType::ReductionSum) ||
         (partial == Partial::Max && iType == IteratorType::ReductionMax) ||
         (partial == Partial::Min && iType == IteratorType::ReductionMin);
}

Partial mesh::getPartialTypeFromReduction(IteratorType iType) {
  switch (iType) {
  case IteratorType::ReductionGeneric:
    return Partial::Generic;
  case IteratorType::ReductionSum:
    return Partial::Sum;
  case IteratorType::ReductionMax:
    return Partial::Max;
  case IteratorType::ReductionMin:
    return Partial::Min;
  default:
    llvm_unreachable("No corresponding partial type can be found");
  }
}

//===----------------------------------------------------------------------===//
// mesh.mesh op
//===----------------------------------------------------------------------===//

<<<<<<< HEAD
LogicalResult ClusterOp::verify() {
  int64_t rank = getRank();

  if (rank <= 0)
    return emitOpError("rank of cluster is expected to be a positive integer");

  if (getShape().size() > size_t(rank))
    return emitOpError(
        "rank of shape is not expected to be larger than rank of cluster");
=======
LogicalResult MeshOp::verify() {
  int64_t rank = getRank();

  if (rank <= 0)
    return emitOpError("rank of mesh is expected to be a positive integer");

  if (getShape().size() > size_t(rank))
    return emitOpError(
        "rank of shape is not expected to be larger than rank of mesh");
>>>>>>> faf555f9

  for (int64_t dimSize : getShape()) {
    if (dimSize < 0 && !ShapedType::isDynamic(dimSize))
      return emitOpError("dimension size of a mesh is expected to be "
                         "non-negative or dynamic");
  }

  return success();
}

//===----------------------------------------------------------------------===//
// mesh.mesh_shape op
//===----------------------------------------------------------------------===//

LogicalResult
MeshShapeOp::verifySymbolUses(SymbolTableCollection &symbolTable) {
  auto mesh = ::getMesh(getOperation(), getMeshAttr(), symbolTable);
  if (failed(mesh)) {
    return failure();
  }
  if (failed(verifyMeshAxes(getLoc(), getAxes(), mesh.value()))) {
    return failure();
  }

  size_t expectedResultsCount =
      getAxes().empty() ? mesh->getRank() : getAxes().size();
  if (getResult().size() != expectedResultsCount) {
    return emitError() << "Unexpected number of results " << getResult().size()
                       << ". Expected " << expectedResultsCount << ".";
  }

  return success();
}

void MeshShapeOp::build(OpBuilder &odsBuilder, OperationState &odsState,
                        MeshOp mesh) {
  build(odsBuilder, odsState,
        SmallVector<Type>(mesh.getRank(), odsBuilder.getIndexType()),
        mesh.getSymName(),
        MeshAxesAttr::get(odsBuilder.getContext(), SmallVector<MeshAxis>()));
}

void MeshShapeOp::build(OpBuilder &odsBuilder, OperationState &odsState,
                        StringRef mesh, ArrayRef<MeshAxis> axes) {
  build(odsBuilder, odsState,
        SmallVector<Type>(axes.size(), odsBuilder.getIndexType()), mesh,
        MeshAxesAttr::get(odsBuilder.getContext(), axes));
}

//===----------------------------------------------------------------------===//
// mesh.shard attr
//===----------------------------------------------------------------------===//

LogicalResult
MeshShardingAttr::verify(function_ref<InFlightDiagnostic()> emitError,
                         FlatSymbolRefAttr, ArrayRef<MeshAxesAttr> splitAxes,
                         ArrayRef<MeshAxis> partialAxes, Partial) {
  // TODO: At present mesh symbol ref is not verified. This is due to the
  // difficulty in fetching the corresponding symbol op based on an attribute.

  llvm::SmallSet<MeshAxis, 4> visitedAxes;

  auto checkMeshAxis = [&](ArrayRef<MeshAxis> axesArray) -> LogicalResult {
    for (MeshAxis axis : axesArray) {
      if (axis < 0)
        return emitError() << "mesh axis is expected to be non-negative";
      if (!visitedAxes.insert(axis).second)
        return emitError() << "mesh axis duplicated";
    }
    return success();
  };

  for (MeshAxesAttr subAxes : splitAxes) {
    ArrayRef<MeshAxis> subAxesArray = subAxes.asArrayRef();
    if (failed(checkMeshAxis(subAxesArray)))
      return failure();
  }
  if (failed(checkMeshAxis(partialAxes)))
    return failure();
  return success();
}

bool MeshShardingAttr::operator==(Attribute rhs) const {
  MeshShardingAttr rhsAsMeshShardingAttr = rhs.dyn_cast<MeshShardingAttr>();
  return rhsAsMeshShardingAttr && *this == rhsAsMeshShardingAttr;
}

bool MeshShardingAttr::operator==(MeshShardingAttr rhs) const {
  if (getMesh() != rhs.getMesh() || getPartialAxes() != rhs.getPartialAxes()) {
    return false;
  }

  if (!getPartialAxes().empty() && getPartialType() != rhs.getPartialType()) {
    return false;
  }

  auto minSize = std::min(getSplitAxes().size(), rhs.getSplitAxes().size());
  if (!llvm::equal(llvm::make_range(getSplitAxes().begin(),
                                    getSplitAxes().begin() + minSize),
                   llvm::make_range(rhs.getSplitAxes().begin(),
                                    rhs.getSplitAxes().begin() + minSize))) {
    return false;
  }

  return llvm::all_of(llvm::make_range(getSplitAxes().begin() + minSize,
                                       getSplitAxes().end()),
                      std::mem_fn(&MeshAxesAttr::empty)) &&
         llvm::all_of(llvm::make_range(rhs.getSplitAxes().begin() + minSize,
                                       rhs.getSplitAxes().end()),
                      std::mem_fn(&MeshAxesAttr::empty));
}

//===----------------------------------------------------------------------===//
// mesh.process_multi_index op
//===----------------------------------------------------------------------===//

LogicalResult
ProcessMultiIndexOp::verifySymbolUses(SymbolTableCollection &symbolTable) {
  auto mesh = ::getMesh(getOperation(), getMeshAttr(), symbolTable);
  if (failed(mesh)) {
    return failure();
  }
  if (failed(verifyMeshAxes(getLoc(), getAxes(), mesh.value()))) {
    return failure();
  }

  size_t expectedResultsCount =
      getAxes().empty() ? mesh->getRank() : getAxes().size();
  if (getResult().size() != expectedResultsCount) {
    return emitError() << "Unexpected number of results " << getResult().size()
                       << ". Expected " << expectedResultsCount << ".";
  }

  return success();
}

void ProcessMultiIndexOp::build(OpBuilder &odsBuilder, OperationState &odsState,
<<<<<<< HEAD
                                ClusterOp mesh) {
=======
                                MeshOp mesh) {
>>>>>>> faf555f9
  build(odsBuilder, odsState,
        SmallVector<Type>(mesh.getRank(), odsBuilder.getIndexType()),
        mesh.getSymName(), ArrayRef<MeshAxis>());
}

void ProcessMultiIndexOp::build(OpBuilder &odsBuilder, OperationState &odsState,
                                StringRef mesh, ArrayRef<MeshAxis> axes) {
  build(odsBuilder, odsState,
        SmallVector<Type>(axes.size(), odsBuilder.getIndexType()), mesh,
        MeshAxesAttr::get(odsBuilder.getContext(), axes));
}

//===----------------------------------------------------------------------===//
// mesh.process_linear_index op
//===----------------------------------------------------------------------===//

LogicalResult
ProcessLinearIndexOp::verifySymbolUses(SymbolTableCollection &symbolTable) {
  auto mesh = ::getMesh(getOperation(), getMeshAttr(), symbolTable);
  if (failed(mesh)) {
    return failure();
  }
  return success();
}

void ProcessLinearIndexOp::build(OpBuilder &odsBuilder,
<<<<<<< HEAD
                                 OperationState &odsState, ClusterOp mesh) {
=======
                                 OperationState &odsState, MeshOp mesh) {
>>>>>>> faf555f9
  build(odsBuilder, odsState, mesh.getSymName());
}

//===----------------------------------------------------------------------===//
// collective communication ops
//===----------------------------------------------------------------------===//

namespace {

template <typename Op>
struct EmptyMeshAxesCanonicalizationPattern : OpRewritePattern<Op> {
  using OpRewritePattern<Op>::OpRewritePattern;
  LogicalResult matchAndRewrite(Op op,
                                PatternRewriter &rewriter) const override {
    auto meshAxes = op.getMeshAxes();
    if (!meshAxes.empty()) {
      return failure();
    }
    if (op.getInput().getType() != op.getResult().getType()) {
      return failure();
    }

    rewriter.replaceAllUsesWith(op.getResult(), op.getInput());
    rewriter.eraseOp(op.getOperation());
    return success();
  }
};

} // namespace

static LogicalResult verifyInGroupDevice(Location loc, StringRef deviceName,
                                         ArrayRef<int64_t> device,
                                         Operation::operand_range deviceDynamic,
                                         ArrayRef<MeshAxis> meshAxes,
                                         ArrayRef<int64_t> meshShape) {
  if (device.size() != meshAxes.size()) {
    return emitError(loc) << "In-group device \"" << deviceName
                          << "\" has unexpected multi-index size "
                          << device.size() << ". Expected " << meshAxes.size()
                          << ".";
  }

  for (size_t i = 0; i < device.size(); ++i) {
    if (!ShapedType::isDynamic(device[i]) &&
        !ShapedType::isDynamic(meshShape[meshAxes[i]]) &&
        meshShape[meshAxes[i]] <= device[i]) {
      return emitError(loc)
             << "Out of bounds coordinate " << i << " for in-group device \""
             << deviceName << "\"."
             << " Got " << device[i] << ", but expected value in the range [0, "
             << (meshShape[meshAxes[i]] - 1) << "].";
    }
  }
  return success();
}

template <typename Op>
static FailureOr<MeshOp>
getMeshAndVerifyAxes(Op op, SymbolTableCollection &symbolTable) {
  auto mesh = ::getMesh(op.getOperation(), op.getMeshAttr(), symbolTable);
  if (failed(mesh)) {
    return failure();
  }
  if (failed(verifyMeshAxes(op.getLoc(), op.getMeshAxes(), mesh.value()))) {
    return failure();
  }
  return mesh;
}

template <typename It>
static auto product(It begin, It end) {
  using ElementType = std::decay_t<decltype(*begin)>;
  return std::accumulate(begin, end, static_cast<ElementType>(1),
                         std::multiplies<ElementType>());
}

template <typename R>
static auto product(R &&range) {
  return product(adl_begin(range), adl_end(range));
}

static int64_t collectiveDeviceGroupSize(ArrayRef<MeshAxis> meshAxes,
                                         ArrayRef<int64_t> meshShape) {
  int64_t res = 1;

  for (MeshAxis axis : meshAxes) {
    if (ShapedType::isDynamic(meshShape[axis])) {
      return ShapedType::kDynamic;
    }
    assert(size_t(axis) < meshShape.size());
    res *= meshShape[axis];
  }

  return res;
}

static LogicalResult verifyDimensionCompatibility(Location loc,
                                                  int64_t expectedDimSize,
                                                  int64_t resultDimSize,
                                                  int64_t resultAxis) {
  if (!ShapedType::isDynamic(resultDimSize) &&
      expectedDimSize != resultDimSize) {
    return emitError(loc) << "Dimension size mismatch for result axis "
                          << resultAxis << ". Expected "
                          << (ShapedType::isDynamic(expectedDimSize)
                                  ? Twine("dynamic")
                                  : Twine(expectedDimSize))
                          << ", but got " << resultDimSize << ".";
  }

  return success();
}

static LogicalResult verifyGatherOperandAndResultShape(
    Value operand, Value result, int64_t gatherAxis,
    ArrayRef<MeshAxis> meshAxes, ArrayRef<int64_t> meshShape) {
  auto resultRank = result.getType().template cast<ShapedType>().getRank();
  if (gatherAxis < 0 || gatherAxis >= resultRank) {
    return emitError(result.getLoc())
           << "Gather axis " << gatherAxis << " is out of bounds [0, "
           << resultRank << ").";
  }

  ShapedType operandType = operand.getType().cast<ShapedType>();
  ShapedType resultType = result.getType().cast<ShapedType>();
  auto deviceGroupSize =
      DimensionSize(collectiveDeviceGroupSize(meshAxes, meshShape));
  for (int64_t axis = 0; axis < operandType.getRank(); ++axis) {
    auto operandDimSize = DimensionSize(operandType.getDimSize(axis));
    auto resultDimSize = DimensionSize(resultType.getDimSize(axis));
    auto expectedResultDimSize =
        axis == gatherAxis ? deviceGroupSize * operandDimSize : operandDimSize;
    if (failed(verifyDimensionCompatibility(
            result.getLoc(), expectedResultDimSize, resultDimSize, axis))) {
      return failure();
    }
  }
  return success();
}

static LogicalResult verifyAllToAllOperandAndResultShape(
    Value operand, Value result, int64_t splitAxis, int64_t concatAxis,
    ArrayRef<MeshAxis> meshAxes, ArrayRef<int64_t> meshShape) {
  ShapedType operandType = operand.getType().cast<ShapedType>();
  ShapedType resultType = result.getType().cast<ShapedType>();
  for (int64_t axis = 0; axis < operandType.getRank(); ++axis) {
    if ((axis != splitAxis && axis != concatAxis) || splitAxis == concatAxis) {
      if (failed(verifyDimensionCompatibility(
              result.getLoc(), operandType.getDimSize(axis),
              resultType.getDimSize(axis), axis))) {
        return failure();
      }
    }
  }

  if (splitAxis == concatAxis) {
    return success();
  }

  auto deviceGroupSize =
      DimensionSize(collectiveDeviceGroupSize(meshAxes, meshShape));
  auto operandConcatDimSize = DimensionSize(operandType.getDimSize(concatAxis));
  auto operandSplitDimSize = DimensionSize(operandType.getDimSize(splitAxis));
  DimensionSize expectedResultConcatDimSize =
      operandConcatDimSize * deviceGroupSize;
  DimensionSize expectedResultSplitDimSize =
      operandSplitDimSize / deviceGroupSize;
  if (!expectedResultSplitDimSize.isDynamic() &&
      int64_t(operandSplitDimSize) % int64_t(deviceGroupSize) != 0) {
    expectedResultSplitDimSize = DimensionSize::dynamic();
  }
  if (failed(verifyDimensionCompatibility(
          result.getLoc(), expectedResultConcatDimSize.value(),
          resultType.getDimSize(concatAxis), concatAxis))) {
    return failure();
  }
  if (failed(verifyDimensionCompatibility(
          result.getLoc(), expectedResultSplitDimSize.value(),
          resultType.getDimSize(splitAxis), splitAxis))) {
    return failure();
  }

  return success();
}

static LogicalResult verifyScatterOperandAndResultShape(
    Value operand, Value result, int64_t scatterAxis,
    ArrayRef<MeshAxis> meshAxes, ArrayRef<int64_t> meshShape) {
  ShapedType operandType = operand.getType().cast<ShapedType>();
  ShapedType resultType = result.getType().cast<ShapedType>();
  for (int64_t axis = 0; axis < operandType.getRank(); ++axis) {
    if (axis != scatterAxis) {
      if (failed(verifyDimensionCompatibility(
              result.getLoc(), operandType.getDimSize(axis),
              resultType.getDimSize(axis), axis))) {
        return failure();
      }
    }
  }

  auto deviceGroupSize =
      DimensionSize(collectiveDeviceGroupSize(meshAxes, meshShape));
  auto operandScatterDimSize =
      DimensionSize(operandType.getDimSize(scatterAxis));
  if (!operandScatterDimSize.isDynamic() && !deviceGroupSize.isDynamic() &&
      int64_t(operandScatterDimSize) % int64_t(deviceGroupSize) != 0) {
    return emitError(result.getLoc())
           << "Operand dimension size " << int64_t(operandScatterDimSize)
           << " is not divisible by collective device group size "
           << int64_t(deviceGroupSize) << " for scatter axis " << scatterAxis
           << ".";
  }
  DimensionSize expectedResultScatterDimSize =
      operandScatterDimSize / deviceGroupSize;
  if (failed(verifyDimensionCompatibility(
          result.getLoc(), expectedResultScatterDimSize.value(),
          resultType.getDimSize(scatterAxis), scatterAxis))) {
    return failure();
  }

  return success();
}

//===----------------------------------------------------------------------===//
// mesh.all_gather op
//===----------------------------------------------------------------------===//

LogicalResult
AllGatherOp::verifySymbolUses(SymbolTableCollection &symbolTable) {
  auto mesh = getMeshAndVerifyAxes(*this, symbolTable);
  if (failed(mesh)) {
    return failure();
  }
  auto gatherAxis = getGatherAxis().getSExtValue();
  return verifyGatherOperandAndResultShape(getOperand(), getResult(),
                                           gatherAxis, getMeshAxes(),
                                           mesh.value().getShape());
}

void AllGatherOp::getCanonicalizationPatterns(RewritePatternSet &patterns,
                                              MLIRContext *context) {
  patterns.add<EmptyMeshAxesCanonicalizationPattern<AllGatherOp>>(context);
}

//===----------------------------------------------------------------------===//
// mesh.all_reduce op
//===----------------------------------------------------------------------===//

LogicalResult
AllReduceOp::verifySymbolUses(SymbolTableCollection &symbolTable) {
  return getMeshAndVerifyAxes(*this, symbolTable);
}

void AllReduceOp::getCanonicalizationPatterns(RewritePatternSet &patterns,
                                              MLIRContext *context) {
  patterns.add<EmptyMeshAxesCanonicalizationPattern<AllReduceOp>>(context);
}

//===----------------------------------------------------------------------===//
// mesh.all_to_all op
//===----------------------------------------------------------------------===//

LogicalResult AllToAllOp::verifySymbolUses(SymbolTableCollection &symbolTable) {
  auto mesh = getMeshAndVerifyAxes(*this, symbolTable);
  if (failed(mesh)) {
    return failure();
  }

  return verifyAllToAllOperandAndResultShape(
      getOperand(), getResult(), getSplitAxis().getSExtValue(),
      getConcatAxis().getSExtValue(), getMeshAxes(), mesh.value().getShape());
}

void AllToAllOp::getCanonicalizationPatterns(RewritePatternSet &patterns,
                                             MLIRContext *context) {
  patterns.add<EmptyMeshAxesCanonicalizationPattern<AllToAllOp>>(context);
}

//===----------------------------------------------------------------------===//
// mesh.broadcast op
//===----------------------------------------------------------------------===//

LogicalResult
BroadcastOp::verifySymbolUses(SymbolTableCollection &symbolTable) {
  auto mesh = getMeshAndVerifyAxes(*this, symbolTable);
  if (failed(mesh)) {
    return failure();
  }
  if (failed(verifyInGroupDevice(getLoc(), getRootAttrName(), getRoot(),
                                 getRootDynamic(), getMeshAxes(),
                                 mesh.value().getShape()))) {
    return failure();
  }

  return success();
}

void BroadcastOp::getCanonicalizationPatterns(RewritePatternSet &patterns,
                                              MLIRContext *context) {
  patterns.add<EmptyMeshAxesCanonicalizationPattern<BroadcastOp>>(context);
}

//===----------------------------------------------------------------------===//
// mesh.gather op
//===----------------------------------------------------------------------===//

LogicalResult GatherOp::verifySymbolUses(SymbolTableCollection &symbolTable) {
  auto mesh = getMeshAndVerifyAxes(*this, symbolTable);
  if (failed(mesh)) {
    return failure();
  }
  if (failed(verifyInGroupDevice(getLoc(), getRootAttrName(), getRoot(),
                                 getRootDynamic(), getMeshAxes(),
                                 mesh.value().getShape()))) {
    return failure();
  }

  auto gatherAxis = getGatherAxis().getSExtValue();
  return verifyGatherOperandAndResultShape(getInput(), getResult(), gatherAxis,
                                           getMeshAxes(),
                                           mesh.value().getShape());
}

void GatherOp::getCanonicalizationPatterns(RewritePatternSet &patterns,
                                           MLIRContext *context) {
  patterns.add<EmptyMeshAxesCanonicalizationPattern<GatherOp>>(context);
}

//===----------------------------------------------------------------------===//
// mesh.recv op
//===----------------------------------------------------------------------===//

LogicalResult RecvOp::verifySymbolUses(SymbolTableCollection &symbolTable) {
  auto mesh = getMeshAndVerifyAxes(*this, symbolTable);
  if (failed(mesh)) {
    return failure();
  }
  if (getSource() &&
      failed(verifyInGroupDevice(getLoc(), getSourceAttrName(),
                                 getSource().value(), getSourceDynamic(),
                                 getMeshAxes(), mesh.value().getShape()))) {
    return failure();
  }
  return success();
}

void RecvOp::getCanonicalizationPatterns(RewritePatternSet &patterns,
                                         MLIRContext *context) {
  patterns.add<EmptyMeshAxesCanonicalizationPattern<RecvOp>>(context);
}

//===----------------------------------------------------------------------===//
// mesh.reduce op
//===----------------------------------------------------------------------===//

LogicalResult ReduceOp::verifySymbolUses(SymbolTableCollection &symbolTable) {
  auto mesh = getMeshAndVerifyAxes(*this, symbolTable);
  if (failed(mesh)) {
    return failure();
  }
  if (failed(verifyInGroupDevice(getLoc(), getRootAttrName(), getRoot(),
                                 getRootDynamic(), getMeshAxes(),
                                 mesh.value().getShape()))) {
    return failure();
  }

  return success();
}

void ReduceOp::getCanonicalizationPatterns(RewritePatternSet &patterns,
                                           MLIRContext *context) {
  patterns.add<EmptyMeshAxesCanonicalizationPattern<ReduceOp>>(context);
}

//===----------------------------------------------------------------------===//
// mesh.reduce_scatter op
//===----------------------------------------------------------------------===//

LogicalResult
ReduceScatterOp::verifySymbolUses(SymbolTableCollection &symbolTable) {
  auto mesh = getMeshAndVerifyAxes(*this, symbolTable);
  if (failed(mesh)) {
    return failure();
  }

  return verifyScatterOperandAndResultShape(
      getOperand(), getResult(), getScatterAxis().getSExtValue(), getMeshAxes(),
      mesh.value().getShape());
}

void ReduceScatterOp::getCanonicalizationPatterns(RewritePatternSet &patterns,
                                                  MLIRContext *context) {
  patterns.add<EmptyMeshAxesCanonicalizationPattern<ReduceScatterOp>>(context);
}

//===----------------------------------------------------------------------===//
// mesh.scatter op
//===----------------------------------------------------------------------===//

LogicalResult ScatterOp::verifySymbolUses(SymbolTableCollection &symbolTable) {
  auto mesh = getMeshAndVerifyAxes(*this, symbolTable);
  if (failed(mesh)) {
    return failure();
  }
  if (failed(verifyInGroupDevice(getLoc(), getRootAttrName(), getRoot(),
                                 getRootDynamic(), getMeshAxes(),
                                 mesh.value().getShape()))) {
    return failure();
  }

  auto scatterAxis = getScatterAxis().getSExtValue();
  return verifyScatterOperandAndResultShape(getInput(), getResult(),
                                            scatterAxis, getMeshAxes(),
                                            mesh.value().getShape());
}

void ScatterOp::getCanonicalizationPatterns(RewritePatternSet &patterns,
                                            MLIRContext *context) {
  patterns.add<EmptyMeshAxesCanonicalizationPattern<ScatterOp>>(context);
}

//===----------------------------------------------------------------------===//
// mesh.send op
//===----------------------------------------------------------------------===//

LogicalResult SendOp::verifySymbolUses(SymbolTableCollection &symbolTable) {
  auto mesh = getMeshAndVerifyAxes(*this, symbolTable);
  if (failed(mesh)) {
    return failure();
  }
  if (failed(verifyInGroupDevice(getLoc(), getDestinationAttrName(),
                                 getDestination(), getDestinationDynamic(),
                                 getMeshAxes(), mesh.value().getShape()))) {
    return failure();
  }
  return success();
}

void SendOp::getCanonicalizationPatterns(RewritePatternSet &patterns,
                                         MLIRContext *context) {
  patterns.add<EmptyMeshAxesCanonicalizationPattern<SendOp>>(context);
}

//===----------------------------------------------------------------------===//
// mesh.shift op
//===----------------------------------------------------------------------===//

LogicalResult ShiftOp::verifySymbolUses(SymbolTableCollection &symbolTable) {
  auto mesh = getMeshAndVerifyAxes(*this, symbolTable);
  if (failed(mesh)) {
    return failure();
  }

  auto meshAxes = getMeshAxes();
  auto shiftAxis = getShiftAxis().getZExtValue();
  if (llvm::find(meshAxes, shiftAxis) == meshAxes.end()) {
    return emitError() << "Invalid shift axis " << shiftAxis
                       << ". It must be one of the grouping mesh axes.";
  }

  return success();
}

void ShiftOp::getCanonicalizationPatterns(RewritePatternSet &patterns,
                                          MLIRContext *context) {
  // TODO: remove op when offset is 0 or if it is a rotate with and
  // offset % shift_axis_mesh_dim_size == 0.
}

//===----------------------------------------------------------------------===//
// TableGen'd op method definitions
//===----------------------------------------------------------------------===//

#define GET_OP_CLASSES
#include "mlir/Dialect/Mesh/IR/MeshOps.cpp.inc"

#define GET_ATTRDEF_CLASSES
#include "mlir/Dialect/Mesh/IR/MeshOpsAttributes.cpp.inc"

#include "mlir/Dialect/Mesh/IR/MeshOpsEnums.cpp.inc"<|MERGE_RESOLUTION|>--- conflicted
+++ resolved
@@ -195,17 +195,6 @@
 // mesh.mesh op
 //===----------------------------------------------------------------------===//
 
-<<<<<<< HEAD
-LogicalResult ClusterOp::verify() {
-  int64_t rank = getRank();
-
-  if (rank <= 0)
-    return emitOpError("rank of cluster is expected to be a positive integer");
-
-  if (getShape().size() > size_t(rank))
-    return emitOpError(
-        "rank of shape is not expected to be larger than rank of cluster");
-=======
 LogicalResult MeshOp::verify() {
   int64_t rank = getRank();
 
@@ -215,7 +204,6 @@
   if (getShape().size() > size_t(rank))
     return emitOpError(
         "rank of shape is not expected to be larger than rank of mesh");
->>>>>>> faf555f9
 
   for (int64_t dimSize : getShape()) {
     if (dimSize < 0 && !ShapedType::isDynamic(dimSize))
@@ -353,11 +341,7 @@
 }
 
 void ProcessMultiIndexOp::build(OpBuilder &odsBuilder, OperationState &odsState,
-<<<<<<< HEAD
-                                ClusterOp mesh) {
-=======
                                 MeshOp mesh) {
->>>>>>> faf555f9
   build(odsBuilder, odsState,
         SmallVector<Type>(mesh.getRank(), odsBuilder.getIndexType()),
         mesh.getSymName(), ArrayRef<MeshAxis>());
@@ -384,11 +368,7 @@
 }
 
 void ProcessLinearIndexOp::build(OpBuilder &odsBuilder,
-<<<<<<< HEAD
-                                 OperationState &odsState, ClusterOp mesh) {
-=======
                                  OperationState &odsState, MeshOp mesh) {
->>>>>>> faf555f9
   build(odsBuilder, odsState, mesh.getSymName());
 }
 
