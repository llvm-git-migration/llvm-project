--- conflicted
+++ resolved
@@ -10,8 +10,6 @@
 
 #include "mlir/Conversion/ConvertToLLVM/ToLLVMInterface.h"
 #include "mlir/Dialect/Arith/IR/Arith.h"
-#include "mlir/Dialect/Bufferization/IR/BufferDeallocationOpInterface.h"
-#include "mlir/Dialect/Bufferization/IR/BufferizableOpInterface.h"
 #include "mlir/IR/AffineExpr.h"
 #include "mlir/IR/AffineMap.h"
 #include "mlir/IR/Builders.h"
@@ -69,19 +67,7 @@
 #define GET_OP_LIST
 #include "mlir/Dialect/ControlFlow/IR/ControlFlowOps.cpp.inc"
       >();
-
   addInterfaces<ControlFlowInlinerInterface>();
-<<<<<<< HEAD
-  
-  declarePromisedInterface<BranchOp, bufferization::BufferizableOpInterface>();
-  declarePromisedInterface<CondBranchOp,
-                           bufferization::BufferizableOpInterface>();
-
-  declarePromisedInterface<CondBranchOp,
-                           bufferization::BufferDeallocationOpInterface>();
-  
-=======
->>>>>>> faf555f9
   declarePromisedInterface<ControlFlowDialect, ConvertToLLVMPatternInterface>();
 }
 
