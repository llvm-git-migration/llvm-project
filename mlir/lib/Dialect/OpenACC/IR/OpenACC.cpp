--- conflicted
+++ resolved
@@ -946,12 +946,6 @@
   return success();
 }
 
-static void printSingleDeviceType(mlir::OpAsmPrinter &p, mlir::Attribute attr) {
-  auto deviceTypeAttr = mlir::dyn_cast<mlir::acc::DeviceTypeAttr>(attr);
-  if (deviceTypeAttr.getValue() != mlir::acc::DeviceType::None)
-    p << " [" << attr << "]";
-}
-
 static void printDeviceTypeOperandsWithSegment(
     mlir::OpAsmPrinter &p, mlir::Operation *op, mlir::OperandRange operands,
     mlir::TypeRange types, std::optional<mlir::ArrayAttr> deviceTypes,
@@ -965,9 +959,6 @@
           ++opIdx;
         });
     p << "}";
-<<<<<<< HEAD
-    printSingleDeviceType(p, (*deviceTypes)[i]);
-=======
     printSingleDeviceType(p, it.value());
   });
 }
@@ -988,7 +979,6 @@
         parser.getContext(), mlir::acc::DeviceType::None));
     keywordOnly = ArrayAttr::get(parser.getContext(), keywordAttrs);
     return success();
->>>>>>> faf555f9
   }
 
   // Parse keyword only attributes
@@ -1118,21 +1108,12 @@
 printDeviceTypeOperands(mlir::OpAsmPrinter &p, mlir::Operation *op,
                         mlir::OperandRange operands, mlir::TypeRange types,
                         std::optional<mlir::ArrayAttr> deviceTypes) {
-<<<<<<< HEAD
-  for (unsigned i = 0, e = deviceTypes->size(); i < e; ++i) {
-    if (i != 0)
-      p << ", ";
-    p << operands[i] << " : " << operands[i].getType();
-    printSingleDeviceType(p, (*deviceTypes)[i]);
-  }
-=======
   if (!hasDeviceTypeValues(deviceTypes))
     return;
   llvm::interleaveComma(llvm::zip(*deviceTypes, operands), p, [&](auto it) {
     p << std::get<1>(it) << " : " << std::get<1>(it).getType();
     printSingleDeviceType(p, std::get<0>(it));
   });
->>>>>>> faf555f9
 }
 
 static ParseResult parseDeviceTypeOperandsWithKeywordOnly(
@@ -1144,26 +1125,12 @@
   llvm::SmallVector<mlir::Attribute> keywordOnlyDeviceTypeAttributes;
   bool needCommaBeforeOperands = false;
 
-<<<<<<< HEAD
-  // Keyword only
-  if (failed(parser.parseOptionalLParen())) {
-    keywordOnlyDeviceTypeAttributes.push_back(mlir::acc::DeviceTypeAttr::get(
-        parser.getContext(), mlir::acc::DeviceType::None));
-    keywordOnlyDeviceType =
-        ArrayAttr::get(parser.getContext(), keywordOnlyDeviceTypeAttributes);
-    return success();
-  }
-
-  // Parse keyword only attributes
-  if (succeeded(parser.parseOptionalLSquare())) {
-=======
   if (failed(parser.parseOptionalLParen()))
     return failure();
 
   // Parse keyword only attributes
   if (succeeded(parser.parseOptionalLSquare())) {
     // Parse keyword only attributes
->>>>>>> faf555f9
     if (failed(parser.parseCommaSeparatedList([&]() {
           if (parser.parseAttribute(
                   keywordOnlyDeviceTypeAttributes.emplace_back()))
@@ -1174,7 +1141,13 @@
     if (parser.parseRSquare())
       return failure();
     needCommaBeforeOperands = true;
-<<<<<<< HEAD
+  } else if (succeeded(parser.parseOptionalRParen())) {
+    // Keyword only
+    keywordOnlyDeviceTypeAttributes.push_back(mlir::acc::DeviceTypeAttr::get(
+        parser.getContext(), mlir::acc::DeviceType::None));
+    keywordOnlyDeviceType =
+        ArrayAttr::get(parser.getContext(), keywordOnlyDeviceTypeAttributes);
+    return success();
   }
 
   if (needCommaBeforeOperands && failed(parser.parseComma()))
@@ -1206,93 +1179,6 @@
   return success();
 }
 
-bool hasDeviceTypeValues(std::optional<mlir::ArrayAttr> arrayAttr) {
-  if (arrayAttr && *arrayAttr && arrayAttr->size() > 0)
-    return true;
-  return false;
-}
-
-static void printDeviceTypes(mlir::OpAsmPrinter &p,
-                             std::optional<mlir::ArrayAttr> deviceTypes) {
-  if (!hasDeviceTypeValues(deviceTypes))
-    return;
-  p << "[";
-  for (unsigned i = 0; i < deviceTypes.value().size(); ++i) {
-    if (i != 0)
-      p << ", ";
-    auto deviceTypeAttr =
-        mlir::dyn_cast<mlir::acc::DeviceTypeAttr>((*deviceTypes)[i]);
-    p << deviceTypeAttr;
-  }
-  p << "]";
-}
-
-static void printDeviceTypeOperandsWithKeywordOnly(
-    mlir::OpAsmPrinter &p, mlir::Operation *op, mlir::OperandRange operands,
-    mlir::TypeRange types, std::optional<mlir::ArrayAttr> deviceTypes,
-    std::optional<mlir::ArrayAttr> keywordOnlyDeviceTypes) {
-
-  if (operands.begin() == operands.end() && keywordOnlyDeviceTypes &&
-      keywordOnlyDeviceTypes->size() == 1) {
-    auto deviceTypeAttr =
-        mlir::dyn_cast<mlir::acc::DeviceTypeAttr>((*keywordOnlyDeviceTypes)[0]);
-    if (deviceTypeAttr.getValue() == mlir::acc::DeviceType::None)
-      return;
-  }
-
-  p << "(";
-
-  printDeviceTypes(p, keywordOnlyDeviceTypes);
-
-  if (hasDeviceTypeValues(keywordOnlyDeviceTypes) &&
-      hasDeviceTypeValues(deviceTypes))
-    p << ", ";
-
-  for (unsigned i = 0, e = deviceTypes->size(); i < e; ++i) {
-    if (i != 0)
-      p << ", ";
-    p << operands[i] << " : " << operands[i].getType();
-    printSingleDeviceType(p, (*deviceTypes)[i]);
-  }
-=======
-  } else if (succeeded(parser.parseOptionalRParen())) {
-    // Keyword only
-    keywordOnlyDeviceTypeAttributes.push_back(mlir::acc::DeviceTypeAttr::get(
-        parser.getContext(), mlir::acc::DeviceType::None));
-    keywordOnlyDeviceType =
-        ArrayAttr::get(parser.getContext(), keywordOnlyDeviceTypeAttributes);
-    return success();
-  }
-
-  if (needCommaBeforeOperands && failed(parser.parseComma()))
-    return failure();
-
-  llvm::SmallVector<DeviceTypeAttr> attributes;
-  if (failed(parser.parseCommaSeparatedList([&]() {
-        if (parser.parseOperand(operands.emplace_back()) ||
-            parser.parseColonType(types.emplace_back()))
-          return failure();
-        if (succeeded(parser.parseOptionalLSquare())) {
-          if (parser.parseAttribute(attributes.emplace_back()) ||
-              parser.parseRSquare())
-            return failure();
-        } else {
-          attributes.push_back(mlir::acc::DeviceTypeAttr::get(
-              parser.getContext(), mlir::acc::DeviceType::None));
-        }
-        return success();
-      })))
-    return failure();
-
-  if (failed(parser.parseRParen()))
-    return failure();
-
-  llvm::SmallVector<mlir::Attribute> arrayAttr(attributes.begin(),
-                                               attributes.end());
-  deviceTypes = ArrayAttr::get(parser.getContext(), arrayAttr);
-  return success();
-}
-
 static void printDeviceTypeOperandsWithKeywordOnly(
     mlir::OpAsmPrinter &p, mlir::Operation *op, mlir::OperandRange operands,
     mlir::TypeRange types, std::optional<mlir::ArrayAttr> deviceTypes,
@@ -1310,7 +1196,6 @@
       hasDeviceTypeValues(deviceTypes))
     p << ", ";
   printDeviceTypeOperands(p, op, operands, types, deviceTypes);
->>>>>>> faf555f9
   p << ")";
 }
 
@@ -1555,26 +1440,12 @@
   bool needCommaBetweenValues = false;
   bool needCommaBeforeOperands = false;
 
-<<<<<<< HEAD
-  // Gang only keyword
-  if (failed(parser.parseOptionalLParen())) {
-    gangOnlyDeviceTypeAttributes.push_back(mlir::acc::DeviceTypeAttr::get(
-        parser.getContext(), mlir::acc::DeviceType::None));
-    gangOnlyDeviceType =
-        ArrayAttr::get(parser.getContext(), gangOnlyDeviceTypeAttributes);
-    return success();
-  }
-
-  // Parse gang only attributes
-  if (succeeded(parser.parseOptionalLSquare())) {
-=======
   if (failed(parser.parseOptionalLParen()))
     return failure();
 
   // Parse gang only attributes
   if (succeeded(parser.parseOptionalLSquare())) {
     // Parse gang only attributes
->>>>>>> faf555f9
     if (failed(parser.parseCommaSeparatedList([&]() {
           if (parser.parseAttribute(
                   gangOnlyDeviceTypeAttributes.emplace_back()))
@@ -1585,8 +1456,6 @@
     if (parser.parseRSquare())
       return failure();
     needCommaBeforeOperands = true;
-<<<<<<< HEAD
-=======
   } else if (succeeded(parser.parseOptionalRParen())) {
     // Gang only keyword
     gangOnlyDeviceTypeAttributes.push_back(mlir::acc::DeviceTypeAttr::get(
@@ -1594,7 +1463,6 @@
     gangOnlyDeviceType =
         ArrayAttr::get(parser.getContext(), gangOnlyDeviceTypeAttributes);
     return success();
->>>>>>> faf555f9
   }
 
   auto argNum = mlir::acc::GangArgTypeAttr::get(parser.getContext(),
@@ -1694,29 +1562,6 @@
                      std::optional<mlir::DenseI32ArrayAttr> segments,
                      std::optional<mlir::ArrayAttr> gangOnlyDeviceTypes) {
 
-<<<<<<< HEAD
-  if (operands.begin() == operands.end() && gangOnlyDeviceTypes &&
-      gangOnlyDeviceTypes->size() == 1) {
-    auto deviceTypeAttr =
-        mlir::dyn_cast<mlir::acc::DeviceTypeAttr>((*gangOnlyDeviceTypes)[0]);
-    if (deviceTypeAttr.getValue() == mlir::acc::DeviceType::None)
-      return;
-  }
-
-  p << "(";
-  if (hasDeviceTypeValues(gangOnlyDeviceTypes)) {
-    p << "[";
-    for (unsigned i = 0; i < gangOnlyDeviceTypes.value().size(); ++i) {
-      if (i != 0)
-        p << ", ";
-      auto deviceTypeAttr =
-          mlir::dyn_cast<mlir::acc::DeviceTypeAttr>((*gangOnlyDeviceTypes)[i]);
-      p << deviceTypeAttr;
-    }
-    p << "]";
-  }
-
-=======
   p << "(";
   if (operands.begin() == operands.end() &&
       hasOnlyDeviceTypeNone(gangOnlyDeviceTypes)) {
@@ -1726,40 +1571,10 @@
 
   printDeviceTypes(p, gangOnlyDeviceTypes);
 
->>>>>>> faf555f9
   if (hasDeviceTypeValues(gangOnlyDeviceTypes) &&
       hasDeviceTypeValues(deviceTypes))
     p << ", ";
 
-<<<<<<< HEAD
-  if (deviceTypes) {
-    unsigned opIdx = 0;
-    for (unsigned i = 0; i < deviceTypes->size(); ++i) {
-      if (i != 0)
-        p << ", ";
-      p << "{";
-      for (int32_t j = 0; j < (*segments)[i]; ++j) {
-        if (j != 0)
-          p << ", ";
-        auto gangArgTypeAttr =
-            mlir::dyn_cast<mlir::acc::GangArgTypeAttr>((*gangArgTypes)[opIdx]);
-        if (gangArgTypeAttr.getValue() == mlir::acc::GangArgType::Num)
-          p << LoopOp::getGangNumKeyword();
-        else if (gangArgTypeAttr.getValue() == mlir::acc::GangArgType::Dim)
-          p << LoopOp::getGangDimKeyword();
-        else if (gangArgTypeAttr.getValue() == mlir::acc::GangArgType::Static)
-          p << LoopOp::getGangStaticKeyword();
-        p << "=" << operands[opIdx] << " : " << operands[opIdx].getType();
-        ++opIdx;
-      }
-
-      p << "}";
-      auto deviceTypeAttr =
-          mlir::dyn_cast<mlir::acc::DeviceTypeAttr>((*deviceTypes)[i]);
-      if (deviceTypeAttr.getValue() != mlir::acc::DeviceType::None)
-        p << " [" << (*deviceTypes)[i] << "]";
-    }
-=======
   if (hasDeviceTypeValues(deviceTypes)) {
     unsigned opIdx = 0;
     llvm::interleaveComma(llvm::enumerate(*deviceTypes), p, [&](auto it) {
@@ -1781,7 +1596,6 @@
       p << "}";
       printSingleDeviceType(p, it.value());
     });
->>>>>>> faf555f9
   }
   p << ")";
 }
