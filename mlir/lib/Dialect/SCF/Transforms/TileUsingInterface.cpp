//===- Tiling.cpp - Implementation of tiling using TilingInterface -------===//
//
// Part of the LLVM Project, under the Apache License v2.0 with LLVM Exceptions.
// See https://llvm.org/LICENSE.txt for license information.
// SPDX-License-Identifier: Apache-2.0 WITH LLVM-exception
//
//===----------------------------------------------------------------------===//
//
// This file implements the tiling using TilingInterface.
//
//===----------------------------------------------------------------------===//

#include "mlir/Dialect/SCF/Transforms/TileUsingInterface.h"

#include "mlir/Dialect/Affine/IR/AffineOps.h"
#include "mlir/Dialect/Arith/IR/Arith.h"
#include "mlir/Dialect/Arith/Utils/Utils.h"
#include "mlir/Dialect/Func/IR/FuncOps.h"
#include "mlir/Dialect/SCF/Utils/Utils.h"
#include "mlir/Dialect/Tensor/IR/Tensor.h"
#include "mlir/Dialect/Utils/IndexingUtils.h"
#include "mlir/IR/Matchers.h"
#include "mlir/IR/PatternMatch.h"
#include "mlir/Interfaces/DestinationStyleOpInterface.h"
#include "mlir/Interfaces/TilingInterface.h"
#include "llvm/ADT/TypeSwitch.h"
#include "llvm/Support/Debug.h"
#include <optional>

#define DEBUG_TYPE "tile-using-interface"

using namespace mlir;

scf::SCFTilingOptions &
scf::SCFTilingOptions::setTileSizes(ArrayRef<OpFoldResult> ts) {
  assert(!tileSizeComputationFunction && "tile sizes already set");
  auto tileSizes = llvm::to_vector(ts);
  tileSizeComputationFunction = [tileSizes](OpBuilder &b, Operation *op) {
    return tileSizes;
  };
  return *this;
}

/// Helper method to adjust the interchange vector to match the iteration
/// domain.
static SmallVector<int64_t>
fillInterchangeVector(ArrayRef<int64_t> interchangeVector,
                      size_t iterationDomainSize) {
  SmallVector<int64_t> filledVector = llvm::to_vector(interchangeVector);
  if (filledVector.size() < iterationDomainSize) {
    auto range = llvm::seq<int64_t>(filledVector.size(), iterationDomainSize);
    filledVector.append(range.begin(), range.end());
  }
  if (filledVector.size() > iterationDomainSize)
    filledVector.resize(iterationDomainSize);
  return filledVector;
}

//===----------------------------------------------------------------------===//
// tileUsingSCF implementation.
//===----------------------------------------------------------------------===//

// Check if `stride` evenly divides the trip count `size - offset`.
static bool tileDividesIterationDomain(Range loopRange) {
  std::optional<int64_t> offsetAsInt = getConstantIntValue(loopRange.offset);
  if (!offsetAsInt)
    return false;
  std::optional<int64_t> sizeAsInt = getConstantIntValue(loopRange.size);
  if (!sizeAsInt)
    return false;
  std::optional<int64_t> strideAsInt = getConstantIntValue(loopRange.stride);
  if (!strideAsInt)
    return false;
  return ((sizeAsInt.value() - offsetAsInt.value()) % strideAsInt.value() == 0);
}

/// Returns the bounded tile size given the current `iv`, `loopRange` and
/// `tileSize`, i.e., `min(tileSize, range.end() - iv)`.
static OpFoldResult getBoundedTileSize(OpBuilder &b, Location loc,
                                       Range loopRange, Value iv,
                                       OpFoldResult tileSize) {
  std::optional<int64_t> ts = getConstantIntValue(tileSize);
  if (ts && ts.value() == 1)
    return tileSize;

  if (tileDividesIterationDomain(
          Range{loopRange.offset, loopRange.size, tileSize}))
    return tileSize;

  // The tile size to use (to avoid out of bounds access) is  minimum of
  // `tileSize` and `ub - iv`, where `iv` is the induction variable of the tiled
  // loop.
  AffineExpr s0, s1, d0;
  bindDims(b.getContext(), d0);
  bindSymbols(b.getContext(), s0, s1);
  AffineMap minMap = AffineMap::get(1, 2, {s0, s1 - d0}, b.getContext());
  Value size = getValueOrCreateConstantIndexOp(b, loc, loopRange.size);
  return affine::makeComposedFoldedAffineMin(
      b, loc, minMap, SmallVector<OpFoldResult>{iv, tileSize, size});
}

/// A function that allows returning additional yielded values during
/// `yieldTiledValuesAndReplace`.
/// - `ivs` induction variable for the loop.
/// - `newBbArgs` basic block arguments corresponding to newly added iter_args.
/// - `tiledValues` the tiled values to return. Must be of same size as
///   `newbbArgs`, each element of this array is inserted into the corresponding
///   element in `newbbArgs`.
/// - `resultOffsets` is of the same size as `tiledValues` and represents
///   the offsets to use when inserting corresponding element from `tiledValues`
///   into the element from `newBbArgs`.
/// - `resultSizes` is of the same size as `tiledValues` and represents
///   the size of the corresponding element from `tiledValues` inserted into
///   the element from `newBbArgs`.
/// In case the method needs to return `failure()` the method is expected
/// to clean up any inserted operations.
using YieldTiledValuesFn = std::function<LogicalResult(
    RewriterBase &rewriter, Location loc, ValueRange ivs, ValueRange newBbArgs,
    SmallVector<Value> &tiledValues,
    SmallVector<SmallVector<OpFoldResult>> &resultOffsets,
    SmallVector<SmallVector<OpFoldResult>> &resultSizes)>;

/// Clones the operation and updates the destination if the operation
/// implements the `DestinationStyleOpInterface`.
static Operation *cloneOpAndUpdateDestinationArgs(RewriterBase &rewriter,
                                                  Operation *op,
                                                  ValueRange newDestArgs) {
  Operation *clonedOp = rewriter.clone(*op);
  if (newDestArgs.empty())
    return clonedOp;
  if (auto destinationStyleOp = dyn_cast<DestinationStyleOpInterface>(clonedOp))
    destinationStyleOp.getDpsInitsMutable().assign(newDestArgs);
  return clonedOp;
}

/// Generate the tile-loop nest using `scf.for` operation.
/// - `loopRanges` specifies the lb, ub and step of the untiled iteration space.
/// - `tileSizes` is the tile sizes to use. Zero represent untiled loops.
/// - `destinationTensors` are the init values to use for the outer most loop.
/// - `yieldTiledValuesFn` is called to generated the loop body of the inner
/// most
///    loop.
/// - `loops` is an in-out parameter into which the generated loops are
///    populated.
static LogicalResult generateLoopNestUsingForOp(
    RewriterBase &rewriter, Location loc, ArrayRef<Range> loopRanges,
    ArrayRef<OpFoldResult> tileSizes, ValueRange destinationTensors,
    YieldTiledValuesFn yieldTiledValuesFn,
    SmallVector<LoopLikeOpInterface> &loops) {
  assert(!loopRanges.empty() && "unexpected empty loop ranges");
  assert(loopRanges.size() == tileSizes.size() &&
         "expected as many tile sizes as loop ranges");
  OpBuilder::InsertionGuard guard(rewriter);
  SmallVector<Value> ivs;

  for (auto [loopRange, tileSize] : llvm::zip_equal(loopRanges, tileSizes)) {
    // No loops if tile size is zero. Set offset and size to the loop
    // offset and size.
    if (isConstantIntValue(tileSize, 0))
      continue;

    Value lb = getValueOrCreateConstantIndexOp(rewriter, loc, loopRange.offset);
    Value ub = getValueOrCreateConstantIndexOp(rewriter, loc, loopRange.size);
    Value step = getValueOrCreateConstantIndexOp(rewriter, loc, tileSize);
    auto loop =
        rewriter.create<scf::ForOp>(loc, lb, ub, step, destinationTensors,
                                    [](OpBuilder &bodyBuilder, Location bodyLoc,
                                       Value iv, ValueRange /*iterArgs*/) {});
    loops.push_back(loop);
    ivs.push_back(loop.getInductionVar());
    rewriter.setInsertionPointToEnd(loop.getBody());
    destinationTensors = loop.getRegionIterArgs();
  }

  SmallVector<Value> tiledResults;
  SmallVector<SmallVector<OpFoldResult>> resultOffsets, resultSizes;
  if (failed(yieldTiledValuesFn(rewriter, loc, ivs, destinationTensors,
                                tiledResults, resultOffsets, resultSizes))) {
    return rewriter.notifyMatchFailure(
        loc, "failed to generate inner tile loop body");
  }
  if (loops.empty())
    return success();

  // 6. Yield all the results of the tiled operation.
  SmallVector<Value> yieldedValues;
  for (auto [tiledValue, destinationTensor, resultOffset, resultSize] :
       llvm::zip_equal(tiledResults, destinationTensors, resultOffsets,
                       resultSizes)) {
    SmallVector<OpFoldResult> resultStride(resultOffset.size(),
                                           rewriter.getIndexAttr(1));
    auto insertSlice = rewriter.create<tensor::InsertSliceOp>(
        loc, tiledValue, destinationTensor, resultOffset, resultSize,
        resultStride);
    yieldedValues.push_back(insertSlice);
  }
  rewriter.create<scf::YieldOp>(loc, yieldedValues);

  // Add the scf.yield operations for all the outer loops.
  for (auto [outerLoop, innerLoop] :
       llvm::zip_equal(MutableArrayRef(loops).drop_back(),
                       MutableArrayRef(loops).drop_front())) {
    rewriter.setInsertionPointToEnd(
        cast<scf::ForOp>(outerLoop.getOperation()).getBody());
    rewriter.create<scf::YieldOp>(outerLoop.getLoc(), innerLoop->getResults());
  }
  return success();
}

/// Generate the tile-loop nest using `scf.forall` operation.
/// - `loopRanges` specifies the lb, ub and step of the untiled iteration space.
/// - `tileSizes` is the tile sizes to use. Zero represent untiled loops.
/// - `destinationTensors` are the init values to use for the outer most loop.
/// - `mappingVector` is the mapping attributes to use for loop construction.
///   Can be empty.
/// - `yieldTiledValuesFn` is called to generated the loop body of the inner
/// most
///    loop.
/// - `loops` is an in-out parameter into which the generated loops are
///    populated.
static LogicalResult generateLoopNestUsingForallOp(
    RewriterBase &rewriter, Location loc, ArrayRef<Range> loopRanges,
    ArrayRef<OpFoldResult> tileSizes, ArrayRef<Attribute> mappingVector,
    ValueRange destinationTensors, YieldTiledValuesFn tiledBodyFn,
    SmallVector<LoopLikeOpInterface> &loops) {
  SmallVector<OpFoldResult> lbs, ubs, steps;
  assert(!loopRanges.empty() && "unexpected empty loop ranges");
  assert(loopRanges.size() == tileSizes.size() &&
         "expected as many tile sizes as loop ranges");
  OpBuilder::InsertionGuard guard(rewriter);
  SmallVector<OpFoldResult> offsets(loopRanges.size()),
      sizes(loopRanges.size());

  for (auto [tileSize, loopRange] : llvm::zip_equal(tileSizes, loopRanges)) {
    if (isConstantIntValue(tileSize, 0))
      continue;
    lbs.push_back(loopRange.offset);
    ubs.push_back(loopRange.size);
    steps.push_back(tileSize);
  }
  assert(!lbs.empty() && "Expected at least one loop range");

  std::optional<ArrayAttr> mappingAttr;
  if (!mappingVector.empty())
    mappingAttr = rewriter.getArrayAttr(mappingVector);

  auto forallOp = rewriter.create<scf::ForallOp>(
      loc, lbs, ubs, steps, destinationTensors, mappingAttr);
  loops.push_back(forallOp);

  rewriter.setInsertionPoint(forallOp.getTerminator());
  destinationTensors = forallOp.getRegionOutArgs();

  SmallVector<Value> tiledResults;
  SmallVector<SmallVector<OpFoldResult>> resultOffsets, resultSizes;
  if (failed(tiledBodyFn(rewriter, loc, forallOp.getInductionVars(),
                         destinationTensors, tiledResults, resultOffsets,
                         resultSizes)))
    return rewriter.notifyMatchFailure(loc, "failed to generate loop body");

  rewriter.setInsertionPointToEnd(forallOp.getTerminator().getBody());
  for (auto [tiledValue, destinationTensor, resultOffset, resultSize] :
       llvm::zip_equal(tiledResults, destinationTensors, resultOffsets,
                       resultSizes)) {
    SmallVector<OpFoldResult> resultStride(resultOffset.size(),
                                           rewriter.getIndexAttr(1));

    rewriter.create<tensor::ParallelInsertSliceOp>(
        loc, tiledValue, destinationTensor, resultOffset, resultSize,
        resultStride);
  }
  return success();
}

/// Generate the tile-loop nest using the loop construct specifed in `options`.
/// - `options`: Tiling options specified.
/// - `loopRanges` specifies the lb, ub and step of the untiled iteration space.
/// - `tileSizes` is the tile sizes to use. Zero represent untiled loops.
/// - `destinationTensors` are the init values to use for the outer most loop.
/// - `yieldTiledValuesFn` is called to generated the loop body of the inner
/// most
///    loop.
/// - `loops` is an in-out parameter into which the generated loops are
///    populated.
static LogicalResult generateLoopNest(RewriterBase &rewriter, Location loc,
                                      const scf::SCFTilingOptions &options,
                                      ArrayRef<Range> loopRanges,
                                      ArrayRef<OpFoldResult> tileSizes,
                                      ValueRange destinationTensors,
                                      YieldTiledValuesFn tiledBodyFn,
                                      SmallVector<LoopLikeOpInterface> &loops) {
  // If the tile sizes are all zero, no loops are generated. Just call the
  // callback function to handle untiled case.
  if (llvm::all_of(tileSizes, isZeroIndex)) {
    SmallVector<Value> tiledResults;
    SmallVector<SmallVector<OpFoldResult>> resultOffsets, resultSizes;
    return tiledBodyFn(rewriter, loc, ValueRange{}, destinationTensors,
                       tiledResults, resultOffsets, resultSizes);
  }
  if (options.loopType == scf::SCFTilingOptions::LoopType::ForOp) {
    return generateLoopNestUsingForOp(rewriter, loc, loopRanges, tileSizes,
                                      destinationTensors, tiledBodyFn, loops);
  }
  if (options.loopType == scf::SCFTilingOptions::LoopType::ForallOp) {
    return generateLoopNestUsingForallOp(
        rewriter, loc, loopRanges, tileSizes, options.mappingVector,
        destinationTensors, tiledBodyFn, loops);
  }
  return rewriter.notifyMatchFailure(loc, "unhandled loop type");
}

/// Append the specified additional `newInitOperands` operands to the
/// loops existing `init` operands (or similar), and replace `loopOp` with
/// the new loop that has the additional init operands. The loop body of
/// this loop is moved over to the new loop. `yieldTiledValuesFn`
/// is called to get the new tiled values returned, and the offset
/// and sizes at which the tiled value is inserted into the
/// new region iter_args that correspond to the newly added init operands.
template <typename LoopType>
FailureOr<LoopLikeOpInterface>
yieldTiledValuesAndReplaceLoop(LoopType loopOp, RewriterBase &rewriter,
                               ValueRange newInitOperands,
                               YieldTiledValuesFn yieldTiledValuesFn) {
  return rewriter.notifyMatchFailure(loopOp, "unhandled loop type");
}

/// Implementation of `yieldTiledValuesAndReplaceLoop` for `scf.for`.
template <>
FailureOr<LoopLikeOpInterface> yieldTiledValuesAndReplaceLoop<scf::ForOp>(
    scf::ForOp loopOp, RewriterBase &rewriter, ValueRange newInitOperands,
    YieldTiledValuesFn yieldTiledValuesFn) {
  OpBuilder::InsertionGuard g(rewriter);
  Location loc = loopOp.getLoc();
  rewriter.setInsertionPoint(loopOp);

  auto inits = llvm::to_vector(loopOp.getInitArgs());
  inits.append(newInitOperands.begin(), newInitOperands.end());
  auto newLoop = rewriter.create<scf::ForOp>(
      loc, loopOp.getLowerBound(), loopOp.getUpperBound(), loopOp.getStep(),
      inits, [](OpBuilder &, Location, Value, ValueRange) {});

  // Move the loop body to the new op.
  Block *loopBody = loopOp.getBody();
  Block *newLoopBody = newLoop.getBody();
  rewriter.mergeBlocks(
      loopBody, newLoopBody,
      newLoopBody->getArguments().take_front(loopBody->getNumArguments()));

  auto yieldOp = cast<scf::YieldOp>(newLoopBody->getTerminator());
  rewriter.setInsertionPoint(yieldOp);

  SmallVector<Value> tiledValues;
  SmallVector<SmallVector<OpFoldResult>> resultOffsets, resultSizes;
  ValueRange newRegionIterArgs =
      newLoop.getRegionIterArgs().take_back(newInitOperands.size());
  if (failed(yieldTiledValuesFn(rewriter, loc, newLoop.getInductionVar(),
                                newRegionIterArgs, tiledValues, resultOffsets,
                                resultSizes))) {
    rewriter.eraseOp(newLoop);
    return rewriter.notifyMatchFailure(loopOp, "failed to get tiled values");
  }

  SmallVector<Value> newYieldValues = llvm::to_vector(yieldOp.getOperands());
  for (auto [tiledValue, regionIterArg, resultOffset, resultSize] :
       llvm::zip_equal(tiledValues, newRegionIterArgs, resultOffsets,
                       resultSizes)) {
    SmallVector<OpFoldResult> resultStride(resultOffset.size(),
                                           rewriter.getIndexAttr(1));
    Value insert = rewriter.create<tensor::InsertSliceOp>(
        yieldOp->getLoc(), tiledValue, regionIterArg, resultOffset, resultSize,
        resultStride);
    newYieldValues.push_back(insert);
  }

  rewriter.replaceOpWithNewOp<scf::YieldOp>(yieldOp, newYieldValues);
  rewriter.replaceOp(loopOp,
                     newLoop->getResults().take_front(loopOp.getNumResults()));
  return cast<LoopLikeOpInterface>(newLoop.getOperation());
}

/// Implementation of `yieldTiledValuesAndReplaceLoop` for `scf.forall`
template <>
FailureOr<LoopLikeOpInterface> yieldTiledValuesAndReplaceLoop<scf::ForallOp>(
    scf::ForallOp loopOp, RewriterBase &rewriter, ValueRange newInitOperands,
    YieldTiledValuesFn yieldTiledValuesFn) {
  OpBuilder::InsertionGuard g(rewriter);
  Location loc = loopOp.getLoc();
  rewriter.setInsertionPoint(loopOp);
  auto inits = llvm::to_vector(loopOp.getOutputs());
  inits.append(newInitOperands.begin(), newInitOperands.end());
  auto newLoop = rewriter.create<scf::ForallOp>(
      loc, loopOp.getMixedLowerBound(), loopOp.getMixedUpperBound(),
      loopOp.getMixedStep(), inits, loopOp.getMapping(),
      [](OpBuilder &, Location, ValueRange) {});

  // Move the region of the current block to the newly created op.
  Block *loopBody = loopOp.getBody();
  Block *newLoopBody = newLoop.getBody();
  rewriter.mergeBlocks(
      loopBody, newLoopBody,
      newLoopBody->getArguments().take_front(loopBody->getNumArguments()));

  auto terminator = cast<scf::InParallelOp>(newLoopBody->getTerminator());
  rewriter.setInsertionPoint(terminator);
  SmallVector<Value> tiledValues;
  SmallVector<SmallVector<OpFoldResult>> resultOffsets, resultSizes;
  ValueRange regionIterArgs =
      newLoop.getRegionIterArgs().take_back(newInitOperands.size());
  if (failed(yieldTiledValuesFn(rewriter, loc, newLoop.getInductionVars(),
                                regionIterArgs, tiledValues, resultOffsets,
                                resultSizes))) {
    rewriter.eraseOp(newLoop);
    return rewriter.notifyMatchFailure(loopOp,
                                       "failed to get yielded tiled values");
  }

  // Update the terminator.
  rewriter.setInsertionPointToEnd(terminator.getBody());

  for (auto [tiledValue, iterArg, resultOffset, resultSize] : llvm::zip_equal(
           tiledValues, regionIterArgs, resultOffsets, resultSizes)) {
    SmallVector<OpFoldResult> resultStride(resultOffset.size(),
                                           rewriter.getIndexAttr(1));
    rewriter.create<tensor::ParallelInsertSliceOp>(
        terminator.getLoc(), tiledValue, iterArg, resultOffset, resultSize,
        resultStride);
  }

  rewriter.replaceOp(loopOp,
                     newLoop->getResults().take_front(loopOp.getNumResults()));
  return cast<LoopLikeOpInterface>(newLoop.getOperation());
}

/// Implementation of `yieldTiledValuesAndReplaceLoop` for
/// `LoopLikeOpInterface`, that just dispatches to the implementation for each
/// supported loop type.
FailureOr<LoopLikeOpInterface> yieldTiledValuesAndReplaceLoop(
    LoopLikeOpInterface loopLikeOp, RewriterBase &rewriter,
    ValueRange newInitOperands, YieldTiledValuesFn yieldTiledValuesFn) {
  return TypeSwitch<Operation *, FailureOr<LoopLikeOpInterface>>(
             loopLikeOp.getOperation())
      .Case<scf::ForOp, scf::ForallOp>(
          [&](auto loopOp) -> FailureOr<LoopLikeOpInterface> {
            return yieldTiledValuesAndReplaceLoop(
                loopOp, rewriter, newInitOperands, yieldTiledValuesFn);
          })
      .Default([&](auto loopOp) -> FailureOr<LoopLikeOpInterface> {
        return rewriter.notifyMatchFailure(loopOp, "unhandled loop type");
      });
}

/// Method to add new init values to a loop nest. Updates `loops` in-place with
/// new loops that use the `newInitValues`.
/// The outer-loops are updated to yield the new result values of the inner
/// loop. For the innermost loop, the call back `getNewYields` is invoked to get
/// the additional values to yield form the innermost loop.
static LogicalResult addInitOperandsToLoopNest(
    RewriterBase &rewriter, MutableArrayRef<LoopLikeOpInterface> loops,
    ValueRange newInitValues, YieldTiledValuesFn getNewTiledYieldsFn) {
  SmallVector<scf::ForOp> newLoops;
  if (loops.empty())
    return success();
  OpBuilder::InsertionGuard g(rewriter);
  rewriter.setInsertionPoint(loops.front());

  SmallVector<Value> ivs;
  for (auto &loop : loops.drop_back()) {
    rewriter.setInsertionPoint(loop);

    // if loops.size() > 1 we assume that scf.for is used for the loops.
    auto forLoop = cast<scf::ForOp>(loop.getOperation());

    // Create a new loop with the new init values for this loop.
    SmallVector<Value> newInits = llvm::to_vector(forLoop.getInitArgs());
    newInits.append(newInitValues.begin(), newInitValues.end());
    auto newLoop = rewriter.create<scf::ForOp>(
        forLoop.getLoc(), forLoop.getLowerBound(), forLoop.getUpperBound(),
        forLoop.getStep(), newInits,
        [&](OpBuilder &b, Location loc, Value iv, ValueRange iterArgs) {});

    // Merge the body of the new loop with the body of the old loops.
    SmallVector<Value> sourceBlockArgs;
    sourceBlockArgs.push_back(newLoop.getInductionVar());
    auto newRegionIterArgs = newLoop.getRegionIterArgs();
    sourceBlockArgs.append(
        newRegionIterArgs.begin(),
        std::next(newRegionIterArgs.begin(), forLoop.getNumResults()));
    rewriter.mergeBlocks(forLoop.getBody(), newLoop.getBody(), sourceBlockArgs);
    rewriter.replaceOp(
        forLoop, newLoop.getResults().take_front(forLoop.getNumResults()));
    loop = newLoop;
    ivs.push_back(newLoop.getInductionVar());
    newInitValues = newLoop.getRegionIterArgs().take_back(newInitValues.size());
  }

  // Update the loop body of the innermost loop to get new yield values.
  LoopLikeOpInterface innerMostLoop = loops.back();
  FailureOr<LoopLikeOpInterface> newInnerMostLoop =
      yieldTiledValuesAndReplaceLoop(innerMostLoop, rewriter, newInitValues,
                                     getNewTiledYieldsFn);

  if (failed(newInnerMostLoop))
    return innerMostLoop.emitOpError("failed to return additional yields");
  loops.back() = newInnerMostLoop.value();

  // Make all other loops except the innermost loops yield the values returned
  // by the inner loop.
  for (auto [outerLoop, innerLoop] :
       llvm::zip_equal(loops.drop_back(), loops.drop_front())) {
    // Again assume that all the outer loops are scf.for operations.
    auto outerForLoop = cast<scf::ForOp>(outerLoop);
    auto outerLoopYield =
        cast<scf::YieldOp>(outerForLoop.getBody()->getTerminator());
    SmallVector<Value> newYields =
        llvm::to_vector(outerLoopYield.getOperands());
    ValueRange additionalYields =
        innerLoop->getResults().take_back(newInitValues.size());
    newYields.append(additionalYields.begin(), additionalYields.end());
    rewriter.setInsertionPoint(outerLoopYield);
    rewriter.replaceOpWithNewOp<scf::YieldOp>(outerLoopYield, newYields);
  }
  return success();
}

/// Implementation of tiling transformation of `op` that implements the
/// `TilingInterface` using `scf.for` to iterate over the tiles.
FailureOr<scf::SCFTilingResult>
mlir::scf::tileUsingSCF(RewriterBase &rewriter, TilingInterface op,
                        const scf::SCFTilingOptions &options) {
  OpBuilder::InsertionGuard guard(rewriter);
  rewriter.setInsertionPointAfter(op);

  if (!options.tileSizeComputationFunction) {
    return rewriter.notifyMatchFailure(
        op, "missing tile size computation function");
  }

  // 1. Get the range of the loops that are represented by the operation.
  SmallVector<Range> iterationDomain = op.getIterationDomain(rewriter);
  size_t numLoops = iterationDomain.size();

  // 2. Materialize the tile sizes. Enforce the convention that "tiling by zero"
  // skips tiling a particular dimension. This convention is significantly
  // simpler to handle instead of adjusting affine maps to account for missing
  // dimensions.
  SmallVector<OpFoldResult> tileSizes =
      options.tileSizeComputationFunction(rewriter, op);
  if (tileSizes.size() < iterationDomain.size()) {
    auto zero = rewriter.getIndexAttr(0);
    tileSizes.append(numLoops - tileSizes.size(), zero);
  }

  // 3. If there is an interchange specified, permute the iteration domain and
  // the tile sizes.
  SmallVector<int64_t> interchangeVector;
  if (!options.interchangeVector.empty()) {
    interchangeVector = fillInterchangeVector(options.interchangeVector,
                                              iterationDomain.size());
  }
  if (!interchangeVector.empty()) {
    if (!isPermutationVector(interchangeVector)) {
      return rewriter.notifyMatchFailure(
          op, "invalid intechange vector, not a permutation of the entire "
              "iteration space");
    }

    applyPermutationToVector(iterationDomain, interchangeVector);
    applyPermutationToVector(tileSizes, interchangeVector);
  }

  FailureOr<TilingResult> tilingResult;
  // 4. Define the lambda function used later to generate the body of the
  // innermost tiled loop.
  YieldTiledValuesFn innerYieldTiledValuesFn =
      [&](RewriterBase &rewriter, Location loc, ValueRange ivs,
          ValueRange regionIterArgs, SmallVector<Value> &tiledResults,
          SmallVector<SmallVector<OpFoldResult>> &resultOffsets,
          SmallVector<SmallVector<OpFoldResult>> &resultSizes)
      -> LogicalResult {
    // 4a. Compute the `offsets` and `sizes` to use for tiling.
    SmallVector<OpFoldResult> offsets, sizes;
    {
      int materializedLoopNum = 0;
      for (auto [tileSize, loopRange] :
           llvm::zip_equal(tileSizes, iterationDomain)) {
        if (isConstantIntValue(tileSize, 0)) {
          offsets.push_back(loopRange.offset);
          sizes.push_back(loopRange.size);
          continue;
        }
        Value iv = ivs[materializedLoopNum++];
        offsets.push_back(iv);
        sizes.push_back(
            getBoundedTileSize(rewriter, loc, loopRange, iv, tileSize));
      }
    }

    // 4b. If interchange was provided, apply inverse of the interchange
    //     to get back the offsets/sizes in the order to be specified.
    if (!interchangeVector.empty()) {
      auto inversePermutation = invertPermutationVector(interchangeVector);
      applyPermutationToVector(offsets, inversePermutation);
      applyPermutationToVector(sizes, inversePermutation);
    }

    // 5. Generate the tiled implementation within the inner most loop.

    // 5a. Clone the operation within the loop body.
    auto clonedOp = cast<TilingInterface>(
        cloneOpAndUpdateDestinationArgs(rewriter, op, regionIterArgs));

    // 5b. Early return cloned op if tiling is not happening. We can not return
    // the original op because it could lead to
    // `rewriter.replaceOp(op, op->getResults())` and users would get crash.
    if (llvm::all_of(tileSizes, isZeroIndex)) {
      tiledResults.append(clonedOp->result_begin(), clonedOp->result_end());
      tilingResult =
          TilingResult{/*tiledOps=*/{clonedOp}, clonedOp->getResults()};
      return success();
    }

    // 5c. Tile the cloned operation.
    tilingResult = clonedOp.getTiledImplementation(rewriter, offsets, sizes);
    if (failed(tilingResult)) {
      rewriter.eraseOp(clonedOp);
      return op.emitOpError("faild to tile operation");
    }

    // 5d. Delete the cloned operation.
    rewriter.eraseOp(clonedOp);

    // 5e. Compute the offsets at which the result values are to be inserted
    //     back into its destinations.
    for (auto [index, tiledValue] :
         llvm::enumerate(tilingResult->tiledValues)) {
      tiledResults.push_back(tiledValue);
      SmallVector<OpFoldResult> resultOffset, resultSize;
      if (failed(op.getResultTilePosition(rewriter, index, offsets, sizes,
                                          resultOffset, resultSize))) {
        for (auto op : tilingResult->tiledOps) {
          rewriter.eraseOp(op);
        }
        return rewriter.notifyMatchFailure(
            op, "failed to get slice of result produced");
      }
      resultOffsets.emplace_back(std::move(resultOffset));
      resultSizes.emplace_back(std::move(resultSize));
    }

    return success();
  };

  // 6. Find the destination tensors to use for the operation.
  SmallVector<Value> destinationTensors;
  if (failed(tensor::getOrCreateDestinations(rewriter, op.getLoc(), op,
                                             destinationTensors))) {
    return rewriter.notifyMatchFailure(op,
                                       "unable to create destination tensors");
  }

  // 7. Generate the tiled loops nest using the callback defined above.
  SmallVector<LoopLikeOpInterface> loops;
  if (failed(generateLoopNest(rewriter, op.getLoc(), options, iterationDomain,
                              tileSizes, destinationTensors,
                              innerYieldTiledValuesFn, loops)))
    return op.emitOpError("failed to generate tiling loops");
  assert(succeeded(tilingResult) &&
         "expected tiling result to be computed after loop generation");

  // If loops are empty, the tiled op is used as the replacement for the untiled
  // op.
  if (loops.empty()) {
    return scf::SCFTilingResult{tilingResult->tiledOps, loops,
                                tilingResult->tiledValues};
  }

  SmallVector<Value> replacements = llvm::map_to_vector(
      loops.front()->getResults(), [](OpResult r) -> Value { return r; });
  return scf::SCFTilingResult{tilingResult->tiledOps, loops, replacements};
}

FailureOr<scf::SCFReductionTilingResult>
mlir::scf::tileReductionUsingScf(RewriterBase &b,
                                 PartialReductionOpInterface op,
                                 ArrayRef<OpFoldResult> tileSizes) {
  Location loc = op.getLoc();
  // Ops implementing PartialReductionOpInterface are expected to implement
  // TilingInterface.
  auto tilingInterfaceOp = cast<TilingInterface>(op.getOperation());
  SmallVector<Range> iterationDomain = tilingInterfaceOp.getIterationDomain(b);
  auto tileSizesVector = llvm::to_vector(tileSizes);
  if (tileSizesVector.size() < iterationDomain.size()) {
    auto zero = b.getIndexAttr(0);
    tileSizesVector.append(iterationDomain.size() - tileSizesVector.size(),
                           zero);
  }
  if (op->getNumResults() != 1)
    return b.notifyMatchFailure(
        op, "don't support ops with multiple results for now");
  SmallVector<utils::IteratorType> iterators =
      tilingInterfaceOp.getLoopIteratorTypes();

  SmallVector<int> reductionDims;
  for (auto [idx, iteratorType] :
       llvm::enumerate(tilingInterfaceOp.getLoopIteratorTypes())) {
    if (iteratorType == utils::IteratorType::reduction)
      reductionDims.push_back(idx);
  }

  // 2. create the inital tensor value.
  FailureOr<Operation *> identityTensor =
      op.generateInitialTensorForPartialReduction(b, loc, tileSizesVector,
                                                  reductionDims);
  if (failed(identityTensor))
    return b.notifyMatchFailure(op,
                                "cannot create a tensor of identity value.");

  // 3. Define the callback to use for generating the inner most tile loop body.
  Operation *parallelOp = nullptr;
  auto innerYieldTiledValuesFn =
      [&](RewriterBase &rewriter, Location loc, ValueRange ivs,
          ValueRange regionIterArgs, SmallVector<Value> &tiledResult,
          SmallVector<SmallVector<OpFoldResult>> &resultOffsets,
          SmallVector<SmallVector<OpFoldResult>> &resultSizes)
      -> LogicalResult {
    SmallVector<OpFoldResult> offsets, sizes;
    {
      int materializedLoopNum = 0;
      for (auto [tileSize, loopRange] :
           llvm::zip_equal(tileSizesVector, iterationDomain)) {
        if (isConstantIntValue(tileSize, 0)) {
          offsets.push_back(loopRange.offset);
          sizes.push_back(loopRange.size);
          continue;
        }
        Value iv = ivs[materializedLoopNum++];
        offsets.push_back(iv);
        sizes.push_back(
            getBoundedTileSize(rewriter, loc, loopRange, iv, tileSize));
      }
    }

    // 4a. Clone the operation.
    auto clonedOp = cast<PartialReductionOpInterface>(
        cloneOpAndUpdateDestinationArgs(b, op, regionIterArgs));

    // 4b. Tile the cloned operation.
    parallelOp = clonedOp.tileToPartialReduction(b, loc, regionIterArgs,
                                                 offsets, sizes, reductionDims);
    // 4c. Delete the cloned operation.
    b.eraseOp(clonedOp);

    tiledResult.append(parallelOp->result_begin(), parallelOp->result_end());
    // 4d. Compute the offsets and sizes needed to insert the result of the
    // tiled value back into destination before yielding the destination.
    SmallVector<OpFoldResult> outOffsets(offsets.size(), b.getIndexAttr(0));
    resultOffsets.emplace_back(std::move(outOffsets));

    SmallVector<OpFoldResult> outSizes;
    for (size_t i = 0; i < offsets.size(); i++) {
      outSizes.push_back(
          tensor::getMixedSize(b, loc, parallelOp->getResult(0), i));
    }
    resultSizes.emplace_back(std::move(outSizes));
    return success();
  };

  // 5. Generate the tiled implementation using the destination tensors.
  SmallVector<Value> destinationTensors =
      llvm::map_to_vector(identityTensor.value()->getResults(),
                          [](OpResult res) -> Value { return res; });

  SmallVector<LoopLikeOpInterface> loops;
  scf::SCFTilingOptions options;
  options.setLoopType(scf::SCFTilingOptions::LoopType::ForOp);
  if (failed(generateLoopNest(b, loc, options, iterationDomain, tileSizesVector,
                              destinationTensors, innerYieldTiledValuesFn,
                              loops)))
    return b.notifyMatchFailure(op, "failed to tile for parallel reduction");

  SmallVector<Value> replacements = llvm::map_to_vector(
      loops.front()->getResults(), [](OpResult r) -> Value { return r; });

  // 5. Apply the merge reduction to combine all the partial values.
  b.setInsertionPointAfter(*loops.begin());
  Operation *mergeOp = op.mergeReductions(b, loc, replacements, reductionDims);
  b.replaceOp(op, mergeOp->getResults());

  SCFReductionTilingResult results;
  results.initialOp = *identityTensor;
  results.loops = loops;
  results.parallelTiledOp = parallelOp;
  results.mergeOp = mergeOp;
  return results;
}

//===----------------------------------------------------------------------===//
// tileConsumerAndFuseProducersUsingSCF implementation.
//===----------------------------------------------------------------------===//

/// Return the untiled producer whose slice is used in a tiled consumer. The
/// method traverses the tile loop nest (`loops`) if needed, and returns the
/// `iter_args` of the outer most that is encountered. Traversing the iter_args
/// indicates that this is a destination operand of the consumer. If there was
/// no loop traversal needed, the second value of the returned tuple is empty.
static std::tuple<OpResult, std::optional<OpOperand *>>
getUntiledProducerFromSliceSource(OpOperand *source,
                                  ArrayRef<LoopLikeOpInterface> loops) {
  std::optional<OpOperand *> destinationIterArg;
  auto loopIt = loops.rbegin();
  while (auto iterArg = dyn_cast<BlockArgument>(source->get())) {
    auto loop = *loopIt;
    if (iterArg.getOwner()->getParentOp() != loop)
      break;
    source = loop.getTiedLoopInit(iterArg);
    loopIt++;
  }
  if (loopIt == loops.rend())
    destinationIterArg = source;
  return {dyn_cast<OpResult>(source->get()), destinationIterArg};
}

/// Implementation of fusing producer of a single slice by computing the
/// slice of the producer in-place.
std::optional<scf::SCFFuseProducerOfSliceResult>
mlir::scf::tileAndFuseProducerOfSlice(
    RewriterBase &rewriter, tensor::ExtractSliceOp candidateSliceOp,
    MutableArrayRef<LoopLikeOpInterface> loops) {
  // 1. Get the producer of the source (potentially walking through
  // `iter_args` of nested `scf.for`)
  auto [fusableProducer, destinationInitArg] =
      getUntiledProducerFromSliceSource(&candidateSliceOp.getSourceMutable(),
                                        loops);
  if (!fusableProducer)
    return std::nullopt;
  unsigned resultNumber = fusableProducer.getResultNumber();

  OpBuilder::InsertionGuard g(rewriter);
  rewriter.setInsertionPoint(candidateSliceOp);

  // 2. Clone the fused producer
  // 2a. Compute the destination operands to use for the cloned operation.
  SmallVector<Value> origDestinationTensors, clonedOpDestinationTensors;
  Operation *fusableProducerOp = fusableProducer.getOwner();
  if (isa<DestinationStyleOpInterface>(fusableProducerOp) &&
      failed(tensor::getOrCreateDestinations(
          rewriter, fusableProducerOp->getLoc(), fusableProducerOp,
          origDestinationTensors)))
    return std::nullopt;

  clonedOpDestinationTensors = origDestinationTensors;
  if (destinationInitArg &&
      isa<DestinationStyleOpInterface>(fusableProducerOp)) {
    // 2b. If the producer is also destination style, then to maintain the
    // destination passing style, update the destination of the producer to be
    // the source of the slice.
    clonedOpDestinationTensors[resultNumber] = candidateSliceOp.getSource();
  }
  // 2c. Clone the fused producer.
  Operation *clonedProducerOp = cloneOpAndUpdateDestinationArgs(
      rewriter, fusableProducerOp, clonedOpDestinationTensors);
  // 2d. Update the source of the candidateSlice to be the cloned producer.
  //     Easier to just clone the slice with different source since replacements
  //     and DCE of cloned ops becomes easier
  SmallVector<Value> candidateSliceOpOperands =
      llvm::to_vector(candidateSliceOp->getOperands());
  candidateSliceOpOperands[0] = clonedProducerOp->getResult(resultNumber);
  tensor::ExtractSliceOp clonedCandidateSliceOp =
      mlir::clone(rewriter, candidateSliceOp,
                  candidateSliceOp->getResultTypes(), candidateSliceOpOperands);

  // 3. Generate the tiled implementation of the producer of the source
  FailureOr<TilingResult> tileAndFuseResult =
      tensor::replaceExtractSliceWithTiledProducer(
          rewriter, clonedCandidateSliceOp,
          clonedProducerOp->getResult(resultNumber));
  if (failed(tileAndFuseResult))
    return std::nullopt;
  // Note: Do not delete the candidateSliceOp, since its passed in from the
  // caller.
  rewriter.replaceAllUsesWith(candidateSliceOp,
                              tileAndFuseResult->tiledValues[0]);
  rewriter.eraseOp(clonedCandidateSliceOp);
  rewriter.eraseOp(clonedProducerOp);

  // 3. If the slice is for a destination operand, for example,
  //
  // ```mlir
  // %0 = linalg.init
  // %1 = linalg.fill .. outs(%0 : )
  // %2 = scf.for .. iter_args(%arg0 = %1) {
  //   %3 = scf.for .. iter_args(%arg1 = %arg0) {
  //     %4 = tensor.extract_slice %arg1 [..]
  //     .. = linalg.matmul .. outs(%4 : )
  //   }
  // }
  // ```
  //
  // the IR is currently
  //
  // ```
  // %0 = linalg.init
  // %1 = linalg.fill
  // %2 = scf.for .. iter_args(%arg0 = %1 /* incorrect value */ ) {
  //   %3 = scf.for .. iter_args(%arg1 = %arg0) {
  //     %4 = tensor.extract_slice %arg1[..]
  //     %5 = linalg.fill .. outs(%4 : )
  //     .. = linalg.matmul .. outs(%5 : )
  //   }
  // }
  // ```
  //
  // The untiled `linalg.fill` is still used as the `init_value` since it
  // was originally a destination operand of the untiled `linalg.matmul`.
  // When fusing an operand that is a destination operand, the iter_arg of
  // the outer most loop should be changed to use the destination of the
  // fused operation. With this the IR will be.
  //
  // ```
  // %0 = linalg.init
  // %1 = scf.for .. iter_args(%arg0 = %0 /* corrected value */ ) {
  //   %2 = scf.for .. iter_args(%arg1 = %arg0) {
  //     %3 = tensor.extract_slice %arg1[..]
  //     %4 = linalg.fill .. outs(%3 : )
  //     .. = linalg.matmul .. outs(%4 : )
  //   }
  // }
  // ```
  if (destinationInitArg &&
      isa<DestinationStyleOpInterface>(fusableProducerOp) && !loops.empty()) {
    loops.front()
        ->getOpOperands()[destinationInitArg.value()->getOperandNumber()]
        .set(origDestinationTensors[resultNumber]);
  }
  return scf::SCFFuseProducerOfSliceResult{fusableProducer,
                                           tileAndFuseResult->tiledValues[0],
                                           tileAndFuseResult->tiledOps};
}

/// Reconstruct the fused producer from within the tiled-and-fused code.
LogicalResult mlir::scf::yieldReplacementForFusedProducer(
    RewriterBase &rewriter, tensor::ExtractSliceOp sliceOp,
    scf::SCFFuseProducerOfSliceResult fusedProducerInfo,
    MutableArrayRef<LoopLikeOpInterface> loops) {
  if (loops.empty())
    return success();

  OpResult fusableProducer = fusedProducerInfo.origProducer;
  Value tiledAndFusedProducer = fusedProducerInfo.tiledAndFusedProducer;
  FailureOr<Value> initValue = tensor::getOrCreateDestination(
      rewriter, fusableProducer.getOwner()->getLoc(), fusableProducer);
  if (succeeded(initValue)) {

    YieldTiledValuesFn newYieldValuesFn =
        [&](RewriterBase &innerRewriter, Location loc, ValueRange /*ivs*/,
            ValueRange newRegionIterArgs, SmallVector<Value> &tiledResult,
            SmallVector<SmallVector<OpFoldResult>> &tiledOffset,
            SmallVector<SmallVector<OpFoldResult>> &tiledSizes)
        -> LogicalResult {
      OpBuilder::InsertionGuard g(innerRewriter);
      if (auto tiledDestStyleOp =
              tiledAndFusedProducer
                  .getDefiningOp<DestinationStyleOpInterface>()) {
        rewriter.setInsertionPoint(tiledDestStyleOp);
        Value newRegionArg = newRegionIterArgs.back();
        auto destSlice = rewriter.create<tensor::ExtractSliceOp>(
            sliceOp.getLoc(), newRegionArg, sliceOp.getMixedOffsets(),
            sliceOp.getMixedSizes(), sliceOp.getMixedStrides());
        unsigned resultNumber = fusableProducer.getResultNumber();
        rewriter.modifyOpInPlace(tiledDestStyleOp, [&]() {
          tiledDestStyleOp.getDpsInitsMutable()[resultNumber].set(destSlice);
        });
      }
      Block *block = rewriter.getInsertionPoint()->getBlock();
      rewriter.setInsertionPoint(block->getTerminator());
      tiledResult.push_back(fusedProducerInfo.tiledAndFusedProducer);
      tiledOffset.emplace_back(sliceOp.getMixedOffsets());
      tiledSizes.emplace_back(sliceOp.getMixedSizes());
      return success();
    };

    return addInitOperandsToLoopNest(rewriter, loops,
                                     SmallVector<Value>{initValue.value()},
                                     newYieldValuesFn);
  }
  return success();
}

/// Implementation of tile consumer and fuse producer greedily.
FailureOr<scf::SCFTileAndFuseResult>
mlir::scf::tileConsumerAndFuseProducersUsingSCF(
    RewriterBase &rewriter, TilingInterface consumer,
    const scf::SCFTileAndFuseOptions &options) {
  // This transformation is only valid for ops that return values (i.e. not
  // valid to use with operations that have memref operands).
  if (!consumer->getNumResults()) {
    return rewriter.notifyMatchFailure(
        consumer, "invalid pattern for op with no results");
  }

  // 1. First tile the consumer.
  SetVector<Operation *> fusedProducers, tiledAndFusedOps;
  llvm::SmallDenseMap<Value, size_t> origProducerToLoopResultNum;
<<<<<<< HEAD
  FailureOr<scf::SCFTilingResult> tilingResult =
      tileUsingSCFForOp(rewriter, consumer, options.tilingOptions);
=======

  FailureOr<scf::SCFTilingResult> tilingResult =
      tileUsingSCF(rewriter, consumer, options.tilingOptions);

>>>>>>> faf555f9
  if (failed(tilingResult))
    return rewriter.notifyMatchFailure(consumer, "failed to tile consumer");
  for (auto *tiledOp : tilingResult->tiledOps)
    tiledAndFusedOps.insert(tiledOp);
<<<<<<< HEAD
  SmallVector<scf::ForOp> forLoops =
      castToTypedOperations<scf::ForOp>(tilingResult->loops);

  // If there are no loops generated, fusion is immaterial.
  if (forLoops.empty()) {
    DenseMap<Value, Value> replacements;
    for (auto [origVal, replacement] :
         llvm::zip_equal(consumer->getResults(), tilingResult->replacements)) {
      replacements[origVal] = replacement;
    }
    return scf::SCFTileAndFuseResult{fusedProducers, tiledAndFusedOps,
                                     getAsOperations(forLoops), replacements};
=======

  // If there are no loops generated, fusion is immaterial.
  auto &loops = tilingResult->loops;
  if (loops.empty()) {
    DenseMap<Value, Value> replacements;
    for (auto [origVal, replacement] :
         llvm::zip_equal(consumer->getResults(), tilingResult->replacements)) {
      replacements[origVal] = replacement;
    }
    return scf::SCFTileAndFuseResult{fusedProducers, tiledAndFusedOps, loops,
                                     replacements};
  }

  // To keep track of replacements for now just record the map from the original
  // untiled value to the result number of the for loop. Since the loop gets
  // potentially replaced during fusion, keeping the value directly wont work.
  DenseMap<Value, size_t> origValToResultNumber;
  for (auto [index, result] : llvm::enumerate(consumer->getResults())) {
    origValToResultNumber[result] = index;
>>>>>>> faf555f9
  }

  // To keep track of replacements for now just record the map from the original
  // untiled value to the result number of the for loop. Since the loop gets
  // potentially replaced during fusion, keeping the value directly wont work.
  DenseMap<Value, size_t> origValToResultNumber;
  for (auto [index, result] : llvm::enumerate(consumer->getResults())) {
    origValToResultNumber[result] = index;
  }

  // 2. Typically, the operands of the tiled operation are slices of the
  //    operands of the untiled operation. These are expressed in IR using
  //    `tensor.extract_slice` operations with source being the operands of the
  //    untiled operation. Create a worklist of these `tensor.extract_slice`
  //    operations. If the producers of the source of the `tensor.extract_slice`
  //    can be tiled such that the tiled value is generated in-place, that
  //    effectively tiles + fuses the operations.
  auto addCandidateSlices = [](Operation *fusedOp,
                               std::deque<tensor::ExtractSliceOp> &candidates) {
    for (Value operand : fusedOp->getOperands())
      if (auto sliceOp = operand.getDefiningOp<tensor::ExtractSliceOp>())
        candidates.push_back(sliceOp);
  };

  std::deque<tensor::ExtractSliceOp> candidates;
  addCandidateSlices(tiledAndFusedOps.back(), candidates);
  OpBuilder::InsertionGuard g(rewriter);
  while (!candidates.empty()) {
    // Traverse the slices in BFS fashion.
    tensor::ExtractSliceOp candidateSliceOp = candidates.front();
    candidates.pop_front();

    // Find the original producer of the slice.
    auto [fusableProducer, destinationInitArg] =
        getUntiledProducerFromSliceSource(&candidateSliceOp.getSourceMutable(),
<<<<<<< HEAD
                                          forLoops);
=======
                                          loops);
>>>>>>> faf555f9
    if (!fusableProducer)
      continue;

    auto [fuseSlice, yieldReplacement] = options.fusionControlFn(
        candidateSliceOp, fusableProducer, destinationInitArg.has_value());
    if (!fuseSlice)
      continue;

    // The operands of the fused producer might themselved be slices of
    // values produced by operations that implement the `TilingInterface`.
    // Add these operations to the worklist.
    std::optional<scf::SCFFuseProducerOfSliceResult> fusedResult =
        tileAndFuseProducerOfSlice(rewriter, candidateSliceOp, loops);
    if (!fusedResult)
      continue;

    if (yieldReplacement) {
<<<<<<< HEAD
      yieldReplacementForFusedProducer(rewriter, candidateSliceOp,
                                       fusedResult.value(), forLoops);
      origValToResultNumber[fusableProducer] =
          forLoops.front().getNumResults() - 1;
=======
      if (failed(yieldReplacementForFusedProducer(
              rewriter, candidateSliceOp, fusedResult.value(), loops))) {
        return rewriter.notifyMatchFailure(
            fusableProducer.getOwner(), "failed to replacement value for this "
                                        "oepration from within the tiled loop");
      }
      origValToResultNumber[fusableProducer] =
          loops.front()->getNumResults() - 1;
>>>>>>> faf555f9
    }

    if (Operation *tiledAndFusedOp =
            fusedResult->tiledAndFusedProducer.getDefiningOp()) {
      fusedProducers.insert(fusedResult->origProducer.getDefiningOp());
      tiledAndFusedOps.insert(tiledAndFusedOp);
      addCandidateSlices(tiledAndFusedOp, candidates);
    }
  }
<<<<<<< HEAD

  DenseMap<Value, Value> replacements;
  for (auto [origVal, resultNumber] : origValToResultNumber) {
    replacements[origVal] = forLoops.front()->getResult(resultNumber);
  }

  return scf::SCFTileAndFuseResult{fusedProducers, tiledAndFusedOps,
                                   getAsOperations(forLoops), replacements};
}

//===----------------------------------------------------------------------===//
// tileUsingSCFForAllOp implementation.
//===----------------------------------------------------------------------===//
=======
>>>>>>> faf555f9

  DenseMap<Value, Value> replacements;
  for (auto [origVal, resultNumber] : origValToResultNumber) {
    replacements[origVal] = loops.front()->getResult(resultNumber);
  }

  return scf::SCFTileAndFuseResult{fusedProducers, tiledAndFusedOps, loops,
                                   replacements};
}

//===----------------------------------------------------------------------===//
// lowerToLoopsUsingSCFForOp implementation.
//===----------------------------------------------------------------------===//

FailureOr<SmallVector<scf::ForOp>>
mlir::scf::lowerToLoopsUsingSCFForOp(RewriterBase &rewriter,
                                     TilingInterface op) {
  // TODO: Handle cases where the op has results if needed.
  if (op->getNumResults() > 0) {
    return rewriter.notifyMatchFailure(
        op, "unable to lower to loops operations with return values");
  }

  SmallVector<Range> domain = op.getIterationDomain(rewriter);
  SmallVector<Value> ivs;
  SmallVector<scf::ForOp> loops;
  Location loc = op.getLoc();
  for (auto loopRange : domain) {
    Value offsetVal =
        getValueOrCreateConstantIndexOp(rewriter, loc, loopRange.offset);
    Value sizeVal =
        getValueOrCreateConstantIndexOp(rewriter, loc, loopRange.size);
    Value strideVal =
        getValueOrCreateConstantIndexOp(rewriter, loc, loopRange.stride);
    auto loop = rewriter.create<scf::ForOp>(op.getLoc(), offsetVal, sizeVal,
                                            strideVal, ValueRange{});
    loops.push_back(loop);
    ivs.push_back(loop.getInductionVar());
    rewriter.setInsertionPoint(loop.getBody()->getTerminator());
  }
  if (failed(op.generateScalarImplementation(rewriter, op.getLoc(), ivs))) {
    return failure();
  }
  return loops;
}<|MERGE_RESOLUTION|>--- conflicted
+++ resolved
@@ -1001,33 +1001,14 @@
   // 1. First tile the consumer.
   SetVector<Operation *> fusedProducers, tiledAndFusedOps;
   llvm::SmallDenseMap<Value, size_t> origProducerToLoopResultNum;
-<<<<<<< HEAD
-  FailureOr<scf::SCFTilingResult> tilingResult =
-      tileUsingSCFForOp(rewriter, consumer, options.tilingOptions);
-=======
 
   FailureOr<scf::SCFTilingResult> tilingResult =
       tileUsingSCF(rewriter, consumer, options.tilingOptions);
 
->>>>>>> faf555f9
   if (failed(tilingResult))
     return rewriter.notifyMatchFailure(consumer, "failed to tile consumer");
   for (auto *tiledOp : tilingResult->tiledOps)
     tiledAndFusedOps.insert(tiledOp);
-<<<<<<< HEAD
-  SmallVector<scf::ForOp> forLoops =
-      castToTypedOperations<scf::ForOp>(tilingResult->loops);
-
-  // If there are no loops generated, fusion is immaterial.
-  if (forLoops.empty()) {
-    DenseMap<Value, Value> replacements;
-    for (auto [origVal, replacement] :
-         llvm::zip_equal(consumer->getResults(), tilingResult->replacements)) {
-      replacements[origVal] = replacement;
-    }
-    return scf::SCFTileAndFuseResult{fusedProducers, tiledAndFusedOps,
-                                     getAsOperations(forLoops), replacements};
-=======
 
   // If there are no loops generated, fusion is immaterial.
   auto &loops = tilingResult->loops;
@@ -1039,15 +1020,6 @@
     }
     return scf::SCFTileAndFuseResult{fusedProducers, tiledAndFusedOps, loops,
                                      replacements};
-  }
-
-  // To keep track of replacements for now just record the map from the original
-  // untiled value to the result number of the for loop. Since the loop gets
-  // potentially replaced during fusion, keeping the value directly wont work.
-  DenseMap<Value, size_t> origValToResultNumber;
-  for (auto [index, result] : llvm::enumerate(consumer->getResults())) {
-    origValToResultNumber[result] = index;
->>>>>>> faf555f9
   }
 
   // To keep track of replacements for now just record the map from the original
@@ -1083,11 +1055,7 @@
     // Find the original producer of the slice.
     auto [fusableProducer, destinationInitArg] =
         getUntiledProducerFromSliceSource(&candidateSliceOp.getSourceMutable(),
-<<<<<<< HEAD
-                                          forLoops);
-=======
                                           loops);
->>>>>>> faf555f9
     if (!fusableProducer)
       continue;
 
@@ -1105,12 +1073,6 @@
       continue;
 
     if (yieldReplacement) {
-<<<<<<< HEAD
-      yieldReplacementForFusedProducer(rewriter, candidateSliceOp,
-                                       fusedResult.value(), forLoops);
-      origValToResultNumber[fusableProducer] =
-          forLoops.front().getNumResults() - 1;
-=======
       if (failed(yieldReplacementForFusedProducer(
               rewriter, candidateSliceOp, fusedResult.value(), loops))) {
         return rewriter.notifyMatchFailure(
@@ -1119,7 +1081,6 @@
       }
       origValToResultNumber[fusableProducer] =
           loops.front()->getNumResults() - 1;
->>>>>>> faf555f9
     }
 
     if (Operation *tiledAndFusedOp =
@@ -1129,22 +1090,6 @@
       addCandidateSlices(tiledAndFusedOp, candidates);
     }
   }
-<<<<<<< HEAD
-
-  DenseMap<Value, Value> replacements;
-  for (auto [origVal, resultNumber] : origValToResultNumber) {
-    replacements[origVal] = forLoops.front()->getResult(resultNumber);
-  }
-
-  return scf::SCFTileAndFuseResult{fusedProducers, tiledAndFusedOps,
-                                   getAsOperations(forLoops), replacements};
-}
-
-//===----------------------------------------------------------------------===//
-// tileUsingSCFForAllOp implementation.
-//===----------------------------------------------------------------------===//
-=======
->>>>>>> faf555f9
 
   DenseMap<Value, Value> replacements;
   for (auto [origVal, resultNumber] : origValToResultNumber) {
